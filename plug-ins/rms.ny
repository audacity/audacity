;nyquist plug-in
;version 4
;type analyze
;name "Measure RMS"
<<<<<<< HEAD
=======
;debugbutton false
>>>>>>> 6c5edfad
;author "Steve Daulton"
;release 2.3.1-1
$copyright (_ "GNU General Public License v2.0 or later")

;; License: GPL v2+
;; http://www.gnu.org/licenses/old-licenses/gpl-2.0.html
;;
;; For information about writing and modifying Nyquist plug-ins:
;; https://wiki.audacityteam.org/wiki/Nyquist_Plug-ins_Reference

;; This plug-in demonstrates how authors of Nyquist plug-ins may add translations
;; for output messages. It is not currently possible to provide translations for strings
;; in the header comments (such as the plug-in name) of 3rd party plug-ins.


;; Translations strings:
;; The "en" translation is not normally required unless the original text is in another
;; language, but it can make testing easier.
(setf *locale*
  '(("en" (("Left" "Left")
           ("Right" "Right")
           ("Stereo" "Stereo")
           ("Mono" "Mono")
           ("dB" "dB")))
    ("de" (("Left" "Links")
           ("Right" "Rechts")
           ("Stereo" "Stereo")
           ("Mono" "Mono")
           ("dB" "dB")))
    ("es" (("Left" "Izquierda")
           ("Right" "Derecha")
           ("Stereo" "Estéreo")
           ("Mono" "Mono")
           ("dB" "dB")))
    ("fr" (("Left" "Gauche")
           ("Right" "Droite")
           ("Stereo" "Stéréo")
           ("Mono" "Mono")
           ("dB" "dB")))
    ("ru" (("Left" "Левый")
           ("Right" "Правый")
           ("Stereo" "Стерео")
           ("Mono" "Моно")
           ("dB" "дБ")))))


(defun stereo-rms(ar)
  ;;; Stereo RMS is the root mean of all (samples ^ 2) [both channels]
  (let ((left-mean-sq (* (aref ar 0)(aref ar 0)))
        (right-mean-sq (* (aref ar 1)(aref ar 1))))
    (sqrt (/ (+ left-mean-sq right-mean-sq) 2.0))))


(let ((rms (get '*selection* 'rms)))
  (if (arrayp rms)
      (format nil "~a: \t~a ~a~%~
                  ~a: \t~a ~a~%~
                  ~a: \t~a ~a"
                  (_ "Left") (linear-to-db (aref rms 0)) (_ "dB")
                  (_ "Right") (linear-to-db (aref rms 1)) (_ "dB")
                  (_ "Stereo") (linear-to-db (stereo-rms rms)) (_ "dB"))
      (format nil "~a: \t~a ~a" (_ "Mono")(linear-to-db rms)(_ "dB"))))<|MERGE_RESOLUTION|>--- conflicted
+++ resolved
@@ -2,10 +2,7 @@
 ;version 4
 ;type analyze
 ;name "Measure RMS"
-<<<<<<< HEAD
-=======
 ;debugbutton false
->>>>>>> 6c5edfad
 ;author "Steve Daulton"
 ;release 2.3.1-1
 $copyright (_ "GNU General Public License v2.0 or later")
