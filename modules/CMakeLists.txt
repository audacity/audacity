--- conflicted
+++ resolved
@@ -2,25 +2,15 @@
 
 # The list of modules is ordered so that each module occurs after any others
 # that it depends on
-<<<<<<< HEAD
 
 if(NOT ${_OPT}enable_experimental_qt_support)
    set( MODULES
       mod-script-pipe
-=======
-set( MODULES
-   mod-script-pipe
-   mod-mp3
-   mod-pcm
-   mod-cl
-   mod-lof
-   mod-aup
-)
-if( NOT CMAKE_SYSTEM_NAME MATCHES "Windows" )
-   list( APPEND MODULES
-      mod-null
-      mod-nyq-bench
->>>>>>> b2626a19
+      mod-mp3
+      mod-pcm
+      mod-cl
+      mod-lof
+      mod-aup
    )
    if( NOT CMAKE_SYSTEM_NAME MATCHES "Windows" )
       list( APPEND MODULES
@@ -28,30 +18,30 @@
          mod-nyq-bench
       )
    endif()
-endif()
 
-if ( USE_LIBOGG AND USE_LIBVORBIS )
-   list( APPEND MODULES mod-ogg )
-endif()
+   if ( USE_LIBOGG AND USE_LIBVORBIS )
+      list( APPEND MODULES mod-ogg )
+   endif()
 
-if ( USE_LIBFLAC )
-   list( APPEND MODULES mod-flac )
-endif()
+   if ( USE_LIBFLAC )
+      list( APPEND MODULES mod-flac )
+   endif()
 
-if ( USE_LIBTWOLAME )
-   list ( APPEND MODULES mod-mp2)
-endif()
+   if ( USE_LIBTWOLAME )
+      list ( APPEND MODULES mod-mp2)
+   endif()
 
-if ( USE_WAVPACK )
-   list ( APPEND MODULES mod-wavpack )
-endif()
+   if ( USE_WAVPACK )
+      list ( APPEND MODULES mod-wavpack )
+   endif()
 
-if ( USE_LIBMPG123 )
-   list ( APPEND MODULES mod-mpg123 )
-endif()
+   if ( USE_LIBMPG123 )
+      list ( APPEND MODULES mod-mpg123 )
+   endif()
 
-if ( USE_FFMPEG )
-   list ( APPEND MODULES mod-ffmpeg )
+   if ( USE_FFMPEG )
+      list ( APPEND MODULES mod-ffmpeg )
+   endif()
 endif()
 
 foreach( MODULE ${MODULES} )
