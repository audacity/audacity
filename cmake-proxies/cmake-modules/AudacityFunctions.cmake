#
# A collection of functions and macros
#

# Defines several useful directory paths for the active context.
macro( def_vars )
   set( _SRCDIR "${CMAKE_CURRENT_SOURCE_DIR}" )
   set( _INTDIR "${CMAKE_CURRENT_BINARY_DIR}" )
   set( _PRVDIR "${CMAKE_CURRENT_BINARY_DIR}/private" )
   set( _PUBDIR "${CMAKE_CURRENT_BINARY_DIR}/public" )
endmacro()

# Helper to organize sources into folders for the IDEs
macro( organize_source root prefix sources )
   set( cleaned )
   foreach( source ${sources} )
      # Remove generator expressions
      string( REGEX REPLACE ".*>:(.*)>*" "\\1" source "${source}" )
      string( REPLACE ">" "" source "${source}" )

      # Remove keywords
      string( REGEX REPLACE "^[A-Z]+$" "" source "${source}" )

      # Add to cleaned
      list( APPEND cleaned "${source}" )
   endforeach()

   # Define the source groups
   if( "${prefix}" STREQUAL "" )
      source_group( TREE "${root}" FILES ${cleaned} )
   else()
      source_group( TREE "${root}" PREFIX ${prefix} FILES ${cleaned} )
   endif()
endmacro()

# Given a directory, recurse to all defined subdirectories and assign
# the given folder name to all of the targets found.
function( set_dir_folder dir folder)
   get_property( subdirs DIRECTORY "${dir}" PROPERTY SUBDIRECTORIES )
   foreach( sub ${subdirs} )
      set_dir_folder( "${sub}" "${folder}" )
   endforeach()

   get_property( targets DIRECTORY "${dir}" PROPERTY BUILDSYSTEM_TARGETS )
   foreach( target ${targets} )
      get_target_property( type "${target}" TYPE )
      if( NOT "${type}" STREQUAL "INTERFACE_LIBRARY" )
         set_target_properties( ${target} PROPERTIES FOLDER ${folder} )
      endif()
   endforeach()
endfunction()

# Helper to retrieve the settings returned from pkg_check_modules()
function( get_package_interface package target )
   set( package_includes
      ${${package}_INCLUDE_DIRS}
   )

   set( package_linkdirs
      ${${package}_LIBDIR}
   )

   # We resolve the full path of each library to ensure the
   # correct one is referenced while linking
   set( package_libraries )
   foreach( lib ${${package}_LIBRARIES} )
      find_library( LIB_${lib} ${lib} HINTS ${package_linkdirs} )
      list( APPEND package_libraries ${LIB_${lib}} )
   endforeach()

   # And add it to our target
   target_include_directories( ${target} INTERFACE ${package_includes} )
   target_link_libraries( ${target} INTERFACE ${package_libraries} )

   message(STATUS "Interface ${target}:\n\tinclude: ${includes}\n\tLibraries: ${LIBRARIES}")
endfunction()

# Set the cache and context value
macro( set_cache_value var value )
   set( ${var} "${value}" )
   set_property( CACHE ${var} PROPERTY VALUE "${value}" )
endmacro()

# Set a CMake variable to the value of the corresponding environment variable
# if the CMake variable is not already defined. Any addition arguments after
# the variable name are passed through to set().
macro( set_from_env var )
   if( NOT DEFINED ${var} AND NOT "$ENV{${var}}" STREQUAL "" )
      set( ${var} "$ENV{${var}}" ${ARGN} ) # pass additional args (e.g. CACHE)
   endif()
endmacro()

# Set the given property and its config specific brethren to the same value
function( set_target_property_all target property value )
   set_target_properties( "${target}" PROPERTIES "${property}" "${value}" )
   foreach( type ${CMAKE_CONFIGURATION_TYPES} )
      string( TOUPPER "${property}_${type}" prop )
      set_target_properties( "${target}" PROPERTIES "${prop}" "${value}" )
   endforeach()
endfunction()

# Taken from wxWidgets and modified for Audacity
#
# cmd_option(<name> <desc> [default] [STRINGS strings])
# The default is ON if third parameter isn't specified
function( cmd_option name desc )
   cmake_parse_arguments( OPTION "" "" "STRINGS" ${ARGN} )

   if( ARGC EQUAL 2 )
      if( OPTION_STRINGS )
         list( GET OPTION_STRINGS 1 default )
      else()
         set( default ON )
      endif()
   else()
      set( default ${OPTION_UNPARSED_ARGUMENTS} )
   endif()

   if( OPTION_STRINGS )
      set( cache_type STRING )
   else()
      set( cache_type BOOL )
   endif()

   set( ${name} "${default}" CACHE ${cache_type} "${desc}" )
   if( OPTION_STRINGS )
      set_property( CACHE ${name} PROPERTY STRINGS ${OPTION_STRINGS} )

      # Check valid value
      set( value_is_valid FALSE )
      set( avail_values )
      foreach( opt ${OPTION_STRINGS} )
         if( ${name} STREQUAL opt )
            set( value_is_valid TRUE )
            break()
         endif()
         string( APPEND avail_values " ${opt}" )
      endforeach()
      if( NOT value_is_valid )
         message( FATAL_ERROR "Invalid value \"${${name}}\" for option ${name}. Valid values are: ${avail_values}" )
      endif()
   endif()

   set( ${name} "${${name}}" PARENT_SCOPE )
endfunction()

# Downloads NuGet packages
#
# Why this is needed...
#
# To get NuGet to work, you have to add the VS_PACKAGE_REFERENCES
# property to a target. This target must NOT be a UTILITY target,
# which is what we use to compile the message catalogs and assemble
# the manual. We could add that property to the Audacity target and
# CMake would add the required nodes to the VS project. And when the
# Audacity target is built, the NuGet packages would get automatically
# downloaded. This also means that the locale and manual targets
# must be dependent on the Audacity target so the packages would get
# downloaded before they execute. This would be handled by the CMake
# provided ALL_BUILD target which is, by default, set as the startup
# project in Visual Studio. Sweet right? Well, not quite...
#
# We want the Audacity target to be the startup project to provide
# easier debugging. But, if we do that, the ALL_BUILD target is no
# longer "in control" and any dependents of the Audacity target would
# not get built. So, targets like "nyquist" and "plug-ins" would have
# to be manually built. This is not what we want since Nyquist would
# not be available during Audacity debugging because the Nyquist runtime
# would not be copied into the destination folder alonside the Audacity
# executable.
#
# To remedy this conundrum, we simply download the NuGet packages
# ourselves and make the Audacity target dependent on the targets
# mentioned above. This ensures that the dest folder is populated
# and laid out like Audacity expects.
#
function( nuget_package dir name version )
   # Generate the full package directory name
   set( pkgdir "${CMAKE_BINARY_DIR}/packages/${name}/${version}" )

   # Don't download it again if the package directory already exists
   if( NOT EXISTS "${pkgdir}" )
      set( pkgurl "https://www.nuget.org/api/v2/package/${name}/${version}" )

      # Create the package directory
      file( MAKE_DIRECTORY "${pkgdir}" )

      # And download the package into the package directory
      file( DOWNLOAD "${pkgurl}" "${pkgdir}/package.zip" )

      # Extract the contents of the package into the package directory
      execute_process(
         COMMAND
            ${CMAKE_COMMAND} -E tar x "${pkgdir}/package.zip"
         WORKING_DIRECTORY
            ${pkgdir}
      )
   endif()

   # Return the package directory name to the caller
   set( ${dir} "${pkgdir}" PARENT_SCOPE )
endfunction()

# Determines if the linker supports the "-platform_version" argument
# on macOS.
macro( check_for_platform_version )
   if( NOT DEFINED LINKER_SUPPORTS_PLATFORM_VERSION )
      execute_process(
         COMMAND
            ld -platform_version macos 1.1 1.1
         ERROR_VARIABLE
            error
      )

      if( error MATCHES ".*unknown option.*" )
         set( PLATFORM_VERSION_SUPPORTED no CACHE INTERNAL "" )
      else()
         set( PLATFORM_VERSION_SUPPORTED yes CACHE INTERNAL "" )
      endif()
   endif()
endmacro()

# To be used to compile all C++ in the application and modules
function( audacity_append_common_compiler_options var use_pch )
   if( NOT use_pch )
      list( APPEND ${var}
         PRIVATE
            # include the correct config file; give absolute path to it, so
            # that this works whether in src, modules, libraries
            $<$<PLATFORM_ID:Windows>:
               $<IF:$<CXX_COMPILER_ID:MSVC>,
                  /FI${CMAKE_BINARY_DIR}/src/private/configwin.h,
                  -include ${CMAKE_BINARY_DIR}/src/private/configwin.h
               >
            >
            $<$<PLATFORM_ID:Darwin>:-include ${CMAKE_BINARY_DIR}/src/private/configmac.h>
            $<$<NOT:$<PLATFORM_ID:Windows,Darwin>>:-include ${CMAKE_BINARY_DIR}/src/private/configunix.h>
      )
   endif()
   list( APPEND ${var}
         -DAUDACITY_VERSION=${AUDACITY_VERSION}
         -DAUDACITY_RELEASE=${AUDACITY_RELEASE}
         -DAUDACITY_REVISION=${AUDACITY_REVISION}
         -DAUDACITY_MODLEVEL=${AUDACITY_MODLEVEL}

         # Version string for visual display
         -DAUDACITY_VERSION_STRING=L"${AUDACITY_VERSION}.${AUDACITY_RELEASE}.${AUDACITY_REVISION}${AUDACITY_SUFFIX}"

         # This value is used in the resource compiler for Windows
         -DAUDACITY_FILE_VERSION=L"${AUDACITY_VERSION},${AUDACITY_RELEASE},${AUDACITY_REVISION},${AUDACITY_MODLEVEL}"

         # This renames a good use of this C++ keyword that we don't need
	      # to review when hunting for leaks because of naked new and delete.
	      -DPROHIBITED==delete

         # Reviewed, certified, non-leaky uses of NEW that immediately entrust
	      # their results to RAII objects.
         # You may use it in NEW code when constructing a wxWindow subclass
	      # with non-NULL parent window.
         # You may use it in NEW code when the NEW expression is the
	      # constructor argument for a standard smart
         # pointer like std::unique_ptr or std::shared_ptr.
         -Dsafenew=new

         $<$<CXX_COMPILER_ID:MSVC>:/permissive->
         $<$<CXX_COMPILER_ID:AppleClang,Clang>:-Wno-underaligned-exception-object>
         $<$<CXX_COMPILER_ID:AppleClang,Clang>:-Werror=return-type>
         $<$<CXX_COMPILER_ID:AppleClang,Clang>:-Werror=dangling-else>
         $<$<CXX_COMPILER_ID:AppleClang,Clang>:-Werror=return-stack-address>
         $<$<CXX_COMPILER_ID:AppleClang,Clang>:-Werror=defaulted-function-deleted>
	      # Yes, CMake will change -D to /D as needed for Windows:
         -DWXINTL_NO_GETTEXT_MACRO
         $<$<CXX_COMPILER_ID:MSVC>:-D_USE_MATH_DEFINES>
         $<$<CXX_COMPILER_ID:MSVC>:-DNOMINMAX>

         # Define/undefine _DEBUG
         # Yes, -U to /U too as needed for Windows:
         $<IF:$<CONFIG:Debug>,-D_DEBUG=1,-U_DEBUG>

         $<$<PLATFORM_ID:Darwin>:-DUSE_AQUA_THEME>
   )
   # Definitions controlled by the AUDACITY_BUILD_LEVEL switch
   if( AUDACITY_BUILD_LEVEL EQUAL 0 )
      list( APPEND ${var} -DIS_ALPHA -DUSE_ALPHA_MANUAL )
   elseif( AUDACITY_BUILD_LEVEL EQUAL 1 )
      list( APPEND ${var} -DIS_BETA -DUSE_ALPHA_MANUAL )
   else()
      list( APPEND ${var} -DIS_RELEASE )
   endif()

   set( ${var} "${${var}}" PARENT_SCOPE )
endfunction()

function( import_export_symbol var module_name )
   # compute, e.g. "TRACK_UI_API" from module name "mod-track-ui"
   string( REGEX REPLACE "^mod-" "" symbol "${module_name}" )
   string( REGEX REPLACE "^lib-" "" symbol "${symbol}" )
   string( TOUPPER "${symbol}" symbol )
   string( REPLACE "-" "_" symbol "${symbol}" )
   string( APPEND symbol "_API" )
   set( "${var}" "${symbol}" PARENT_SCOPE )
endfunction()

function( import_symbol_define var module_name )
   import_export_symbol( symbol "${module_name}" )
   if( CMAKE_SYSTEM_NAME MATCHES "Windows" )
      set( value "__declspec(dllimport)" )
   elseif( HAVE_VISIBILITY )
      set( value "__attribute__((visibility(\"default\")))" )
   else()
      set( value "" )
   endif()
   set( "${var}" "${symbol}=${value}" PARENT_SCOPE )
endfunction()

function( export_symbol_define var module_name )
   import_export_symbol( symbol "${module_name}" )
   if( CMAKE_SYSTEM_NAME MATCHES "Windows" )
      set( value "__declspec(dllexport)" )
   elseif( HAVE_VISIBILITY )
      set( value "__attribute__((visibility(\"default\")))" )
   else()
      set( value "" )
   endif()
   set( "${var}" "${symbol}=${value}" PARENT_SCOPE )
endfunction()

# shorten a target name for purposes of generating a dependency graph picture
function( canonicalize_node_name var node )
   # strip generator expressions
   string( REGEX REPLACE ".*>.*:(.*)>" "\\1" node "${node}" )
   # omit the "-interface" for alias targets to modules
   string( REGEX REPLACE "-interface\$" "" node "${node}"  )
   # shorten names of standard libraries or Apple frameworks
   string( REGEX REPLACE "^-(l|framework )" "" node "${node}" )
   # shorten paths
   get_filename_component( node "${node}" NAME_WE )
   set( "${var}" "${node}" PARENT_SCOPE )
endfunction()

function( audacity_module_fn NAME SOURCES IMPORT_TARGETS
   ADDITIONAL_DEFINES ADDITIONAL_LIBRARIES LIBTYPE )

   set( TARGET ${NAME} )
   set( TARGET_ROOT ${CMAKE_CURRENT_SOURCE_DIR} )

   message( STATUS "========== Configuring ${TARGET} ==========" )

   def_vars()

   if (LIBTYPE STREQUAL "MODULE" AND CMAKE_SYSTEM_NAME MATCHES "Windows")
      set( REAL_LIBTYPE SHARED )
   else()
      set( REAL_LIBTYPE "${LIBTYPE}" )
   endif()
   add_library( ${TARGET} ${REAL_LIBTYPE} )

   # Manual propagation seems to be necessary from
   # interface libraries -- just doing target_link_libraries naming them
   # doesn't work as promised

   # compute INCLUDES
   set( INCLUDES )
   list( APPEND INCLUDES PUBLIC ${TARGET_ROOT} )

   # compute DEFINES
   set( DEFINES )
   list( APPEND DEFINES ${ADDITIONAL_DEFINES} )

   # send the file to the proper place in the build tree, by setting the
   # appropriate property for the platform
   if (CMAKE_SYSTEM_NAME MATCHES "Windows")
      set( DIRECTORY_PROPERTY RUNTIME_OUTPUT_DIRECTORY )
   else ()
      set( DIRECTORY_PROPERTY LIBRARY_OUTPUT_DIRECTORY )
   endif ()

   if (LIBTYPE STREQUAL "MODULE")
      set( ATTRIBUTES "shape=box" )
      set_target_property_all( ${TARGET} ${DIRECTORY_PROPERTY} "${_DESTDIR}/${_MODDIR}" )
      set_target_properties( ${TARGET}
         PROPERTIES
            PREFIX ""
            FOLDER "modules" # for IDE organization
      )

      if( NOT CMAKE_SYSTEM_NAME MATCHES "Windows|Darwin" )
         set_target_property_all(${TARGET} INSTALL_RPATH "$ORIGIN:$ORIGIN/..")
<<<<<<< HEAD
         install(TARGETS ${TARGET} DESTINATION ${_MODDIR} OPTIONAL )
=======
         install( TARGETS ${TARGET} OPTIONAL DESTINATION ${_MODDIR} )
>>>>>>> 25fdc25f
      endif()

      fix_bundle( ${TARGET} )
   else()
      set( ATTRIBUTES "shape=octagon" )
      set_target_property_all( ${TARGET} ${DIRECTORY_PROPERTY} "${_DESTDIR}/${_PKGLIB}" )
      set_target_properties( ${TARGET}
         PROPERTIES
            PREFIX ""
            FOLDER "libraries" # for IDE organization
      )

      if( NOT CMAKE_SYSTEM_NAME MATCHES "Windows|Darwin" )
         set_target_property_all(${TARGET} INSTALL_RPATH "$ORIGIN")
         install(TARGETS ${TARGET} DESTINATION ${_PKGLIB} )
      endif()
   endif()

   if( "wxBase" IN_LIST IMPORT_TARGETS OR "wxwidgets::base" IN_LIST IMPORT_TARGETS )
      string( APPEND ATTRIBUTES " style=filled" )
   endif()

   export_symbol_define( export_symbol "${TARGET}" )
   import_symbol_define( import_symbol "${TARGET}" )

   list( APPEND DEFINES
      PRIVATE "${export_symbol}"
      INTERFACE "${import_symbol}"
   )

   set( LOPTS
      PRIVATE
         $<$<PLATFORM_ID:Darwin>:-undefined dynamic_lookup>
   )

   # compute LIBRARIES
   set( LIBRARIES )

   foreach( IMPORT ${IMPORT_TARGETS} )
      list( APPEND LIBRARIES "${IMPORT}" )
   endforeach()

   list( APPEND LIBRARIES ${ADDITIONAL_LIBRARIES} )

#   list( TRANSFORM SOURCES PREPEND "${CMAKE_CURRENT_SOURCE_DIR}/" )

   # Compute compilation options.
   # Perhaps a another function argument in future to customize this too.
   set( OPTIONS )
   audacity_append_common_compiler_options( OPTIONS NO )

   organize_source( "${TARGET_ROOT}" "" "${SOURCES}" )
   target_sources( ${TARGET} PRIVATE ${SOURCES} )
   target_compile_definitions( ${TARGET} PRIVATE ${DEFINES} )
   target_compile_options( ${TARGET} ${OPTIONS} )
   target_include_directories( ${TARGET} PUBLIC ${TARGET_ROOT} )

   target_link_options( ${TARGET} PRIVATE ${LOPTS} )
   target_link_libraries( ${TARGET} PUBLIC ${LIBRARIES} )

   if( NOT CMAKE_SYSTEM_NAME MATCHES "Windows" )
      # Generate-time boolean values must be "0" or "1",
      # not "on", "off", etc. like configure-time booleans
      if (CMAKE_BUILD_TYPE MATCHES "Debug|RelWithDebInfo")
         set(nostrip 1)
      else()
         set(nostrip 0)
      endif()
      add_custom_command(
         TARGET "${TARGET}"
         POST_BUILD
<<<<<<< HEAD
         COMMAND strip -x $<TARGET_FILE:${TARGET}>
=======
         COMMAND "$<IF:$<OR:$<CONFIG:Debug>,$<CONFIG:RelWithDebInfo>,${nostrip}>,echo,strip>" -x $<TARGET_FILE:${TARGET}>
>>>>>>> 25fdc25f
      )
   endif()

   # define an additional interface library target
   set(INTERFACE_TARGET "${TARGET}-interface")
   if (NOT REAL_LIBTYPE STREQUAL "MODULE")
      add_library("${INTERFACE_TARGET}" ALIAS "${TARGET}")
   else()
      add_library("${INTERFACE_TARGET}" INTERFACE)
      foreach(PROP
         INTERFACE_INCLUDE_DIRECTORIES
         INTERFACE_COMPILE_DEFINITIONS
         INTERFACE_LINK_LIBRARIES
      )
         get_target_property( PROPS "${TARGET}" "${PROP}" )
         if (PROPS)
            set_target_properties(
               "${INTERFACE_TARGET}"
               PROPERTIES "${PROP}" "${PROPS}" )
         endif()
      endforeach()
   endif()

   # collect dependency information
   list( APPEND GRAPH_EDGES "\"${TARGET}\" [${ATTRIBUTES}]" )
   set(ACCESS PUBLIC PRIVATE INTERFACE)
   foreach( IMPORT ${IMPORT_TARGETS} )
      if(IMPORT IN_LIST ACCESS)
         continue()
      endif()
      canonicalize_node_name(IMPORT "${IMPORT}")
      list( APPEND GRAPH_EDGES "\"${TARGET}\" -> \"${IMPORT}\"" )
   endforeach()
   set( GRAPH_EDGES "${GRAPH_EDGES}" PARENT_SCOPE )

   # collect unit test targets if they are present
   if(EXISTS "${CMAKE_CURRENT_SOURCE_DIR}/tests")
      add_subdirectory(tests)
   endif()
endfunction()

# Set up for defining a module target.
# All modules depend on the application.
# Pass a name and sources, and a list of other targets.
# Use the interface compile definitions and include directories of the
# other targets, and link to them.
# More defines, and more target libraries (maybe generator expressions)
# may be given too.
macro( audacity_module NAME SOURCES IMPORT_TARGETS
   ADDITIONAL_DEFINES ADDITIONAL_LIBRARIES )
   # The extra indirection of a function call from this macro, and
   # re-assignment of GRAPH_EDGES, is so that a module definition may
   # call this macro, and it will (correctly) collect edges for the
   # CMakeLists.txt in the directory above it; but otherwise we take
   # advantage of function scoping of variables.
   audacity_module_fn(
      "${NAME}"
      "${SOURCES}"
      "${IMPORT_TARGETS}"
      "${ADDITIONAL_DEFINES}"
      "${ADDITIONAL_LIBRARIES}"
      "MODULE"
   )
   set( GRAPH_EDGES "${GRAPH_EDGES}" PARENT_SCOPE )
endmacro()

# Set up for defining a library target.
# The application depends on all libraries.
# Pass a name and sources, and a list of other targets.
# Use the interface compile definitions and include directories of the
# other targets, and link to them.
# More defines, and more target libraries (maybe generator expressions)
# may be given too.
macro( audacity_library NAME SOURCES IMPORT_TARGETS
   ADDITIONAL_DEFINES ADDITIONAL_LIBRARIES )
   # ditto comment in the previous macro
   audacity_module_fn(
      "${NAME}"
      "${SOURCES}"
      "${IMPORT_TARGETS}"
      "${ADDITIONAL_DEFINES}"
      "${ADDITIONAL_LIBRARIES}"
      "SHARED"
   )
   set( GRAPH_EDGES "${GRAPH_EDGES}" PARENT_SCOPE )
endmacro()

# A special macro for header only libraries

macro( audacity_header_only_library NAME SOURCES IMPORT_TARGETS
   ADDITIONAL_DEFINES )
   # ditto comment in the previous macro
   add_library( ${NAME} INTERFACE )

   target_include_directories ( ${NAME} INTERFACE ${CMAKE_CURRENT_SOURCE_DIR} )
   target_sources( ${NAME} INTERFACE ${SOURCES})
   target_link_libraries( ${NAME} INTERFACE ${IMPORT_TARGETS} )
   target_compile_definitions( ${NAME} INTERFACE ${ADDITIONAL_DEFINES} )
endmacro()

#
# Add individual library targets
#
# Parms:
#     dir      directory name within the cmake-proxies directory.
#              (Doesn't HAVE to match the same directory in lib-src,
#              but it usually does.)
#
#     name     suffix for the cmake user options
#
#     symbol   suffix for the "USE_<symbol>" variable that the Audacity
#              target uses to include/exclude functionality.
#
#     required Determines if the library is required or not.  If it is,
#              the user is not given the option of enabling/disabling it.
#
#     check    Determines if local/system checks should be performed here
#              or in the subdirectory config.
#
#     packages A list of packages required for this target in pkg-config
#              format.
function( addlib dir name symbol required check )
   set( subdir "${CMAKE_SOURCE_DIR}/cmake-proxies/${dir}" )
   set( bindir "${CMAKE_BINARY_DIR}/cmake-proxies/${dir}" )

   # Extract the list of packages from the function args
   list( SUBLIST ARGV 5 -1 packages )

   # Define target's name and it's source directory
   set( TARGET ${dir} )
   set( TARGET_ROOT ${libsrc}/${dir} )

   # Define the option name
   set( use ${_OPT}use_${name} )

   # If we're not checking for system or local here, then let the
   # target config handle the rest.
   if( NOT check )
      add_subdirectory( ${subdir} ${bindir} EXCLUDE_FROM_ALL )
      return()
   endif()

   # If the target isn't required, allow the user to select which one
   # to use or disable it entirely
   set( desc "local" )
   if( packages )
      set( sysopt "system" )
      string( PREPEND desc "system (if available), " )
      set( default "${${_OPT}lib_preference}" )
   else()
      set( default "local" )
   endif()

   if( NOT required )
      set( reqopt "off" )
      string( APPEND desc ", off" )
   endif()

   cmd_option( ${use}
               "Use ${name} library [${desc}]"
               "${default}"
               STRINGS ${sysopt} "local" ${reqopt}
   )

   # Bail if the target will not be used
   if( ${use} STREQUAL "off" )
      message( STATUS "========== ${name} disabled ==========" )

      set( USE_${symbol} OFF CACHE INTERNAL "" FORCE )

      return()
   endif()

   # Let the Audacity target know that this library will be used
   set( USE_${symbol} ON CACHE INTERNAL "" FORCE )

   if ( TARGET "${TARGET}" )
      return()
   endif()

   message( STATUS "========== Configuring ${name} ==========" )

   # Check for the system package(s) if the user prefers it
   if( ${use} STREQUAL "system" )
      # Look them up
      pkg_check_modules( PKG_${TARGET} ${packages} )

      if( PKG_${TARGET}_FOUND )
         message( STATUS "Using '${name}' system library" )

         # Create the target interface library
         add_library( ${TARGET} INTERFACE IMPORTED GLOBAL )

         # Retrieve the package information
         get_package_interface( PKG_${TARGET} ${TARGET} )
      else()
         find_package( ${packages} QUIET )

         if( TARGET ${TARGET} )
            set( PKG_${TARGET}_FOUND Yes )
         endif()
      endif()

      if( NOT PKG_${TARGET}_FOUND )
         if( ${_OPT}obey_system_dependencies )
            message( FATAL_ERROR "Failed to find the system package ${name}" )
         else()
            set( ${use} "local" )
            set_property( CACHE ${use} PROPERTY VALUE "local" )
         endif()
      endif()
   endif()

   # User wants the local package or the system one wasn't found
   if( ${use} STREQUAL "local" )
      message( STATUS "Using '${name}' local library" )

      # Pull in the target config
      add_subdirectory( ${subdir} ${bindir} EXCLUDE_FROM_ALL )

      # Get the list of targets defined by that config
      get_property( targets DIRECTORY "${subdir}" PROPERTY BUILDSYSTEM_TARGETS )

      # Set the folder (for the IDEs) for each one
      foreach( target ${targets} )
         # Skip interface libraries since they don't have any source to
         # present in the IDEs
         get_target_property( type "${target}" TYPE )
         if( NOT "${type}" STREQUAL "INTERFACE_LIBRARY" )
            set_target_properties( ${target} PROPERTIES FOLDER "lib-src" )
         endif()
      endforeach()
   endif()
endfunction()

<<<<<<< HEAD
=======
# Copy named properties from one target to another
function(copy_target_properties
  src  # target
  dest # target
  # prop1 prop2...
)
   foreach(property ${ARGN})
      get_target_property(value ${src} ${property})
      if(value)
         set_target_properties(${dest} PROPERTIES ${property} "${value}")
      endif()
   endforeach()
endfunction()

function(make_interface_library
   new  # name for new target
   old   # existing library target
)
   add_library(${new} INTERFACE)
   copy_target_properties(${old} ${new}
      INTERFACE_COMPILE_DEFINITIONS
      INTERFACE_COMPILE_OPTIONS
      INTERFACE_INCLUDE_DIRECTORIES
      INTERFACE_LINK_DIRECTORIES
      INTERFACE_LINK_LIBRARIES)
endfunction()

>>>>>>> 25fdc25f
function(fix_bundle target_name)
   if (NOT CMAKE_SYSTEM_NAME MATCHES "Darwin")
      return()
   endif()

   add_custom_command(
      TARGET ${target_name}
      POST_BUILD
      COMMAND
         ${PYTHON}
         ${CMAKE_SOURCE_DIR}/scripts/build/macOS/fix_bundle.py
         $<TARGET_FILE:${target_name}>
   )
endfunction()<|MERGE_RESOLUTION|>--- conflicted
+++ resolved
@@ -386,11 +386,7 @@
 
       if( NOT CMAKE_SYSTEM_NAME MATCHES "Windows|Darwin" )
          set_target_property_all(${TARGET} INSTALL_RPATH "$ORIGIN:$ORIGIN/..")
-<<<<<<< HEAD
-         install(TARGETS ${TARGET} DESTINATION ${_MODDIR} OPTIONAL )
-=======
          install( TARGETS ${TARGET} OPTIONAL DESTINATION ${_MODDIR} )
->>>>>>> 25fdc25f
       endif()
 
       fix_bundle( ${TARGET} )
@@ -462,11 +458,7 @@
       add_custom_command(
          TARGET "${TARGET}"
          POST_BUILD
-<<<<<<< HEAD
-         COMMAND strip -x $<TARGET_FILE:${TARGET}>
-=======
          COMMAND "$<IF:$<OR:$<CONFIG:Debug>,$<CONFIG:RelWithDebInfo>,${nostrip}>,echo,strip>" -x $<TARGET_FILE:${TARGET}>
->>>>>>> 25fdc25f
       )
    endif()
 
@@ -702,8 +694,6 @@
    endif()
 endfunction()
 
-<<<<<<< HEAD
-=======
 # Copy named properties from one target to another
 function(copy_target_properties
   src  # target
@@ -731,7 +721,6 @@
       INTERFACE_LINK_LIBRARIES)
 endfunction()
 
->>>>>>> 25fdc25f
 function(fix_bundle target_name)
    if (NOT CMAKE_SYSTEM_NAME MATCHES "Darwin")
       return()
