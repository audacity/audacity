--- conflicted
+++ resolved
@@ -4,7 +4,6 @@
 #[[
    `audacity_find_package` emulates the behavior of `find_package` but
    add some Audaicity-specific logic to it.
-<<<<<<< HEAD
 
    Directly supported find_package options:
 
@@ -65,68 +64,6 @@
    set( sysopt "system" )
    string( PREPEND option_desc "system (if available), " )
 
-=======
-
-   Directly supported find_package options:
-
-   * REQUIRED
-   * QUIET
-
-   Other options can be passed to the `find_package` call by passing
-   FIND_PACKAGE_OPTIONS before them.
-
-   Additionally, the following options are supported:
-
-   * CONAN_PACKAGE_NAME - name of the package in Conan. If not specified,
-     the name of the package is assumed to be the lowercase of the CMake package name.
-   * OPTION_NAME - name of the option to enable/disable the package. If not specified,
-     the name of the option is assumed to be the lowercase of the CMake package name.
-
-   Call to `audacity_find_package` will create the `option` with the name
-   audacity_use_<OPTION_NAME>. If REQUIRED is not specified, the option will allow
-   to disable the package. If Conan is enabled, the option will allow `local` state.
-   In all the cases the option allows `system` state. By default, the option is set
-   to audacity_lib_preference value.
-
-   If the option is set to `local`, the package will be enabled when running Conan.
-
-   If the option is not set to `off`, the package will be searched using `find_package`.
-
-   Usage:
-
-   audacity_find_package(
-      <package_name>
-      [REQUIRED]
-      [QUIET]
-      [FIND_PACKAGE_OPTIONS <find_package_options>]
-      [CONAN_PACKAGE_NAME <conan_package_name>]
-      [OPTION_NAME <option_name>]
-   )
-]]
-function(audacity_find_package package_name)
-   set(options REQUIRED QUIET)
-   set(one_value_args VERSION CONAN_PACKAGE_NAME OPTION_NAME)
-   set(multi_value_args FIND_PACKAGE_OPTIONS)
-   cmake_parse_arguments(audacity_find_package "${options}" "${one_value_args}" "${multi_value_args}" ${ARGN})
-
-   #message(FATAL_ERROR "${package_name} R ${audicity_find_package_REQUIRED} Q ${audicity_find_package_QUIET} V ${audicity_find_package_VERSION} C ${audicity_find_package_CONAN_PACKAGE_NAME} O ${audicity_find_package_OPTION} F ${audicity_find_package_FIND_PACKAGE_OPTIONS}")
-
-   if(NOT audacity_find_package_OPTION_NAME)
-      string(TOLOWER "${package_name}" audacity_find_package_OPTION_NAME)
-   endif()
-
-   if(NOT audacity_find_package_CONAN_PACKAGE_NAME)
-      string(TOLOWER "${package_name}" audacity_find_package_CONAN_PACKAGE_NAME)
-   endif()
-
-   set( option_name ${_OPT}use_${audacity_find_package_OPTION_NAME} )
-
-   set( option_desc "local" )
-
-   set( sysopt "system" )
-   string( PREPEND option_desc "system (if available), " )
-
->>>>>>> 25fdc25f
    if( ${_OPT}conan_enabled )
       set( default "${${_OPT}lib_preference}" )
    else()
@@ -234,13 +171,10 @@
       set( _libdir "--lib-dir" ${_PKGLIB} )
    endif()
 
-<<<<<<< HEAD
-=======
    if( MIN_MACOS_VERSION )
       set( _min_macos_version "--min-os-version" ${MIN_MACOS_VERSION} )
    endif()
 
->>>>>>> 25fdc25f
    execute_process(
       COMMAND ${PYTHON} "${CMAKE_SOURCE_DIR}/conan/conan_runner.py"
          --build-dir ${CMAKE_BINARY_DIR}
@@ -252,10 +186,7 @@
          ${_libdir}
          ${_force_build}
          ${_download_cache}
-<<<<<<< HEAD
-=======
          ${_min_macos_version}
->>>>>>> 25fdc25f
          -o ${conan_package_options}
 
       RESULT_VARIABLE conan_result
@@ -269,24 +200,6 @@
    set(CMAKE_FIND_PACKAGE_PREFER_CONFIG TRUE)
 endif()
 
-<<<<<<< HEAD
-# Resolve the dependencies
-include(${find_package_file})
-
-# Mokey-patch some targets to make the names consistent
-file(GLOB dependency_helpers "${AUDACITY_MODULE_PATH}/dependencies/*.cmake")
-
-foreach(f ${dependency_helpers})
-    include(${f})
-endforeach()
-
-if( ${_OPT}conan_enabled )
-   file(GLOB conan_helpers "${CMAKE_BINARY_DIR}/generators/modules/*.cmake")
-
-   foreach(f ${conan_helpers})
-      include(${f})
-   endforeach()
-=======
 if( ${_OPT}conan_enabled )
    set( _file_name "${CMAKE_BINARY_DIR}/generators/pre-find-package.cmake" )
 
@@ -311,5 +224,4 @@
       message(STATUS "Including ${_file_name}")
       include( ${_file_name} )
    endif()
->>>>>>> 25fdc25f
 endif()