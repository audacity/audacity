<<<<<<< HEAD
﻿;   Audacity: A Digital Audio Editor
;   Audacity(R) is copyright (c) 1999-2015 Audacity Team.
;   License: GPL v2.  See License.txt.
;
;   audacity.iss
;   Vaughan Johnson, Leland Lucius, Martyn Shaw, Richard Ash, & others
;

; This requires that the ISS Preprocessor be installed
#define AppExe "..\win\release\audacity.exe" 
#define AppMajor ""
#define AppMinor ""
#define AppRev ""
#define AppBuild ""
#define FullVersion ParseVersion(AppExe, AppMajor, AppMinor, AppRev, AppBuild)
#define AppVersion Str(AppMajor) + "." + Str(AppMinor) + "." + Str(AppRev)
#define AppName GetStringFileInfo(AppExe, PRODUCT_NAME)

[UninstallRun]
; Uninstall prior installations.
Filename: "{app}\unins*.*"; 

[Setup]
; compiler-related directives
OutputBaseFilename=audacity-win-{#AppVersion}

WizardImageFile=audacity_InnoWizardImage.bmp
WizardSmallImageFile=audacity_InnoWizardSmallImage.bmp

SolidCompression=yes

; installer-related directives
AppName={#AppName}
AppVerName=Audacity {#AppVersion}
; Specify AppVersion as well, so it appears in the Add/Remove Programs entry. 
AppVersion={#AppVersion}
AppPublisher="Audacity Team"
AppPublisherURL=http://audacityteam.org
AppSupportURL=http://audacityteam.org
AppUpdatesURL=http://audacityteam.org
ChangesAssociations=yes

DefaultDirName={pf}\Audacity

VersionInfoProductName={#AppName}
VersionInfoProductTextVersion={#GetFileProductVersion(AppExe)}
VersionInfoDescription={#AppName + " " + AppVersion + " Setup"}
VersionInfoVersion={#GetFileVersion(AppExe)}
VersionInfoCopyright={#GetFileCopyright(AppExe)}

; Always warn if dir exists, because we'll overwrite previous Audacity.
DirExistsWarning=yes
DisableProgramGroupPage=yes
UninstallDisplayIcon="{app}\audacity.exe"

; No longer force them to accept the license, just display it.   LicenseFile=..\LICENSE.txt
InfoBeforeFile=audacity_InnoWizard_InfoBefore.rtf
InfoAfterFile=..\README.txt

; We no longer produce new ANSI builds. 
; As we use Inno Setup (u), the Unicode version, to build this script, 
; the MinVersion will automatically be set to what we need. 
; We no longer explicitly set it.
;   MinVersion=4.0,5.0

; cosmetic-related directives
SetupIconFile=audacity.ico

[INI]
Filename: "{app}\FirstTime.ini"; Section: "FromInno"; Key: "ResetPrefs"; String: "1"; Tasks: resetPrefs;
Filename: "{app}\FirstTime.ini"; Section: "FromInno"; Key: "Language"; String: "{language}"

[Tasks]
Name: desktopicon; Description: "{cm:CreateDesktopIcon}"; GroupDescription: "{cm:AdditionalIcons}"
Name: resetPrefs; Description:  "{cm:ResetPrefs}"; Flags: unchecked
; No longer allow user to choose whether to associate AUP file type with Audacity.
; Name: associate_aup; Description: "&Associate Audacity project files"; GroupDescription: "Other tasks:"; Flags: checkedonce

[Files]
; Prime the first time .ini file so the permissions can be set
Source: "FirstTimeModel.ini"; DestDir: "{app}"; DestName: "FirstTime.ini"; Permissions: users-modify

; Don't display in separate window, rather as InfoAfterFile.   Source: "..\README.txt"; DestDir: "{app}"; Flags: ignoreversion isreadme
Source: "..\README.txt"; DestDir: "{app}"; Flags: ignoreversion

Source: "..\LICENSE.txt"; DestDir: "{app}"; Flags: ignoreversion
Source: "{#AppExe}"; DestDir: "{app}"; Flags: ignoreversion

; Manual, which should be got from the manual wiki using ..\scripts\mw2html_audacity\wiki2htm.bat
Source: "..\help\manual\*"; DestDir: "{app}\help\manual\"; Flags: ignoreversion recursesubdirs

Source: "..\presets\*"; DestDir: "{app}"; Flags: ignoreversion recursesubdirs

; wxWidgets DLLs. Be specific (not *.dll) so we don't accidentally distribute avformat.dll, for example.
; Don't use the WXWIN environment variable, because...
; 1) Can't get the documented {%WXWIN|default dir} parsing to work.
; 2) Need the DLL's in the release dir for testing, anyway.
Source: "..\win\release\wxbase30u_net_vc_custom.dll"; DestDir: "{app}"; Flags: ignoreversion
Source: "..\win\release\wxbase30u_xml_vc_custom.dll"; DestDir: "{app}"; Flags: ignoreversion
Source: "..\win\release\wxbase30u_vc_custom.dll"; DestDir: "{app}"; Flags: ignoreversion
Source: "..\win\release\wxmsw30u_adv_vc_custom.dll"; DestDir: "{app}"; Flags: ignoreversion
Source: "..\win\release\wxmsw30u_core_vc_custom.dll"; DestDir: "{app}"; Flags: ignoreversion
Source: "..\win\release\wxmsw30u_html_vc_custom.dll"; DestDir: "{app}"; Flags: ignoreversion
Source: "..\win\release\wxmsw30u_qa_vc_custom.dll"; DestDir: "{app}"; Flags: ignoreversion

; MSVC runtime DLLs. Some users can't put these in the system dir, so just put them in the EXE dir.
; It's legal, per http://www.fsf.org/licensing/licenses/gpl-faq.html#WindowsRuntimeAndGPL .
; This is not an ideal solution, but should need the least tech support.
; We'll know we have the right version, don't step on anybody else's older version, and
; it's easy to make the zip (and they match better).
; Copy the two required DLL's from 
; "C:\Program Files (x86)\Microsoft Visual Studio 12.0\VC\redist\x86\Microsoft.VC120.CRT\"
; or "C:\Program Files\Microsoft Visual Studio 12.0\VC\redist\x86\Microsoft.VC120.CRT\"
; according to your system 
Source: "..\win\release\msvcp120.dll"; DestDir: "{app}"; Flags: ignoreversion
Source: "..\win\release\msvcr120.dll"; DestDir: "{app}"; Flags: ignoreversion

Source: "..\win\release\languages\*"; DestDir: "{app}\Languages\"; Flags: ignoreversion recursesubdirs
; We don't currently ship any modules, so the next line is commented out
; Source: "..\win\release\modules\*"; DestDir: "{app}\Modules\"; Flags: ignoreversion recursesubdirs skipifsourcedoesntexist
Source: "..\win\release\nyquist\*"; DestDir: "{app}\Nyquist\"; Flags: ignoreversion recursesubdirs
Source: "..\win\release\plug-ins\*"; DestDir: "{app}\Plug-Ins\"; Flags: ignoreversion

[Icons]
Name: "{commonprograms}\Audacity"; Filename: "{app}\audacity.exe"
Name: "{commondesktop}\Audacity"; Filename: "{app}\audacity.exe"; Tasks: desktopicon

[InstallDelete]
; Get rid of Audacity 1.0.0 stuff that's no longer used.
Type: files; Name: "{app}\audacity-help.htb"
Type: files; Name: "{app}\audacity-1.2-help.htb"

; Get rid of previous versions of MSVC runtimes.
Type: files; Name: "{app}\Microsoft.VC80.CRT.manifest"
Type: files; Name: "{app}\Microsoft.VC90.CRT.manifest"
Type: files; Name: "{app}\msvcp80.dll"
Type: files; Name: "{app}\msvcr80.dll"
Type: files; Name: "{app}\msvcp90.dll"
Type: files; Name: "{app}\msvcr90.dll"

; Get rid of previous help folder.
Type: filesandordirs; Name: "{app}\help"

; Don't want to do this because user may have stored their own.
;   Type: filesandordirs; Name: "{app}\vst"

; We've switched from a folder in the start menu to just the Audacity.exe at the top level.
; Get rid of 1.0.0 folder and its icons.
Type: files; Name: "{commonprograms}\Audacity\audacity.exe"
Type: files; Name: "{commonprograms}\Audacity\unins000.exe"
Type: dirifempty; Name: "{commonprograms}\Audacity"

;Get rid of previous uninstall item
Type: files; Name: "{app}\unins*.*"

; Get rid of no longer used test.lsp.
Type: files; Name: "{app}\Nyquist\test.lsp"

; Get rid of specific LADSPA plug-ins that we now ship with different names.
Type: files; Name: "{app}\Plug-Ins\GVerb.dll"
Type: files; Name: "{app}\Plug-Ins\Hard Limiter.dll"
Type: files; Name: "{app}\Plug-Ins\hard_limiter_1413.dll"
Type: files; Name: "{app}\Plug-Ins\sc4.dll"

;Get rid of any modules that we have ever installed
Type: files; Name: "{app}\Modules\mod-script-pipe.dll"
Type: files; Name: "{app}\Modules\mod-script-pipe.exp"
Type: files; Name: "{app}\Modules\mod-script-pipe.lib"
Type: files; Name: "{app}\Modules\mod-nyq-bench.dll"

;get rid of the Modules dir, if it is empty
Type: dirifempty; Name: "{app}\Modules"

; Get rid of gverb that we no longer ship
Type: files; Name: "{app}\Plug-Ins\gverb_1216.dll"

; Get rid of old crossfade* plugins that we no longer ship
Type: files; Name: "{app}\Plug-Ins\crossfadein.ny"
Type: files; Name: "{app}\Plug-Ins\crossfadeout.ny"
                                            
[Registry]
; No longer allow user to choose whether to associate AUP file type with Audacity.
; Leaving this one commented out example of the old way.
; Root: HKCR; Subkey: ".AUP"; ValueType: string; ValueData: "Audacity.Project"; Flags: createvalueifdoesntexist uninsdeletekey; Tasks: associate_aup
Root: HKCR; Subkey: ".AUP"; ValueType: string; ValueData: "Audacity.Project"; Flags: createvalueifdoesntexist uninsdeletekey;
Root: HKCR; Subkey: "Audacity.Project\OpenWithList\audacity.exe"; Flags: createvalueifdoesntexist uninsdeletekey;
Root: HKCR; Subkey: "Audacity.Project"; ValueType: string; ValueData: "Audacity Project File"; Flags: createvalueifdoesntexist uninsdeletekey;
Root: HKCR; Subkey: "Audacity.Project\shell"; ValueType: string; ValueData: ""; Flags: createvalueifdoesntexist uninsdeletekey;
Root: HKCR; Subkey: "Audacity.Project\shell\open"; Flags: createvalueifdoesntexist uninsdeletekey;
Root: HKCR; Subkey: "Audacity.Project\shell\open\command"; ValueType: string; ValueData: """{app}\audacity.exe"" ""%1"""; Flags: createvalueifdoesntexist uninsdeletekey;

;The following would allow a following 'help' installer to know where to put the 'help' files.
;Root: HKCR; Subkey: "Audacity.Project\Path";  ValueType: string; ValueData: {app}; Flags: createvalueifdoesntexist uninsdeletekey;

[Run]
Filename: "{app}\audacity.exe"; Description: "{cm:LaunchProgram,Audacity}"; Flags: nowait postinstall skipifsilent

[Languages]
; NOTE: "0" in locale name will be translated to "@" when read by Audacity.

; Create subdirectories where we'll store the unofficial and dummy translation files
{#expr Exec("cmd", "/c mkdir """ + CompilerPath + "Languages\dummy""", , , SW_HIDE), \
       Exec("cmd", "/c mkdir """ + CompilerPath + "Languages\unofficial""", , , SW_HIDE)}

; Download Additional Inno Setup translations from:
;
; http://www.jrsoftware.org/files/istrans/
;
; Set this to the base of the unofficial  Inno Setup translations
#define UrlBase "http://raw.github.com/jrsoftware/issrc/master/Files/Languages/Unofficial/"

; This macro will use the Windows PowerShell to download the given translation into
; the Inno Setup Languages folder if it hasn't already been downloaded.
; (Sorry, it's not a quick process, but it only happens once.)
#define Get(URL) \
  Local[0] = "Languages\unofficial\" + Copy(URL, RPos("/", URL) + 1), \
  Local[1] = (FileExists(CompilerPath + Local[0]) \
    ? "alreadyexists" \
    : Exec("powershell", "echo 'Downloading: " + URL + "'; $wc = new-object System.Net.WebClient; $wc.DownloadFile('" + URLBase + URL + "', '" + Local[0] + "')", , , SW_NORMAL)), \
  "compiler:" + Local[0]

; This macro will define a dummy translation based on the Defaults.isl
#define Dummy(NAME, ID) \
  Local[0] = "Languages\dummy\", \
  Local[1] = Local[0] + NAME + ".isl", \
  Local[2] = CompilerPath + Local[1], \
  Local[3] = (FileExists(Local[2]) \
    ? "alreadyexists" \
    : (CopyFile(CompilerPath + "Default.isl", Local[2]), \
       WriteIni(Local[2], "LangOptions", "LanguageName", NAME), \
       WriteIni(Local[2], "LangOptions", "LanguageID", "$" + ID))), \
  "compiler:" + Local[1]

Name: "af"; MessagesFile: "{#Get('Afrikaans.isl')}"
Name: "ar"; MessagesFile: "{#Get('Arabic.isl')}"
Name: "be"; MessagesFile: "{#Get('Belarusian.isl')}"
Name: "bg"; MessagesFile: "{#Get('Bulgarian.isl')}"
Name: "bn"; MessagesFile: "{#Get('Bengali.islu')}"
Name: "bs"; MessagesFile: "{#Get('Bosnian.isl')}"
Name: "ca"; MessagesFile: "compiler:Languages\Catalan.isl"
Name: "ca_ES0valencia"; MessagesFile: "{#Get('Valencian.isl')}"
;Name: "co"; MessagesFile: "compiler:Languages\Corsican.isl"
Name: "cs"; MessagesFile: "compiler:Languages\Czech.isl"
Name: "cy"; MessagesFile: "{#Dummy('Welsh', '0452')}"
Name: "da"; MessagesFile: "compiler:Languages\Danish.isl"
Name: "de"; MessagesFile: "compiler:Languages\German.isl"
Name: "el"; MessagesFile: "compiler:Languages\Greek.isl"
Name: "en"; MessagesFile: "compiler:Default.isl"
Name: "es"; MessagesFile: "compiler:Languages\Spanish.isl"
Name: "eu"; MessagesFile: "{#Get('Basque.isl')}"
Name: "fa"; MessagesFile: "{#Get('Farsi.isl')}"
Name: "fi"; MessagesFile: "compiler:Languages\Finnish.isl"
Name: "fr"; MessagesFile: "compiler:Languages\French.isl"
Name: "ga"; MessagesFile: "{#Dummy('Gaeilge', '083C')}"
Name: "gl"; MessagesFile: "{#Get('Galician.isl')}"
Name: "he"; MessagesFile: "compiler:Languages\Hebrew.isl"
Name: "hi"; MessagesFile: "{#Get('Hindi.islu')}"
Name: "hr"; MessagesFile: "{#Get('Croatian.isl')}"
Name: "hu"; MessagesFile: "compiler:Languages\Hungarian.isl"
Name: "hy"; MessagesFile: "{#Get('Armenian.islu')}"
Name: "id"; MessagesFile: "{#Get('Indonesian.isl')}"
Name: "it"; MessagesFile: "compiler:Languages\Italian.isl"
Name: "ja"; MessagesFile: "compiler:Languages\Japanese.isl"
Name: "ka"; MessagesFile: "{#Get('Georgian.islu')}"
Name: "km"; MessagesFile: "{#Dummy('Khmer', '0409')}"
Name: "ko"; MessagesFile: "{#Dummy('Korean', '0412')}"
Name: "lt"; MessagesFile: "{#Get('Lithuanian.isl')}"
Name: "mk"; MessagesFile: "{#Get('Macedonian.isl')}"
Name: "my"; MessagesFile: "{#Dummy('Burmese', '0409')}"
Name: "nb"; MessagesFile: "compiler:Languages\Norwegian.isl"
;Name: "ne"; MessagesFile: "compiler:Languages\Nepali.islu"
Name: "nl"; MessagesFile: "compiler:Languages\Dutch.isl"
Name: "oc"; MessagesFile: "{#Get('Occitan.isl')}"
Name: "pl"; MessagesFile: "compiler:Languages\Polish.isl"
Name: "pt_PT"; MessagesFile: "compiler:Languages\Portuguese.isl"
Name: "pt_BR"; MessagesFile: "compiler:Languages\BrazilianPortuguese.isl"
Name: "ro"; MessagesFile: "{#Get('Romanian.isl')}"
Name: "ru"; MessagesFile: "compiler:Languages\Russian.isl"
Name: "sk"; MessagesFile: "{#Get('Slovak.isl')}"
Name: "sl"; MessagesFile: "compiler:Languages\Slovenian.isl"
Name: "sr_RS"; MessagesFile: "compiler:Languages\SerbianCyrillic.isl"
Name: "sr_RS0latin"; MessagesFile: "compiler:Languages\SerbianLatin.isl"
Name: "sv"; MessagesFile: "{#Get('Swedish.isl')}"
Name: "ta"; MessagesFile: "{#Dummy('Tamil', '0449')}"
Name: "tg"; MessagesFile: "{#Dummy('Tajik', '0428')}"
Name: "tr"; MessagesFile: "compiler:Languages\Turkish.isl"
Name: "uk"; MessagesFile: "compiler:Languages\Ukrainian.isl"
Name: "vi"; MessagesFile: "{#Get('Vietnamese.isl')}"
Name: "zh_CN"; MessagesFile: "{#Get('ChineseSimplified.isl')}"
Name: "zh_TW"; MessagesFile: "{#Get('ChineseTraditional.isl')}"

; To include additional translations add it to the win/InnoSetupLanguages directory.
; The filename must be the locale name and the ".isl" extension.  For example, "af.isl"
; would have the "Afrikaans" translation.

; Pull in additional translations from the win/InnoSetupLanguages directory
#define FindHandle
#define FindResult

#sub AddLanguage
  #define FileName FindGetFileName(FindHandle)
  #define LangCode Local[0] = Copy(FileName, 1, Pos(".", FileName) - 1)
  Name: {#LangCode}; MessagesFile: "InnoSetupLanguages\{#FileName}"
#endsub

#for {FindHandle = FindResult = FindFirst("InnoSetupLanguages\*.isl", 0); FindResult; FindResult = FindNext(FindHandle)} AddLanguage
#if FindHandle
  #expr FindClose(FindHandle)
#endif

; These could be included from a different file to make it easier to update...
[CustomMessages]
af.ResetPrefs=Reset Preferences
ar.ResetPrefs=Reset Preferences
be.ResetPrefs=Reset Preferences
bg.ResetPrefs=Да се нулират ли настройките?
bn.ResetPrefs=Reset Preferences
bs.ResetPrefs=Reset Preferences
ca.ResetPrefs=Voleu restablir les preferències?
ca_ES0valencia.ResetPrefs=Reset Preferences
;co.ResetPrefs=Reset Preferences
cs.ResetPrefs=Vynulovat nastavení?
cy.ResetPrefs=Reset Preferences
da.ResetPrefs=Gendan indstillinger?
de.ResetPrefs=Einstellungen zurücksetzen?
el.ResetPrefs=Επαναφορά προτιμήσεων;
en.ResetPrefs=Reset Preferences
es.ResetPrefs=¿Desea restablecer las preferencias?
eu.ResetPrefs=Berrezarri Hobespenak?
fa.ResetPrefs=Reset Preferences
fi.ResetPrefs=Reset Preferences
fr.ResetPrefs=Réinitialiser les  Préférences ?
ga.ResetPrefs=Reset Preferences
gl.ResetPrefs=Restabelecer as preferencias?
he.ResetPrefs=?אתה רוצה לשחזר העדפות
hi.ResetPrefs=वरीयताएँ रीसेट करें?
hr.ResetPrefs=Resetirati Postavke?
hu.ResetPrefs=Alapra állítja a beállításokat?
hy.ResetPrefs=Վերափոխե՞լ կարգավորումները:
id.ResetPrefs=Reset Preferences
it.ResetPrefs=Ripristino Preferenze?
ja.ResetPrefs=設定をリセットしますか?
ka.ResetPrefs=Reset Preferences
km.ResetPrefs=Reset Preferences
ko.ResetPrefs=기본 설정을 재설정하시겠습니까?
lt.ResetPrefs=Reset Preferences
mk.ResetPrefs=Reset Preferences
my.ResetPrefs=Reset Preferences
nb.ResetPrefs=Reset Preferences
;ne.ResetPrefs=Reset Preferences
nl.ResetPrefs=Voorkeuren herstellen?
oc.ResetPrefs=Reset Preferences
pl.ResetPrefs=Zresetować ustawienia?
pt_PT.ResetPrefs=Reconfigurar as Preferências?
pt_BR.ResetPrefs=Redefinir Preferências?
ro.ResetPrefs=Reset Preferences
ru.ResetPrefs=Сбросить Параметры?
sk.ResetPrefs=Obnoviť nastavenia?
sl.ResetPrefs=Želite ponastaviti možnosti?
sr_RS.ResetPrefs=Да вратим на старе поставке?
sr_RS0latin.ResetPrefs=Da vratim na stare postavke?
sv.ResetPrefs=Återställ inställningar?
ta.ResetPrefs="விருப்பங்களை மீட்டமைக்க?
tg.ResetPrefs=Reset Preferences
tr.ResetPrefs=Ayarlar Sıfırlansın mı?
uk.ResetPrefs=Відновити початкові значення параметрів?
vi.ResetPrefs=Reset Preferences
zh_CN.ResetPrefs=重置配置吗？
zh_TW.ResetPrefs=是否重設偏好設定？
=======
;   Audacity: A Digital Audio Editor
;   Audacity(R) is copyright (c) 1999-2016 Audacity Team.
;   License: GPL v2.  See License.txt.
;
;   audacity.iss
;   Vaughan Johnson, Leland Lucius, Martyn Shaw, Richard Ash, & others
;

; This requires that the ISS Preprocessor be installed
#define AppExe "..\win\release\audacity.exe" 
#define AppMajor ""
#define AppMinor ""
#define AppRev ""
#define AppBuild ""
#define FullVersion ParseVersion(AppExe, AppMajor, AppMinor, AppRev, AppBuild)
#define AppVersion Str(AppMajor) + "." + Str(AppMinor) + "." + Str(AppRev)
#define AppName GetStringFileInfo(AppExe, PRODUCT_NAME)

[UninstallRun]
; Uninstall prior installations.
Filename: "{app}\unins*.*"; 

[Setup]
; compiler-related directives
OutputBaseFilename=audacity-win-{#AppVersion}

WizardImageFile=audacity_InnoWizardImage.bmp
WizardSmallImageFile=audacity_InnoWizardSmallImage.bmp

SolidCompression=yes

; installer-related directives
; From Inno 5.5.7, Inno defaults to disabling the Welcome page as recommended 
; by Microsoft's desktop applications guideline, but we don't want to do that.
DisableWelcomePage=no

AppName={#AppName}
AppVerName=Audacity {#AppVersion}
; Specify AppVersion as well, so it appears in the Add/Remove Programs entry. 
AppVersion={#AppVersion}
AppPublisher="Audacity Team"
AppPublisherURL=http://audacityteam.org
AppSupportURL=http://audacityteam.org
AppUpdatesURL=http://audacityteam.org
ChangesAssociations=yes

DefaultDirName={pf}\Audacity

VersionInfoProductName={#AppName}
VersionInfoProductTextVersion={#GetFileProductVersion(AppExe)}
VersionInfoDescription={#AppName + " " + AppVersion + " Setup"}
VersionInfoVersion={#GetFileVersion(AppExe)}
VersionInfoCopyright={#GetFileCopyright(AppExe)}

; Always warn if dir exists, because we'll overwrite previous Audacity.
DirExistsWarning=yes
DisableProgramGroupPage=yes
UninstallDisplayIcon="{app}\audacity.exe"

; No longer force them to accept the license, just display it.   LicenseFile=..\LICENSE.txt
InfoBeforeFile=audacity_InnoWizard_InfoBefore.rtf
InfoAfterFile=..\README.txt

; We no longer produce new ANSI builds. 
; As we use Inno Setup (u), the Unicode version, to build this script, 
; the MinVersion will automatically be set to what we need. 
; We no longer explicitly set it.
;   MinVersion=4.0,5.0

; cosmetic-related directives
SetupIconFile=audacity.ico

[INI]
Filename: "{app}\FirstTime.ini"; Section: "FromInno"; Key: "ResetPrefs"; String: "1"; Tasks: resetPrefs;
Filename: "{app}\FirstTime.ini"; Section: "FromInno"; Key: "Language"; String: "{language}"

[Tasks]
Name: desktopicon; Description: "{cm:CreateDesktopIcon}"; GroupDescription: "{cm:AdditionalIcons}"
Name: resetPrefs; Description:  "{cm:ResetPrefs}"; Flags: unchecked
; No longer allow user to choose whether to associate AUP file type with Audacity.
; Name: associate_aup; Description: "&Associate Audacity project files"; GroupDescription: "Other tasks:"; Flags: checkedonce

[Files]
; Prime the first time .ini file so the permissions can be set
Source: "FirstTimeModel.ini"; DestDir: "{app}"; DestName: "FirstTime.ini"; Permissions: users-modify

; Don't display in separate window, rather as InfoAfterFile.   Source: "..\README.txt"; DestDir: "{app}"; Flags: ignoreversion isreadme
Source: "..\README.txt"; DestDir: "{app}"; Flags: ignoreversion

Source: "..\LICENSE.txt"; DestDir: "{app}"; Flags: ignoreversion
Source: "{#AppExe}"; DestDir: "{app}"; Flags: ignoreversion

; Manual, which should be got from the manual wiki using ..\scripts\mw2html_audacity\wiki2htm.bat
Source: "..\help\manual\*"; DestDir: "{app}\help\manual\"; Flags: ignoreversion recursesubdirs

Source: "..\presets\*"; DestDir: "{app}"; Flags: ignoreversion recursesubdirs

; wxWidgets DLLs. Be specific (not *.dll) so we don't accidentally distribute avformat.dll, for example.
; Don't use the WXWIN environment variable, because...
; 1) Can't get the documented {%WXWIN|default dir} parsing to work.
; 2) Need the DLL's in the release dir for testing, anyway.
Source: "..\win\release\wxbase30u_net_vc_custom.dll"; DestDir: "{app}"; Flags: ignoreversion
Source: "..\win\release\wxbase30u_xml_vc_custom.dll"; DestDir: "{app}"; Flags: ignoreversion
Source: "..\win\release\wxbase30u_vc_custom.dll"; DestDir: "{app}"; Flags: ignoreversion
Source: "..\win\release\wxmsw30u_adv_vc_custom.dll"; DestDir: "{app}"; Flags: ignoreversion
Source: "..\win\release\wxmsw30u_core_vc_custom.dll"; DestDir: "{app}"; Flags: ignoreversion
Source: "..\win\release\wxmsw30u_html_vc_custom.dll"; DestDir: "{app}"; Flags: ignoreversion
Source: "..\win\release\wxmsw30u_qa_vc_custom.dll"; DestDir: "{app}"; Flags: ignoreversion

; MSVC runtime DLLs. Some users can't put these in the system dir, so just put them in the EXE dir.
; It's legal, per http://www.fsf.org/licensing/licenses/gpl-faq.html#WindowsRuntimeAndGPL .
; This is not an ideal solution, but should need the least tech support.
; We'll know we have the right version, don't step on anybody else's older version, and
; it's easy to make the zip (and they match better).
; Copy the two required DLL's from 
; "C:\Program Files (x86)\Microsoft Visual Studio 12.0\VC\redist\x86\Microsoft.VC120.CRT\"
; or "C:\Program Files\Microsoft Visual Studio 12.0\VC\redist\x86\Microsoft.VC120.CRT\"
; according to your system 
Source: "..\win\release\msvcp120.dll"; DestDir: "{app}"; Flags: ignoreversion
Source: "..\win\release\msvcr120.dll"; DestDir: "{app}"; Flags: ignoreversion

Source: "..\win\release\languages\*"; DestDir: "{app}\Languages\"; Flags: ignoreversion recursesubdirs
; We don't currently ship any modules, so the next line is commented out
; Source: "..\win\release\modules\*"; DestDir: "{app}\Modules\"; Flags: ignoreversion recursesubdirs skipifsourcedoesntexist
Source: "..\win\release\nyquist\*"; DestDir: "{app}\Nyquist\"; Flags: ignoreversion recursesubdirs
Source: "..\win\release\plug-ins\*"; DestDir: "{app}\Plug-Ins\"; Flags: ignoreversion

[Icons]
Name: "{commonprograms}\Audacity"; Filename: "{app}\audacity.exe"
Name: "{commondesktop}\Audacity"; Filename: "{app}\audacity.exe"; Tasks: desktopicon

[InstallDelete]
; Get rid of Audacity 1.0.0 stuff that's no longer used.
Type: files; Name: "{app}\audacity-help.htb"
Type: files; Name: "{app}\audacity-1.2-help.htb"

; Get rid of previous versions of MSVC runtimes.
Type: files; Name: "{app}\Microsoft.VC80.CRT.manifest"
Type: files; Name: "{app}\Microsoft.VC90.CRT.manifest"
Type: files; Name: "{app}\msvcp80.dll"
Type: files; Name: "{app}\msvcr80.dll"
Type: files; Name: "{app}\msvcp90.dll"
Type: files; Name: "{app}\msvcr90.dll"

; Get rid of previous help folder.
Type: filesandordirs; Name: "{app}\help"

; Don't want to do this because user may have stored their own.
;   Type: filesandordirs; Name: "{app}\vst"

; We've switched from a folder in the start menu to just the Audacity.exe at the top level.
; Get rid of 1.0.0 folder and its icons.
Type: files; Name: "{commonprograms}\Audacity\audacity.exe"
Type: files; Name: "{commonprograms}\Audacity\unins000.exe"
Type: dirifempty; Name: "{commonprograms}\Audacity"

;Get rid of previous uninstall item
Type: files; Name: "{app}\unins*.*"

; Get rid of no longer used test.lsp.
Type: files; Name: "{app}\Nyquist\test.lsp"

; Get rid of specific LADSPA plug-ins that we now ship with different names.
Type: files; Name: "{app}\Plug-Ins\GVerb.dll"
Type: files; Name: "{app}\Plug-Ins\Hard Limiter.dll"
Type: files; Name: "{app}\Plug-Ins\hard_limiter_1413.dll"
Type: files; Name: "{app}\Plug-Ins\sc4.dll"

;Get rid of any modules that we have ever installed
Type: files; Name: "{app}\Modules\mod-script-pipe.dll"
Type: files; Name: "{app}\Modules\mod-script-pipe.exp"
Type: files; Name: "{app}\Modules\mod-script-pipe.lib"
Type: files; Name: "{app}\Modules\mod-nyq-bench.dll"

;get rid of the Modules dir, if it is empty
Type: dirifempty; Name: "{app}\Modules"

; Get rid of gverb that we no longer ship
Type: files; Name: "{app}\Plug-Ins\gverb_1216.dll"

; Get rid of old crossfade* plugins that we no longer ship
Type: files; Name: "{app}\Plug-Ins\crossfadein.ny"
Type: files; Name: "{app}\Plug-Ins\crossfadeout.ny"
                                            
[Registry]
; No longer allow user to choose whether to associate AUP file type with Audacity.
; Leaving this one commented out example of the old way.
; Root: HKCR; Subkey: ".AUP"; ValueType: string; ValueData: "Audacity.Project"; Flags: createvalueifdoesntexist uninsdeletekey; Tasks: associate_aup
Root: HKCR; Subkey: ".AUP"; ValueType: string; ValueData: "Audacity.Project"; Flags: createvalueifdoesntexist uninsdeletekey;
Root: HKCR; Subkey: "Audacity.Project\OpenWithList\audacity.exe"; Flags: createvalueifdoesntexist uninsdeletekey;
Root: HKCR; Subkey: "Audacity.Project"; ValueType: string; ValueData: "Audacity Project File"; Flags: createvalueifdoesntexist uninsdeletekey;
Root: HKCR; Subkey: "Audacity.Project\shell"; ValueType: string; ValueData: ""; Flags: createvalueifdoesntexist uninsdeletekey;
Root: HKCR; Subkey: "Audacity.Project\shell\open"; Flags: createvalueifdoesntexist uninsdeletekey;
Root: HKCR; Subkey: "Audacity.Project\shell\open\command"; ValueType: string; ValueData: """{app}\audacity.exe"" ""%1"""; Flags: createvalueifdoesntexist uninsdeletekey;

;The following would allow a following 'help' installer to know where to put the 'help' files.
;Root: HKCR; Subkey: "Audacity.Project\Path";  ValueType: string; ValueData: {app}; Flags: createvalueifdoesntexist uninsdeletekey;

[Run]
Filename: "{app}\audacity.exe"; Description: "{cm:LaunchProgram,Audacity}"; Flags: nowait postinstall skipifsilent

[Languages]
; NOTE: "0" in locale name will be translated to "@" when read by Audacity.

; Create subdirectories where we'll store the unofficial and dummy translation files
{#expr Exec("cmd", "/c mkdir """ + CompilerPath + "Languages\dummy""", , , SW_HIDE), \
       Exec("cmd", "/c mkdir """ + CompilerPath + "Languages\unofficial""", , , SW_HIDE)}

; Download Additional Inno Setup translations from:
;
; http://www.jrsoftware.org/files/istrans/
;
; Set this to the base of the unofficial  Inno Setup translations
#define UrlBase "http://raw.github.com/jrsoftware/issrc/master/Files/Languages/Unofficial/"

; This macro will use the Windows PowerShell to download the given translation into
; the Inno Setup Languages folder if it hasn't already been downloaded.
; (Sorry, it's not a quick process, but it only happens once.)
#define Get(URL) \
  Local[0] = "Languages\unofficial\" + Copy(URL, RPos("/", URL) + 1), \
  Local[1] = (FileExists(CompilerPath + Local[0]) \
    ? "alreadyexists" \
    : Exec("powershell", "echo 'Downloading: " + URL + "'; $wc = new-object System.Net.WebClient; $wc.DownloadFile('" + URLBase + URL + "', '" + Local[0] + "')", , , SW_NORMAL)), \
  "compiler:" + Local[0]

; This macro will define a dummy translation based on the Defaults.isl
#define Dummy(NAME, ID) \
  Local[0] = "Languages\dummy\", \
  Local[1] = Local[0] + NAME + ".isl", \
  Local[2] = CompilerPath + Local[1], \
  Local[3] = (FileExists(Local[2]) \
    ? "alreadyexists" \
    : (CopyFile(CompilerPath + "Default.isl", Local[2]), \
       WriteIni(Local[2], "LangOptions", "LanguageName", NAME), \
       WriteIni(Local[2], "LangOptions", "LanguageID", "$" + ID))), \
  "compiler:" + Local[1]

Name: "af"; MessagesFile: "{#Get('Afrikaans.isl')}"
Name: "ar"; MessagesFile: "{#Get('Arabic.isl')}"
Name: "be"; MessagesFile: "{#Get('Belarusian.isl')}"
Name: "bg"; MessagesFile: "{#Get('Bulgarian.isl')}"
Name: "bn"; MessagesFile: "{#Get('Bengali.islu')}"
Name: "bs"; MessagesFile: "{#Get('Bosnian.isl')}"
Name: "ca"; MessagesFile: "compiler:Languages\Catalan.isl"
Name: "ca_ES0valencia"; MessagesFile: "{#Get('Valencian.isl')}"
;Name: "co"; MessagesFile: "compiler:Languages\Corsican.isl"
Name: "cs"; MessagesFile: "compiler:Languages\Czech.isl"
Name: "cy"; MessagesFile: "{#Dummy('Welsh', '0452')}"
Name: "da"; MessagesFile: "compiler:Languages\Danish.isl"
Name: "de"; MessagesFile: "compiler:Languages\German.isl"
Name: "el"; MessagesFile: "compiler:Languages\Greek.isl"
Name: "en"; MessagesFile: "compiler:Default.isl"
Name: "es"; MessagesFile: "compiler:Languages\Spanish.isl"
Name: "eu"; MessagesFile: "{#Get('Basque.isl')}"
Name: "fa"; MessagesFile: "{#Get('Farsi.isl')}"
Name: "fi"; MessagesFile: "compiler:Languages\Finnish.isl"
Name: "fr"; MessagesFile: "compiler:Languages\French.isl"
Name: "ga"; MessagesFile: "{#Dummy('Gaeilge', '083C')}"
Name: "gl"; MessagesFile: "{#Get('Galician.isl')}"
Name: "he"; MessagesFile: "compiler:Languages\Hebrew.isl"
Name: "hi"; MessagesFile: "{#Get('Hindi.islu')}"
Name: "hr"; MessagesFile: "{#Get('Croatian.isl')}"
Name: "hu"; MessagesFile: "compiler:Languages\Hungarian.isl"
Name: "hy"; MessagesFile: "compiler:Languages\Armenian.islu"
Name: "id"; MessagesFile: "{#Get('Indonesian.isl')}"
Name: "it"; MessagesFile: "compiler:Languages\Italian.isl"
Name: "ja"; MessagesFile: "compiler:Languages\Japanese.isl"
Name: "ka"; MessagesFile: "{#Get('Georgian.islu')}"
Name: "km"; MessagesFile: "{#Dummy('Khmer', '0409')}"
Name: "ko"; MessagesFile: "{#Dummy('Korean', '0412')}"
Name: "lt"; MessagesFile: "{#Get('Lithuanian.isl')}"
Name: "mk"; MessagesFile: "{#Get('Macedonian.isl')}"
Name: "my"; MessagesFile: "{#Dummy('Burmese', '0409')}"
Name: "nb"; MessagesFile: "compiler:Languages\Norwegian.isl"
;Name: "ne"; MessagesFile: "compiler:Languages\Nepali.islu"
Name: "nl"; MessagesFile: "compiler:Languages\Dutch.isl"
Name: "oc"; MessagesFile: "{#Get('Occitan.isl')}"
Name: "pl"; MessagesFile: "compiler:Languages\Polish.isl"
Name: "pt_PT"; MessagesFile: "compiler:Languages\Portuguese.isl"
Name: "pt_BR"; MessagesFile: "compiler:Languages\BrazilianPortuguese.isl"
Name: "ro"; MessagesFile: "{#Get('Romanian.isl')}"
Name: "ru"; MessagesFile: "compiler:Languages\Russian.isl"
Name: "sk"; MessagesFile: "{#Get('Slovak.isl')}"
Name: "sl"; MessagesFile: "compiler:Languages\Slovenian.isl"
Name: "sr_RS"; MessagesFile: "compiler:Languages\SerbianCyrillic.isl"
Name: "sr_RS0latin"; MessagesFile: "compiler:Languages\SerbianLatin.isl"
Name: "sv"; MessagesFile: "{#Get('Swedish.isl')}"
Name: "ta"; MessagesFile: "{#Dummy('Tamil', '0449')}"
Name: "tg"; MessagesFile: "{#Dummy('Tajik', '0428')}"
Name: "tr"; MessagesFile: "compiler:Languages\Turkish.isl"
Name: "uk"; MessagesFile: "compiler:Languages\Ukrainian.isl"
Name: "vi"; MessagesFile: "{#Get('Vietnamese.isl')}"
Name: "zh_CN"; MessagesFile: "{#Get('ChineseSimplified.isl')}"
Name: "zh_TW"; MessagesFile: "{#Get('ChineseTraditional.isl')}"

; To include additional translations add it to the win/InnoSetupLanguages directory.
; The filename must be the locale name and the ".isl" extension.  For example, "af.isl"
; would have the "Afrikaans" translation.

; Pull in additional translations from the win/InnoSetupLanguages directory
#define FindHandle
#define FindResult

#sub AddLanguage
  #define FileName FindGetFileName(FindHandle)
  #define LangCode Local[0] = Copy(FileName, 1, Pos(".", FileName) - 1)
  Name: {#LangCode}; MessagesFile: "InnoSetupLanguages\{#FileName}"
#endsub

#for {FindHandle = FindResult = FindFirst("InnoSetupLanguages\*.isl", 0); FindResult; FindResult = FindNext(FindHandle)} AddLanguage
#if FindHandle
  #expr FindClose(FindHandle)
#endif

; These could be included from a different file to make it easier to update...
[CustomMessages]
af.ResetPrefs=Reset Preferences
ar.ResetPrefs=Reset Preferences
be.ResetPrefs=Reset Preferences
bg.ResetPrefs=Да се нулират ли настройките?
bn.ResetPrefs=Reset Preferences
bs.ResetPrefs=Reset Preferences
ca.ResetPrefs=Voleu restablir les preferències?
ca_ES0valencia.ResetPrefs=Reset Preferences
;co.ResetPrefs=Reset Preferences
cs.ResetPrefs=Vynulovat nastavení?
cy.ResetPrefs=Reset Preferences
da.ResetPrefs=Gendan indstillinger?
de.ResetPrefs=Einstellungen zurücksetzen?
el.ResetPrefs=Επαναφορά προτιμήσεων;
en.ResetPrefs=Reset Preferences
es.ResetPrefs=¿Desea restablecer las preferencias?
eu.ResetPrefs=Berrezarri Hobespenak?
fa.ResetPrefs=Reset Preferences
fi.ResetPrefs=Reset Preferences
fr.ResetPrefs=Réinitialiser les  Préférences ?
ga.ResetPrefs=Reset Preferences
gl.ResetPrefs=Restabelecer as preferencias?
he.ResetPrefs=?אתה רוצה לשחזר העדפות
hi.ResetPrefs=वरीयताएँ रीसेट करें?
hr.ResetPrefs=Resetirati Postavke?
hu.ResetPrefs=Alapra állítja a beállításokat?
hy.ResetPrefs=Վերափոխե՞լ կարգավորումները:
id.ResetPrefs=Reset Preferences
it.ResetPrefs=Ripristino Preferenze?
ja.ResetPrefs=設定をリセットしますか?
ka.ResetPrefs=Reset Preferences
km.ResetPrefs=Reset Preferences
ko.ResetPrefs=기본 설정을 재설정하시겠습니까?
lt.ResetPrefs=Reset Preferences
mk.ResetPrefs=Reset Preferences
my.ResetPrefs=Reset Preferences
nb.ResetPrefs=Reset Preferences
;ne.ResetPrefs=Reset Preferences
nl.ResetPrefs=Voorkeuren herstellen?
oc.ResetPrefs=Reset Preferences
pl.ResetPrefs=Zresetować ustawienia?
pt_PT.ResetPrefs=Reconfigurar as Preferências?
pt_BR.ResetPrefs=Redefinir Preferências?
ro.ResetPrefs=Reset Preferences
ru.ResetPrefs=Сбросить Параметры?
sk.ResetPrefs=Obnoviť nastavenia?
sl.ResetPrefs=Želite ponastaviti možnosti?
sr_RS.ResetPrefs=Да вратим на старе поставке?
sr_RS0latin.ResetPrefs=Da vratim na stare postavke?
sv.ResetPrefs=Återställ inställningar?
ta.ResetPrefs="விருப்பங்களை மீட்டமைக்க?
tg.ResetPrefs=Reset Preferences
tr.ResetPrefs=Ayarlar Sıfırlansın mı?
uk.ResetPrefs=Відновити початкові значення параметрів?
vi.ResetPrefs=Reset Preferences
zh_CN.ResetPrefs=重置配置吗？
zh_TW.ResetPrefs=是否重設偏好設定？
>>>>>>> 94d50d7d
<|MERGE_RESOLUTION|>--- conflicted
+++ resolved
@@ -1,6 +1,5 @@
-<<<<<<< HEAD
-﻿;   Audacity: A Digital Audio Editor
-;   Audacity(R) is copyright (c) 1999-2015 Audacity Team.
+;   Audacity: A Digital Audio Editor
+;   Audacity(R) is copyright (c) 1999-2016 Audacity Team.
 ;   License: GPL v2.  See License.txt.
 ;
 ;   audacity.iss
@@ -31,6 +30,10 @@
 SolidCompression=yes
 
 ; installer-related directives
+; From Inno 5.5.7, Inno defaults to disabling the Welcome page as recommended 
+; by Microsoft's desktop applications guideline, but we don't want to do that.
+DisableWelcomePage=no
+
 AppName={#AppName}
 AppVerName=Audacity {#AppVersion}
 ; Specify AppVersion as well, so it appears in the Add/Remove Programs entry. 
@@ -258,7 +261,7 @@
 Name: "hi"; MessagesFile: "{#Get('Hindi.islu')}"
 Name: "hr"; MessagesFile: "{#Get('Croatian.isl')}"
 Name: "hu"; MessagesFile: "compiler:Languages\Hungarian.isl"
-Name: "hy"; MessagesFile: "{#Get('Armenian.islu')}"
+Name: "hy"; MessagesFile: "compiler:Languages\Armenian.islu"
 Name: "id"; MessagesFile: "{#Get('Indonesian.isl')}"
 Name: "it"; MessagesFile: "compiler:Languages\Italian.isl"
 Name: "ja"; MessagesFile: "compiler:Languages\Japanese.isl"
@@ -367,379 +370,4 @@
 uk.ResetPrefs=Відновити початкові значення параметрів?
 vi.ResetPrefs=Reset Preferences
 zh_CN.ResetPrefs=重置配置吗？
-zh_TW.ResetPrefs=是否重設偏好設定？
-=======
-;   Audacity: A Digital Audio Editor
-;   Audacity(R) is copyright (c) 1999-2016 Audacity Team.
-;   License: GPL v2.  See License.txt.
-;
-;   audacity.iss
-;   Vaughan Johnson, Leland Lucius, Martyn Shaw, Richard Ash, & others
-;
-
-; This requires that the ISS Preprocessor be installed
-#define AppExe "..\win\release\audacity.exe" 
-#define AppMajor ""
-#define AppMinor ""
-#define AppRev ""
-#define AppBuild ""
-#define FullVersion ParseVersion(AppExe, AppMajor, AppMinor, AppRev, AppBuild)
-#define AppVersion Str(AppMajor) + "." + Str(AppMinor) + "." + Str(AppRev)
-#define AppName GetStringFileInfo(AppExe, PRODUCT_NAME)
-
-[UninstallRun]
-; Uninstall prior installations.
-Filename: "{app}\unins*.*"; 
-
-[Setup]
-; compiler-related directives
-OutputBaseFilename=audacity-win-{#AppVersion}
-
-WizardImageFile=audacity_InnoWizardImage.bmp
-WizardSmallImageFile=audacity_InnoWizardSmallImage.bmp
-
-SolidCompression=yes
-
-; installer-related directives
-; From Inno 5.5.7, Inno defaults to disabling the Welcome page as recommended 
-; by Microsoft's desktop applications guideline, but we don't want to do that.
-DisableWelcomePage=no
-
-AppName={#AppName}
-AppVerName=Audacity {#AppVersion}
-; Specify AppVersion as well, so it appears in the Add/Remove Programs entry. 
-AppVersion={#AppVersion}
-AppPublisher="Audacity Team"
-AppPublisherURL=http://audacityteam.org
-AppSupportURL=http://audacityteam.org
-AppUpdatesURL=http://audacityteam.org
-ChangesAssociations=yes
-
-DefaultDirName={pf}\Audacity
-
-VersionInfoProductName={#AppName}
-VersionInfoProductTextVersion={#GetFileProductVersion(AppExe)}
-VersionInfoDescription={#AppName + " " + AppVersion + " Setup"}
-VersionInfoVersion={#GetFileVersion(AppExe)}
-VersionInfoCopyright={#GetFileCopyright(AppExe)}
-
-; Always warn if dir exists, because we'll overwrite previous Audacity.
-DirExistsWarning=yes
-DisableProgramGroupPage=yes
-UninstallDisplayIcon="{app}\audacity.exe"
-
-; No longer force them to accept the license, just display it.   LicenseFile=..\LICENSE.txt
-InfoBeforeFile=audacity_InnoWizard_InfoBefore.rtf
-InfoAfterFile=..\README.txt
-
-; We no longer produce new ANSI builds. 
-; As we use Inno Setup (u), the Unicode version, to build this script, 
-; the MinVersion will automatically be set to what we need. 
-; We no longer explicitly set it.
-;   MinVersion=4.0,5.0
-
-; cosmetic-related directives
-SetupIconFile=audacity.ico
-
-[INI]
-Filename: "{app}\FirstTime.ini"; Section: "FromInno"; Key: "ResetPrefs"; String: "1"; Tasks: resetPrefs;
-Filename: "{app}\FirstTime.ini"; Section: "FromInno"; Key: "Language"; String: "{language}"
-
-[Tasks]
-Name: desktopicon; Description: "{cm:CreateDesktopIcon}"; GroupDescription: "{cm:AdditionalIcons}"
-Name: resetPrefs; Description:  "{cm:ResetPrefs}"; Flags: unchecked
-; No longer allow user to choose whether to associate AUP file type with Audacity.
-; Name: associate_aup; Description: "&Associate Audacity project files"; GroupDescription: "Other tasks:"; Flags: checkedonce
-
-[Files]
-; Prime the first time .ini file so the permissions can be set
-Source: "FirstTimeModel.ini"; DestDir: "{app}"; DestName: "FirstTime.ini"; Permissions: users-modify
-
-; Don't display in separate window, rather as InfoAfterFile.   Source: "..\README.txt"; DestDir: "{app}"; Flags: ignoreversion isreadme
-Source: "..\README.txt"; DestDir: "{app}"; Flags: ignoreversion
-
-Source: "..\LICENSE.txt"; DestDir: "{app}"; Flags: ignoreversion
-Source: "{#AppExe}"; DestDir: "{app}"; Flags: ignoreversion
-
-; Manual, which should be got from the manual wiki using ..\scripts\mw2html_audacity\wiki2htm.bat
-Source: "..\help\manual\*"; DestDir: "{app}\help\manual\"; Flags: ignoreversion recursesubdirs
-
-Source: "..\presets\*"; DestDir: "{app}"; Flags: ignoreversion recursesubdirs
-
-; wxWidgets DLLs. Be specific (not *.dll) so we don't accidentally distribute avformat.dll, for example.
-; Don't use the WXWIN environment variable, because...
-; 1) Can't get the documented {%WXWIN|default dir} parsing to work.
-; 2) Need the DLL's in the release dir for testing, anyway.
-Source: "..\win\release\wxbase30u_net_vc_custom.dll"; DestDir: "{app}"; Flags: ignoreversion
-Source: "..\win\release\wxbase30u_xml_vc_custom.dll"; DestDir: "{app}"; Flags: ignoreversion
-Source: "..\win\release\wxbase30u_vc_custom.dll"; DestDir: "{app}"; Flags: ignoreversion
-Source: "..\win\release\wxmsw30u_adv_vc_custom.dll"; DestDir: "{app}"; Flags: ignoreversion
-Source: "..\win\release\wxmsw30u_core_vc_custom.dll"; DestDir: "{app}"; Flags: ignoreversion
-Source: "..\win\release\wxmsw30u_html_vc_custom.dll"; DestDir: "{app}"; Flags: ignoreversion
-Source: "..\win\release\wxmsw30u_qa_vc_custom.dll"; DestDir: "{app}"; Flags: ignoreversion
-
-; MSVC runtime DLLs. Some users can't put these in the system dir, so just put them in the EXE dir.
-; It's legal, per http://www.fsf.org/licensing/licenses/gpl-faq.html#WindowsRuntimeAndGPL .
-; This is not an ideal solution, but should need the least tech support.
-; We'll know we have the right version, don't step on anybody else's older version, and
-; it's easy to make the zip (and they match better).
-; Copy the two required DLL's from 
-; "C:\Program Files (x86)\Microsoft Visual Studio 12.0\VC\redist\x86\Microsoft.VC120.CRT\"
-; or "C:\Program Files\Microsoft Visual Studio 12.0\VC\redist\x86\Microsoft.VC120.CRT\"
-; according to your system 
-Source: "..\win\release\msvcp120.dll"; DestDir: "{app}"; Flags: ignoreversion
-Source: "..\win\release\msvcr120.dll"; DestDir: "{app}"; Flags: ignoreversion
-
-Source: "..\win\release\languages\*"; DestDir: "{app}\Languages\"; Flags: ignoreversion recursesubdirs
-; We don't currently ship any modules, so the next line is commented out
-; Source: "..\win\release\modules\*"; DestDir: "{app}\Modules\"; Flags: ignoreversion recursesubdirs skipifsourcedoesntexist
-Source: "..\win\release\nyquist\*"; DestDir: "{app}\Nyquist\"; Flags: ignoreversion recursesubdirs
-Source: "..\win\release\plug-ins\*"; DestDir: "{app}\Plug-Ins\"; Flags: ignoreversion
-
-[Icons]
-Name: "{commonprograms}\Audacity"; Filename: "{app}\audacity.exe"
-Name: "{commondesktop}\Audacity"; Filename: "{app}\audacity.exe"; Tasks: desktopicon
-
-[InstallDelete]
-; Get rid of Audacity 1.0.0 stuff that's no longer used.
-Type: files; Name: "{app}\audacity-help.htb"
-Type: files; Name: "{app}\audacity-1.2-help.htb"
-
-; Get rid of previous versions of MSVC runtimes.
-Type: files; Name: "{app}\Microsoft.VC80.CRT.manifest"
-Type: files; Name: "{app}\Microsoft.VC90.CRT.manifest"
-Type: files; Name: "{app}\msvcp80.dll"
-Type: files; Name: "{app}\msvcr80.dll"
-Type: files; Name: "{app}\msvcp90.dll"
-Type: files; Name: "{app}\msvcr90.dll"
-
-; Get rid of previous help folder.
-Type: filesandordirs; Name: "{app}\help"
-
-; Don't want to do this because user may have stored their own.
-;   Type: filesandordirs; Name: "{app}\vst"
-
-; We've switched from a folder in the start menu to just the Audacity.exe at the top level.
-; Get rid of 1.0.0 folder and its icons.
-Type: files; Name: "{commonprograms}\Audacity\audacity.exe"
-Type: files; Name: "{commonprograms}\Audacity\unins000.exe"
-Type: dirifempty; Name: "{commonprograms}\Audacity"
-
-;Get rid of previous uninstall item
-Type: files; Name: "{app}\unins*.*"
-
-; Get rid of no longer used test.lsp.
-Type: files; Name: "{app}\Nyquist\test.lsp"
-
-; Get rid of specific LADSPA plug-ins that we now ship with different names.
-Type: files; Name: "{app}\Plug-Ins\GVerb.dll"
-Type: files; Name: "{app}\Plug-Ins\Hard Limiter.dll"
-Type: files; Name: "{app}\Plug-Ins\hard_limiter_1413.dll"
-Type: files; Name: "{app}\Plug-Ins\sc4.dll"
-
-;Get rid of any modules that we have ever installed
-Type: files; Name: "{app}\Modules\mod-script-pipe.dll"
-Type: files; Name: "{app}\Modules\mod-script-pipe.exp"
-Type: files; Name: "{app}\Modules\mod-script-pipe.lib"
-Type: files; Name: "{app}\Modules\mod-nyq-bench.dll"
-
-;get rid of the Modules dir, if it is empty
-Type: dirifempty; Name: "{app}\Modules"
-
-; Get rid of gverb that we no longer ship
-Type: files; Name: "{app}\Plug-Ins\gverb_1216.dll"
-
-; Get rid of old crossfade* plugins that we no longer ship
-Type: files; Name: "{app}\Plug-Ins\crossfadein.ny"
-Type: files; Name: "{app}\Plug-Ins\crossfadeout.ny"
-                                            
-[Registry]
-; No longer allow user to choose whether to associate AUP file type with Audacity.
-; Leaving this one commented out example of the old way.
-; Root: HKCR; Subkey: ".AUP"; ValueType: string; ValueData: "Audacity.Project"; Flags: createvalueifdoesntexist uninsdeletekey; Tasks: associate_aup
-Root: HKCR; Subkey: ".AUP"; ValueType: string; ValueData: "Audacity.Project"; Flags: createvalueifdoesntexist uninsdeletekey;
-Root: HKCR; Subkey: "Audacity.Project\OpenWithList\audacity.exe"; Flags: createvalueifdoesntexist uninsdeletekey;
-Root: HKCR; Subkey: "Audacity.Project"; ValueType: string; ValueData: "Audacity Project File"; Flags: createvalueifdoesntexist uninsdeletekey;
-Root: HKCR; Subkey: "Audacity.Project\shell"; ValueType: string; ValueData: ""; Flags: createvalueifdoesntexist uninsdeletekey;
-Root: HKCR; Subkey: "Audacity.Project\shell\open"; Flags: createvalueifdoesntexist uninsdeletekey;
-Root: HKCR; Subkey: "Audacity.Project\shell\open\command"; ValueType: string; ValueData: """{app}\audacity.exe"" ""%1"""; Flags: createvalueifdoesntexist uninsdeletekey;
-
-;The following would allow a following 'help' installer to know where to put the 'help' files.
-;Root: HKCR; Subkey: "Audacity.Project\Path";  ValueType: string; ValueData: {app}; Flags: createvalueifdoesntexist uninsdeletekey;
-
-[Run]
-Filename: "{app}\audacity.exe"; Description: "{cm:LaunchProgram,Audacity}"; Flags: nowait postinstall skipifsilent
-
-[Languages]
-; NOTE: "0" in locale name will be translated to "@" when read by Audacity.
-
-; Create subdirectories where we'll store the unofficial and dummy translation files
-{#expr Exec("cmd", "/c mkdir """ + CompilerPath + "Languages\dummy""", , , SW_HIDE), \
-       Exec("cmd", "/c mkdir """ + CompilerPath + "Languages\unofficial""", , , SW_HIDE)}
-
-; Download Additional Inno Setup translations from:
-;
-; http://www.jrsoftware.org/files/istrans/
-;
-; Set this to the base of the unofficial  Inno Setup translations
-#define UrlBase "http://raw.github.com/jrsoftware/issrc/master/Files/Languages/Unofficial/"
-
-; This macro will use the Windows PowerShell to download the given translation into
-; the Inno Setup Languages folder if it hasn't already been downloaded.
-; (Sorry, it's not a quick process, but it only happens once.)
-#define Get(URL) \
-  Local[0] = "Languages\unofficial\" + Copy(URL, RPos("/", URL) + 1), \
-  Local[1] = (FileExists(CompilerPath + Local[0]) \
-    ? "alreadyexists" \
-    : Exec("powershell", "echo 'Downloading: " + URL + "'; $wc = new-object System.Net.WebClient; $wc.DownloadFile('" + URLBase + URL + "', '" + Local[0] + "')", , , SW_NORMAL)), \
-  "compiler:" + Local[0]
-
-; This macro will define a dummy translation based on the Defaults.isl
-#define Dummy(NAME, ID) \
-  Local[0] = "Languages\dummy\", \
-  Local[1] = Local[0] + NAME + ".isl", \
-  Local[2] = CompilerPath + Local[1], \
-  Local[3] = (FileExists(Local[2]) \
-    ? "alreadyexists" \
-    : (CopyFile(CompilerPath + "Default.isl", Local[2]), \
-       WriteIni(Local[2], "LangOptions", "LanguageName", NAME), \
-       WriteIni(Local[2], "LangOptions", "LanguageID", "$" + ID))), \
-  "compiler:" + Local[1]
-
-Name: "af"; MessagesFile: "{#Get('Afrikaans.isl')}"
-Name: "ar"; MessagesFile: "{#Get('Arabic.isl')}"
-Name: "be"; MessagesFile: "{#Get('Belarusian.isl')}"
-Name: "bg"; MessagesFile: "{#Get('Bulgarian.isl')}"
-Name: "bn"; MessagesFile: "{#Get('Bengali.islu')}"
-Name: "bs"; MessagesFile: "{#Get('Bosnian.isl')}"
-Name: "ca"; MessagesFile: "compiler:Languages\Catalan.isl"
-Name: "ca_ES0valencia"; MessagesFile: "{#Get('Valencian.isl')}"
-;Name: "co"; MessagesFile: "compiler:Languages\Corsican.isl"
-Name: "cs"; MessagesFile: "compiler:Languages\Czech.isl"
-Name: "cy"; MessagesFile: "{#Dummy('Welsh', '0452')}"
-Name: "da"; MessagesFile: "compiler:Languages\Danish.isl"
-Name: "de"; MessagesFile: "compiler:Languages\German.isl"
-Name: "el"; MessagesFile: "compiler:Languages\Greek.isl"
-Name: "en"; MessagesFile: "compiler:Default.isl"
-Name: "es"; MessagesFile: "compiler:Languages\Spanish.isl"
-Name: "eu"; MessagesFile: "{#Get('Basque.isl')}"
-Name: "fa"; MessagesFile: "{#Get('Farsi.isl')}"
-Name: "fi"; MessagesFile: "compiler:Languages\Finnish.isl"
-Name: "fr"; MessagesFile: "compiler:Languages\French.isl"
-Name: "ga"; MessagesFile: "{#Dummy('Gaeilge', '083C')}"
-Name: "gl"; MessagesFile: "{#Get('Galician.isl')}"
-Name: "he"; MessagesFile: "compiler:Languages\Hebrew.isl"
-Name: "hi"; MessagesFile: "{#Get('Hindi.islu')}"
-Name: "hr"; MessagesFile: "{#Get('Croatian.isl')}"
-Name: "hu"; MessagesFile: "compiler:Languages\Hungarian.isl"
-Name: "hy"; MessagesFile: "compiler:Languages\Armenian.islu"
-Name: "id"; MessagesFile: "{#Get('Indonesian.isl')}"
-Name: "it"; MessagesFile: "compiler:Languages\Italian.isl"
-Name: "ja"; MessagesFile: "compiler:Languages\Japanese.isl"
-Name: "ka"; MessagesFile: "{#Get('Georgian.islu')}"
-Name: "km"; MessagesFile: "{#Dummy('Khmer', '0409')}"
-Name: "ko"; MessagesFile: "{#Dummy('Korean', '0412')}"
-Name: "lt"; MessagesFile: "{#Get('Lithuanian.isl')}"
-Name: "mk"; MessagesFile: "{#Get('Macedonian.isl')}"
-Name: "my"; MessagesFile: "{#Dummy('Burmese', '0409')}"
-Name: "nb"; MessagesFile: "compiler:Languages\Norwegian.isl"
-;Name: "ne"; MessagesFile: "compiler:Languages\Nepali.islu"
-Name: "nl"; MessagesFile: "compiler:Languages\Dutch.isl"
-Name: "oc"; MessagesFile: "{#Get('Occitan.isl')}"
-Name: "pl"; MessagesFile: "compiler:Languages\Polish.isl"
-Name: "pt_PT"; MessagesFile: "compiler:Languages\Portuguese.isl"
-Name: "pt_BR"; MessagesFile: "compiler:Languages\BrazilianPortuguese.isl"
-Name: "ro"; MessagesFile: "{#Get('Romanian.isl')}"
-Name: "ru"; MessagesFile: "compiler:Languages\Russian.isl"
-Name: "sk"; MessagesFile: "{#Get('Slovak.isl')}"
-Name: "sl"; MessagesFile: "compiler:Languages\Slovenian.isl"
-Name: "sr_RS"; MessagesFile: "compiler:Languages\SerbianCyrillic.isl"
-Name: "sr_RS0latin"; MessagesFile: "compiler:Languages\SerbianLatin.isl"
-Name: "sv"; MessagesFile: "{#Get('Swedish.isl')}"
-Name: "ta"; MessagesFile: "{#Dummy('Tamil', '0449')}"
-Name: "tg"; MessagesFile: "{#Dummy('Tajik', '0428')}"
-Name: "tr"; MessagesFile: "compiler:Languages\Turkish.isl"
-Name: "uk"; MessagesFile: "compiler:Languages\Ukrainian.isl"
-Name: "vi"; MessagesFile: "{#Get('Vietnamese.isl')}"
-Name: "zh_CN"; MessagesFile: "{#Get('ChineseSimplified.isl')}"
-Name: "zh_TW"; MessagesFile: "{#Get('ChineseTraditional.isl')}"
-
-; To include additional translations add it to the win/InnoSetupLanguages directory.
-; The filename must be the locale name and the ".isl" extension.  For example, "af.isl"
-; would have the "Afrikaans" translation.
-
-; Pull in additional translations from the win/InnoSetupLanguages directory
-#define FindHandle
-#define FindResult
-
-#sub AddLanguage
-  #define FileName FindGetFileName(FindHandle)
-  #define LangCode Local[0] = Copy(FileName, 1, Pos(".", FileName) - 1)
-  Name: {#LangCode}; MessagesFile: "InnoSetupLanguages\{#FileName}"
-#endsub
-
-#for {FindHandle = FindResult = FindFirst("InnoSetupLanguages\*.isl", 0); FindResult; FindResult = FindNext(FindHandle)} AddLanguage
-#if FindHandle
-  #expr FindClose(FindHandle)
-#endif
-
-; These could be included from a different file to make it easier to update...
-[CustomMessages]
-af.ResetPrefs=Reset Preferences
-ar.ResetPrefs=Reset Preferences
-be.ResetPrefs=Reset Preferences
-bg.ResetPrefs=Да се нулират ли настройките?
-bn.ResetPrefs=Reset Preferences
-bs.ResetPrefs=Reset Preferences
-ca.ResetPrefs=Voleu restablir les preferències?
-ca_ES0valencia.ResetPrefs=Reset Preferences
-;co.ResetPrefs=Reset Preferences
-cs.ResetPrefs=Vynulovat nastavení?
-cy.ResetPrefs=Reset Preferences
-da.ResetPrefs=Gendan indstillinger?
-de.ResetPrefs=Einstellungen zurücksetzen?
-el.ResetPrefs=Επαναφορά προτιμήσεων;
-en.ResetPrefs=Reset Preferences
-es.ResetPrefs=¿Desea restablecer las preferencias?
-eu.ResetPrefs=Berrezarri Hobespenak?
-fa.ResetPrefs=Reset Preferences
-fi.ResetPrefs=Reset Preferences
-fr.ResetPrefs=Réinitialiser les  Préférences ?
-ga.ResetPrefs=Reset Preferences
-gl.ResetPrefs=Restabelecer as preferencias?
-he.ResetPrefs=?אתה רוצה לשחזר העדפות
-hi.ResetPrefs=वरीयताएँ रीसेट करें?
-hr.ResetPrefs=Resetirati Postavke?
-hu.ResetPrefs=Alapra állítja a beállításokat?
-hy.ResetPrefs=Վերափոխե՞լ կարգավորումները:
-id.ResetPrefs=Reset Preferences
-it.ResetPrefs=Ripristino Preferenze?
-ja.ResetPrefs=設定をリセットしますか?
-ka.ResetPrefs=Reset Preferences
-km.ResetPrefs=Reset Preferences
-ko.ResetPrefs=기본 설정을 재설정하시겠습니까?
-lt.ResetPrefs=Reset Preferences
-mk.ResetPrefs=Reset Preferences
-my.ResetPrefs=Reset Preferences
-nb.ResetPrefs=Reset Preferences
-;ne.ResetPrefs=Reset Preferences
-nl.ResetPrefs=Voorkeuren herstellen?
-oc.ResetPrefs=Reset Preferences
-pl.ResetPrefs=Zresetować ustawienia?
-pt_PT.ResetPrefs=Reconfigurar as Preferências?
-pt_BR.ResetPrefs=Redefinir Preferências?
-ro.ResetPrefs=Reset Preferences
-ru.ResetPrefs=Сбросить Параметры?
-sk.ResetPrefs=Obnoviť nastavenia?
-sl.ResetPrefs=Želite ponastaviti možnosti?
-sr_RS.ResetPrefs=Да вратим на старе поставке?
-sr_RS0latin.ResetPrefs=Da vratim na stare postavke?
-sv.ResetPrefs=Återställ inställningar?
-ta.ResetPrefs="விருப்பங்களை மீட்டமைக்க?
-tg.ResetPrefs=Reset Preferences
-tr.ResetPrefs=Ayarlar Sıfırlansın mı?
-uk.ResetPrefs=Відновити початкові значення параметрів?
-vi.ResetPrefs=Reset Preferences
-zh_CN.ResetPrefs=重置配置吗？
-zh_TW.ResetPrefs=是否重設偏好設定？
->>>>>>> 94d50d7d
+zh_TW.ResetPrefs=是否重設偏好設定？