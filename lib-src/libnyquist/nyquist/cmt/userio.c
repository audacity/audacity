/* userio.c -- handy user interface functions */
/* Copyright 1989 Carnegie Mellon University */

/*****************************************************************************
*       Change Log
*  Date | Change
*-----------+-----------------------------------------------------------------
* 21-May-86 | Created
* 11-Aug-87 | F.H: Added clear_abort(), stop()
*    May-88 | JCD : AMIGA VERSION 
* 11-Jun-88 | RBD: disable printing of GDEBUG messages
* 12-Oct-88 | JCD : EXCLUSIVE AMIGA VERSION
* 13-Apr-89 | JCD : New portable version.
*  5-Apr    | JDW : Further changes
*  2-Mar-92 | GWL : Little changes to satisfy compiler
* 19-Nov-92 | JDZ : Mach tty io threads
* 28-Apr-03 |  DM : portability changes. true->TRUE, false->FALSE
*****************************************************************************/

/* Notes on ascii input:

Input is complicated because different systems have varying input models,
especially with regard to handling ^C.  The CMT model handles ^C and ^G as
special characters, and these do not cause software interrupts.  Also, the
lowest level of the CMT model does not support line editing: Every character
is acted upon immediately.  This has two implications:
(1) CMT must "read ahead" looking for ^C and ^G characters.  This is handled
by the check_aborted() procedure, which reads characters into the 
type_ahead[] array.
(2) CMT must do its own line editing.  This is handled by the ggets() routine.

A number of functions support ascii input, only some of which are visible
to the application programmer.  Let's start at the top-level and work down;
each of the following calls the routine below it:

ggets() - gets a string with line editing support.  This function is fairly
machine independent, except for some backspace-and-erase control character
code sequences.

ggetchar() - gets a raw character.  This function calls wait_ascii()
 and echoes it.  Note that it may return ABORT_CHAR or BREAK_CHAR.

wait_ascii() - gets a raw character without echo and without character
code translation.  wait_ascii() either polls get_ascii() or uses some
kind of system-dependent event waiting.  Returns ABORT_CHAR or BREAK_CHAR
immediately if abort_flag has been set, regardless of whether there is
new ascii input.

get_ascii() - checks to see if a character is available.  (Using
check_aborted().)
The only dependency here is on the Amiga, we restart input when buffer goes
from full to non-full.

check_aborted() - looks for input by calling ascii_input.  If found,
put the input into the type_ahead[] buffer. Returns abort_flag.

ascii_input() - lowest level of input; just gets a character if there is
one.  Does conversion from RETURN (\r) to EOL (\n).  The Amiga handles
this in-line directly in check_aborted().

Here's a quick summary:

ggets = ggetchar + line editing & string building
ggetchar = wait_ascii + character echo
wait_ascii = get_ascii + wait for character
get_ascii = check_aborted + pull char from buffer
check_aborted = ascii_input + test for ^C,^G + put in buffer
ascii_input = poll for char + CR->EOL conversion

*/

#include "switches.h"

#include <stdio.h>
#include <string.h>
#if HAS_STDLIB_H
#include <stdlib.h> /* normal case */
#endif


#ifdef MACINTOSH
# include "StandardFile.h"
  /* added for ThinkC 7 */
# ifdef THINK_C
#  include <pascal.h>
# endif
#endif

#ifdef AMIGA

# ifdef AZTEC
#  include "functions.h"
# else /* LATTICE */
#  include "amiga.h"
#  include "stdarg.h"
# endif

# include "intuition/intuition.h"
# include "devices/console.h"
#endif

#include "ctype.h"
#include "stdio.h"
#include "cext.h"
#include "userio.h"

#ifdef MICROSOFT
#include "signal.h"
#endif

#ifdef UNIX_MACH
#include <varargs.h>
#include <midistruct.h>
extern char a_in;
extern int a_in_flag;
extern int i_am_running;
#ifdef RTMach
extern itc_mutex_t a_mutex;
extern itc_condition_t a_cond, a_in_cond;
#define A_LOCK() itc_mutex_lock(&a_mutex)
#define A_UNLOCK() itc_mutex_unlock(&a_mutex)
#else /* RTMach */
extern struct mutex a_mutex;
extern struct condition a_cond, a_in_cond;
#define A_LOCK() mutex_lock(&a_mutex)
#define A_UNLOCK() mutex_unlock(&a_mutex)
#endif /* RTMach */
#endif

#ifdef DOTS_FOR_ARGS
#include <stdarg.h>
#endif

#ifdef UNIX
#include <sys/param.h>
#include <sys/resource.h>
#include "cmtio.h"
#ifdef _IBMR2
#define NBBY 8
#define OPEN_MAX 2000
#endif
#include <sys/select.h>
#endif

#ifdef linux
#include <sys/time.h> /* for FD_ZERO / FD_SET */
#endif

extern int debug;

#ifdef NYQUIST
/* get definitions for stdputstr, etc. */
#include "xlisp.h"
#endif

<<<<<<< HEAD
int     IOinputfd;      /* input file descriptor (usually 0) */
=======
// also defined in cmtio.c, which seems to be the correct place for it:
// int     IOinputfd;      /* input file descriptor (usually 0) */
>>>>>>> b8a59c17

int     IOnochar;       /* Value to be returned by IOgetchar()
                           where there is no input to be had */

/****************************************************************************
*
*       routines private to this module
*
****************************************************************************/

int GetReadFileName(void);
int GetWriteFileName(void);

#ifdef MACINTOSH
private void PtoC_StrCopy(char *p1, char *p2);
#endif

#ifdef AMIGA
        char ConGetChar();
        ConMayGetChar();
private void ConRead();
private void ConPutStr();
private void ConPutChar();
UBYTE   ascii_signal();
UBYTE   KeybSig();
#endif


/****************************************************************************
*
* variables shared with other modules
*
****************************************************************************/

public int abort_flag;          /* control C or control G equivalent */
public int redirect_flag;		/* check whether the I/O has been redirected--
                                    Added by Ning Hu	Apr.2001*/
/* extern void musicterm(); */ /*DMH: from macmidi.c, to allow abort_check*/
public boolean ascii_input(char *c);

/****************************************************************************
*
* variables private to this module
*
****************************************************************************/

#ifdef AMIGA
struct IntuitionBase *IntuitionBase;
private struct IOStdReq *ConOutReq;
private struct MsgPort *ConOutPort;
private struct IOStdReq *ConInReq;
private struct MsgPort *ConInPort;
private char KeyBuff[16];
private struct Window *Window;
private struct NewWindow NewWindow = {
    0,11,640,189,
    0,1,
    NULL,
    SMART_REFRESH | ACTIVATE | WINDOWDRAG | WINDOWDEPTH |
        WINDOWSIZING,
    NULL,NULL,
    (STRPTR) "Carnegie Mellon University MIDI Toolkit for Commodore AMIGA",
    NULL,NULL,
    100,25,640,200,
    WBENCHSCREEN };
#endif

#ifdef MACINTOSH
private OSType io_file_type = 0x3F3F3F3F; /* '????' */
private OSType io_file_creator = 0x3F3F3F3F; /* '????' */
#endif

#define type_ahead_max 100
char type_ahead[100];
int type_ahead_head = 0;
int type_ahead_tail = 0;
int type_ahead_count = 0;


#ifdef DOS
#ifdef BORLAND
int c_break(void)
{
    gprintf(TRANS, " BREAK ");
    abort_flag = ABORT_LEVEL;
    return 1; /* non-zero means do not exit program */
}
#endif
#ifdef MICROSOFT
void c_break(int sig)
{
    abort_flag = ABORT_LEVEL;
    /* The CTRL+C interrupt must be reset to our handler since
     * by default it is reset to the system handler.
     */
    signal(SIGINT, c_break); /* assume this succeeds */
}
#endif
#endif

#ifdef MACINTOSH
#ifdef NYQUIST
void FlushOutput (void);
#endif
#endif

/* gflush -- flush output produced by gprintf, etc. */
/**/
void gflush(void)
{
#ifdef MACINTOSH
#ifdef NYQUIST
    FlushOutput();
#else
    fflush(stdout);    /* make sure any prompts or errors have been output */
    fflush(STDERR);
#endif /* NYQUIST */
#endif /* MACINTOSH */
#ifdef UNIX
    fflush(stdout);    /* make sure any prompts or errors have been output */
    fflush(STDERR);
#endif
}


/****************************************************************************
*                                io_init
*
*  I added this init function for the AMIGA version. 
*
*  io_init : opens a window
*  and exits if initialisation can not be done properly.
*  registers cleanup calls to carefully deallocate resources.
*
*  io_init is not amiga specific : the simplest version 
*  of io_init could be a clear screen statement for example, and a
*  printf("Good bye !\n") on exit.
*
*  for the Mac, it seems that ascii_input doesn't work unless getchar() is
*  called first.  I assume this is because getchar() initializes the ability
*  of the window to process type-in, so there is probably a way to set this
*  directly.  If you figure it out, let me know.  -RBD
*
*****************************************************************************/

void
io_init()
{

#ifdef AMIGA
    int error;

    /* Window and console initialisation  */
    IntuitionBase = (struct IntuitionBase *)OpenLibrary("intuition.library",1L);
    if (IntuitionBase == NULL) EXIT(1);
    cu_register((cu_fn_type) CloseLibrary, IntuitionBase);
    
    ConOutPort = CreatePort("conoutport", 0L);
    if (ConOutPort == NULL) EXIT(1);
    cu_register((cu_fn_type) DeletePort, ConOutPort);
    
    ConOutReq = CreateStdIO(ConOutPort);
    if (ConOutReq == NULL) EXIT(1);
    cu_register((cu_fn_type) DeleteStdIO, ConOutReq);
    
    ConInPort = CreatePort("coninport", 0L);
    if (ConInPort == NULL) EXIT(1);
    cu_register((cu_fn_type) DeletePort, ConInPort);
    
    ConInReq = CreateStdIO(ConInPort);
    if (ConInReq == NULL) EXIT(1);
    cu_register((cu_fn_type) DeleteStdIO, ConInReq);
    
    Window = OpenWindow(&NewWindow);
    if (Window == NULL) EXIT(1);
    cu_register((cu_fn_type) CloseWindow, Window);
    
    ConOutReq->io_Data = (APTR)Window;
    ConOutReq->io_Length = sizeof(*Window);
    error = OpenDevice("console.device", 0L, (struct IORequest *) ConOutReq, 0L);
    ConInReq->io_Device = ConOutReq->io_Device;
    ConInReq->io_Unit = ConOutReq->io_Unit;
    if (error != NULL) EXIT(1);
    cu_register((cu_fn_type) CloseDevice, ConOutReq);
    
    ConInReq->io_Command = CMD_READ;
    ConInReq->io_Data = (APTR)KeyBuff;
    ConInReq->io_Length = 1;
    SendIO((struct IORequest *) ConInReq);
#endif

#ifdef UNIX
#ifndef BUFFERED_SYNCHRONOUS_INPUT
    IOsetup(0 /* standard input */);
    cu_register((cu_fn_type) IOcleanup, NULL);
#endif
#endif

#ifdef MACINTOSH
#ifndef NYQUIST /* don't need this if we're in Nyquist */
    char s[100];
    printf("Type <return> to start: ");
    fgets(s, 100, stdin);
#endif /* NYQUIST */
#endif

#ifdef DOS
#ifdef MICROSOFT
    if (signal(SIGINT, c_break) == SIG_ERR) {
        gprintf(ERROR, "Couldn't set Ctrl C handler\n");
        EXIT(1);
    }
#else
#ifdef BORLAND
    ctrlbrk(c_break);
#else
    ... we are in DOS, but neither MICROSOFT nor BORLAND,
    please set up a control C handler here...
#endif
#endif
#endif
}

#ifdef MACINTOSH

/****************************************************************************
*                                       abort_check
* Effect:
*       exit nicely if the aborted flag is set
****************************************************************************/

public void abort_check()
{
    if (abort_flag) clean_exit();
}


/****************************************************************************
*                                       clean_exit
* Effect:
*       clean up and exit
****************************************************************************/

public void clean_exit()
{
        gprintf(TRANS, "Exiting...\n");
        EXIT(1);
}

#ifdef MPW
/****************************************************************************
*                                       cleanup_abort_handler
* Effect:
*       shuts down abort watcher
****************************************************************************/

public void cleanup_abort_handler()
{
        (void) sigset(SIGINT, SIG_DFL); /* deactivate abort watcher */
}


/****************************************************************************
*                                       init_abort_handler
* Effect:
*       starts abort watcher
*       aborted flag is set to FALSE
****************************************************************************/

public void init_abort_handler()
{
        abort_flag = FALSE;
        (void) sigset(SIGINT, abort_watcher);   /* activate abort watcher */
}
#endif

#endif


/****************************************************************************
*               askbool
* Inputs:
*    char *prompt: string to prompt for user input
*    int deflt: TRUE or FALSE default
* Returns:
*    boolean: TRUE or FALSE as entered by user
* Effect:
*    prompts user for yes or no input, returns result
****************************************************************************/

int askbool(prompt, deflt)
char *prompt;
int deflt;
{
#define undefined -1
    char defchar;    /* the default answer */
    char c;     /* user input */
    char in_string[100];
    int result = -1;    /* the result: -1 = undefined, 0 = FALSE, 1 = TRUE */
    if (deflt) defchar = 'y';
    else defchar = 'n';
    while (result == undefined) {
        gprintf(TRANS, "%s? [%c]: ", prompt, defchar);
        ggets(in_string);
        c = in_string[0];
        if (islower(c)) c = toupper(c);
        if (c == 'Y') result = TRUE;
        else if (c == 'N') result = FALSE;
        else if (c == EOS) result = deflt;
        else if (abort_flag) result = deflt;
        /* space before Please to separate from user's type-in: */
        else gprintf(TRANS, " Please type Y or N.\n");
    }
    if (abort_flag == BREAK_LEVEL) {
        abort_flag = 0;
        result = deflt;
        gprintf(TRANS, "\n");
    }
    return result;
}


/****************************************************************************
*               fileopen
* Inputs:
*    char *deflt: the default file name (e.g. from command line)
*    char *extension: default extension
*    char *mode: read ("r") or write ("w")
*    char *prompt: prompt for user
* Returns:
*    opened file pointer
* Effect: 
*    opens file, prompts for user input if necessary and warns about
*    possible confusion.  If deflt is a null string or NULL, the user will
*    be prompted for a name.     The routine loops until a file is opened.
*    If the mode is "r", a check is made to see if the file exists
*    with and without the extension.     If both exist a warning is given.
*    For mode "w", a check is made to see if the file will be overwritten.
*    The extension is automatically added if the default or user-typed
*    file has no "."     At the bottom of the loop body, if no file has
*    been opened, the user is prompted for another file name.
****************************************************************************/

char fileopen_name[100];        /* name of the opened file */

FILE *fileopen(deflt, extension, mode, prompt)
  char *deflt;
  char *extension;    /* default extension */
  char *mode;   /* read "r" or write "w" */
  char *prompt;    /* prompt for user */
{
    char extname[100];          /* trial name with extension added */
    FILE *fp = NULL;            /* file corresponding to filename */
    FILE *fpext;                /* file corresponding to extname */
    char *problem = NULL;       /* tells user why he has to try again */

    if (!deflt) deflt = "";     /* treat NULL as the empty string */
    strcpy(fileopen_name, deflt);
    /* keep trying until a good file is found: */
    while (fp == NULL) {
        /* avoid null file names: */
        while (strlen(fileopen_name) == 0) {
#ifndef MACINTOSH
            gprintf(TRANS, "%s : ", prompt);
            ggets(fileopen_name);
            if (abort_flag) {
                if (abort_flag == BREAK_LEVEL) {
                    abort_flag = 0;
                    /* type return since user didn't... */
                    gprintf(TRANS, "\n");
                }
                return NULL;
            }
#else /* use Macintosh file dialog */
            if (mode[0] == 'r') {
                 if (!GetReadFileName(fileopen_name)) return NULL;
             } else if (mode[0] == 'w') {
                 if (!(GetWriteFileName(fileopen_name, prompt))) return NULL;
             } else {
                 gprintf(ERROR, "(fileopen) internal error: bad mode\n");
             }
#endif /* MACINTOSH */
        }
        if (mode[0] == 'r') {
            strcpy(extname, fileopen_name);
            strcat(extname, ".");
            strcat(extname, extension);
            fp = NULL;
            fpext = NULL;
            if (ok_to_open(fileopen_name, mode)) {
                fp = fopen(fileopen_name, mode);
            }
            if (ok_to_open(extname, mode)) {
                fpext = fopen(extname, mode);
            }
            if (fp != NULL && fpext != NULL) {
                gprintf(TRANS,
                "warning: both %s and %s exist.     %s will be used.\n",
                fileopen_name, extname, fileopen_name);
                fclose(fpext);
            } else if (fpext != NULL) {
                fp = fpext;
                strcpy(fileopen_name, extname);  /* remember what was opened */
            }
            if (fp == NULL) problem = "Couldn't find %s.\n";
        } else if (mode[0] == 'w') {
            boolean added_extension = FALSE;
            
            /* add the extension if there is no '.' in the file name */
            if (!strchr(fileopen_name, '.')) {
                strcat(fileopen_name, ".");
                strcat(fileopen_name, extension);
                added_extension = TRUE;
            }
            if (TRUE
#ifdef MACINTOSH
                /* file open dialog already asked user to confirm unless we're
                 * adding an extension
                 */
                && added_extension
#endif
                ) {
                fp = NULL;
                if (ok_to_open(fileopen_name, "r"))
                    fp = fopen(fileopen_name, "r");
                if (fp != NULL) {
                    char question[100];
                    fclose(fp);
                    strcpy(question, "OK to overwrite ");
                    strcat(question, fileopen_name);
                    if (!askbool(question, FALSE)) {
                        fp = NULL;
                        problem = "\n";
                        goto tryagain;
                    }
                }
            }
            fp = NULL;
            if (ok_to_open(fileopen_name, mode))
                fp = fopen(fileopen_name, mode);
            if (fp == NULL) problem = "Couldn't create %s.\n";
        }
  tryagain:
        if (fp == NULL) {
            gprintf(TRANS, problem, fileopen_name);
            gprintf(TRANS,"Try again.\n");
            fileopen_name[0] = EOS;
        }
    }
    return fp;
}

#ifdef MACINTOSH

static int GetReadFileName(name)
char *name;
{
    static Point p = {100,100};
    SFReply loadfile;
    SFTypeList mytypes;
    
    mytypes[0] = 0x54455854; /* 'TEXT' */
    mytypes[1] = 0x4D696469; /* 'Midi' */
    mytypes[2] = 0x3F3F3F3F; /* '????' */
/* could put any filter here (i.e. giofilefileter) */
    SFGetFile(p, "\p", NULL, 3, mytypes, 0L, &loadfile); 
    if (loadfile.good) {
        SetVol(0L,loadfile.vRefNum); 
        PtoC_StrCopy((char *) &loadfile.fName, name);
        return(true);
    } else return(false);
}


static int GetWriteFileName(fn, str)
char *fn, *str;
{
        static Point SFPwhere = { 106, 104 };
        unsigned char Pstr[100], Pfn[100];
        SFReply reply;
 
        strcpy((char *)Pstr, str);
        CtoPstr((char *)Pstr);
        strcpy((char *)Pfn, fn);
        CtoPstr((char *)Pfn);

        SFPutFile(SFPwhere, (ConstStr255Param) Pstr, (ConstStr255Param) Pfn,
                  0L, &reply);
        if (reply.good) {
                SetVol (0L,reply.vRefNum);
                PtoC_StrCopy((char *) &reply.fName, fn); 
                return(true);
        }
        else return(false);
}


void PtoC_StrCopy(p1, p2)
  register char *p1, *p2;
/* copies a pascal string from p1 to p2 */
{
        register int len;
        
        len = *p1++;
        while (--len>=0) *p2++=*p1++;
        *p2 = '\0';
}


boolean get_file_info(char *filename, OSType *file_type, OSType *file_creator)
{
    short rc;           /* toolbox return code */
    FInfo fi;           /* toolbox file info */
    char fn[101];       /* temporary file name */

    strcpy(fn, filename);
    CtoPstr(fn);
    if (rc = GetFInfo((byte*)fn, 0, &fi)) {
        gprintf(ERROR, "rc from GetFInfo=%d\n", rc);
        gprintf(ERROR, "unable to get file type\n");
        *file_type = 0x3F3F3F3F; /* '????' */
        *file_creator = 0x3F3F3F3F; /* '????' */
        return FALSE;
    } else /* set file type & creator */ {
        if (debug) gprintf(TRANS, "File Type: '%.4s'  File Creator: '%.4s'\n",
                           &fi.fdType, &fi.fdCreator );
        *file_type = fi.fdType;
        *file_creator = fi.fdCreator;
    }
    return TRUE;
}


boolean put_file_info(char *filename, OSType file_type, OSType file_creator)
{
    short rc;           /* toolbox return code */
    FInfo fi;           /* toolbox file info */
    char fn[101];       /* temporary file name */

    if (debug) gprintf(TRANS,"set file %s to become type '%.4s'\n", filename, &file_type);
    strcpy(fn, filename);
    CtoPstr(fn);
    if (rc = GetFInfo((byte*)fn, 0, &fi)) {
        gprintf(TRANS, "rc from GetFInfo=%d\n", rc);
        gprintf(TRANS, "unable to set file type\n");
    } else /* set file type & creator */ {
        if (debug) gprintf(TRANS, "File Type: '%.4s'  File Creator: '%.4s'\n",
                           &fi.fdType, &fi.fdCreator );
        fi.fdType = file_type;
        fi.fdCreator = file_creator;
        if (rc=SetFInfo((byte*)fn, 0, &fi)) {
            gprintf(TRANS, "rc from SetFInfo=%d\n", rc);
            gprintf(TRANS, "unable to set file type\n");
        } else if (rc=GetFInfo((byte*)fn, 0, &fi)) {
            gprintf(TRANS, "rc from GetFInfo=%d\n", rc);
            gprintf(TRANS, "unable to verify file type\n");
        } else {
            if (debug) gprintf(TRANS, "File Type: '%.4s'  File Creator: '%.4s'\n",
                               &fi.fdType, &fi.fdCreator );
        }
    }
}
#endif /* MACINTOSH */



#ifdef AMIGA
/***************************************************************
*                           ascii_signal
*
* Input : none
* Ouput : none
* Return: the signal that will be raised on ascii input
* Effect: none
***************************************************************/

UBYTE ascii_signal()
{
    return ConInPort->mp_SigBit;
}
#endif

/* check_aborted -- see if any characters are available, check for ctrl C */

int check_aborted()
{
        char in_c;
#ifdef AMIGA 
    if (GetMsg(ConInPort)) {
        in_c = KeyBuff[0];
        if (in_c == '\r') in_c = '\n';
#endif
#ifndef AMIGA   /* DOS or MACINTOSH or UNIX */
    if (type_ahead_count < type_ahead_max && ascii_input(&in_c)) {
#endif
        type_ahead[type_ahead_tail] = in_c;
        if (in_c == ABORT_CHAR) abort_flag = ABORT_LEVEL;
        else if (!abort_flag && in_c == BREAK_CHAR) 
            abort_flag = BREAK_LEVEL;

        /* go ahead and insert anything into buffer, including ^C, ^G: */
        type_ahead_count++;
        type_ahead_tail++;
        if (type_ahead_tail == type_ahead_max) type_ahead_tail = 0;

#ifdef AMIGA
        if (type_ahead_count < type_ahead_max) ConRead();
#endif
    }
    return abort_flag;
}    


/****************************************************************************
*                   readln
* Inputs:
*    FILE * fp: File to read from
* Effect: 
*    Reads and discards characters until a newline is seen
****************************************************************************/

void readln(fp)
  register FILE *fp;
{
    register int c;
    while (((c = getc(fp)) != '\n') && (c != EOF)) ;
}


/****************************************************************************
*                   gprintf
* Inputs:
*    int * handler: pointer to output handler (say, a window)
*        or one of {TRANS, ERROR, FATAL, GDEBUG} from userio.h
*    char * format: a null-terminated printf style format string
*    int arg0 through arg14: a variable number of arguments for printf
* Effect:
*    formats and outputs the specified information to an output handler.
*    this is a system-independent approach to output.  On
*    a simple machine, it is like printf.  on a more complex machine,
*    output is directed to the appropriate window.
* Implementation
*    Note that to handle the variable argument list, a number of different
*    approaches are implemented.  The first part of the implementation selects
*    one of 4 ways to build temp1, a formatted string.  The 4 ways arise from
*    use or non-use of vsnprintf, and use or non-use of ... in the arg list.
*    After building temp1, non-Amiga systems write to stdout or stderr, 
*    whereas AMIGA writes to a special console.  Why? Because the Amiga
*    needs a new console so we can set up a signal upon character typein.
****************************************************************************/

#ifndef gprintf
#define GPRINTF_MESSAGE_LEN 512
#ifdef HAVE_VSNPRINTF
#ifdef DOTS_FOR_ARGS

/* define with ... in arg list and use vsnprintf to get temp1 */
public void gprintf(long where, const char *format, ...)
{
    char temp1[GPRINTF_MESSAGE_LEN];
#ifdef AMIGA
    char temp2[GPRINTF_MESSAGE_LEN];
#endif
    va_list ap;

    va_start(ap, format);
    vsnprintf(temp1, GPRINTF_MESSAGE_LEN, format, ap);
    va_end(ap);

#else /* !DOTS_FOR_ARGS */

/* define with va_alist and use vsnprintf to get temp1 */
public void gprintf(where, format, va_alist)
long where;
char *format;
va_dcl
{
    char temp1[GPRINTF_MESSAGE_LEN];
    va_list pvar;
/* this is a syntax error - if you don't have to remove this, */
/* then this whole section of code is unnecessary. */
    va_start(pvar);
    vsnprintf(temp1, GPRINTF_MESSAGE_LEN, format, pvar);
    va_end(pvar);

#endif /* DOTS_FOR_ARGS */

#else /* !HAVE_VSNPRINTF */
#define MAX_GPRINTF_ARGS 10
typedef struct gp_args_struct {
    long arg[MAX_GPRINTF_ARGS];
} gp_args_node;

#ifdef DOTS_FOR_ARGS
/* use ... but not vsnprintf */
public void gprintf(long where, char *format, ...)
{
    char temp1[GPRINTF_MESSAGE_LEN];
#ifdef AMIGA
    char temp2[GPRINTF_MESSAGE_LEN];
#endif
    va_list ap;
    gp_args_node args;
    va_start(ap, format);
    args = va_arg(ap, gp_args_node);
    va_end(ap);
#else /* !DOTS_FOR_ARGS */
/* don't use ... and don't use vsnprintf */
public void gprintf(where, format, args)
  long where;
  char *format;
  gp_args_node args;
{
    char temp1[GPRINTF_MESSAGE_LEN];
#ifdef AMIGA
    char temp2[GPRINTF_MESSAGE_LEN];
#endif /* AMIGA*/
#endif /* DOTS_FOR_ARGS */

    snprintf(temp1, GPRINTF_MESSAGE_LEN, format, args);

#endif /* HAVE_VSNPRINTF */

/*
 * Now we've got formatted output in temp1.  Write it out.
 */
#ifdef NYQUIST
    switch ((long) where) {
      case TRANS:
          stdputstr(temp1);
          break;
      case ERROR:
        errputstr(temp1);
        break;
      case FATAL:
        errputstr("FATAL: ");
        errputstr(temp1);
        break;
      case GDEBUG:
        errputstr("DEBUG: ");
        errputstr(temp1);
        break;
      default:
        errputstr("UNKNOWN: ");
        errputstr(temp1);
        break;
    }
    gflush();
#else /* not NYQUIST */
#ifdef AMIGA

    switch((long) where) {
      case TRANS:
        strcpy(temp2, temp1);
        break;
      case ERROR:
        strcpy(temp2, temp1);
        break;
      case FATAL:
        strcpy(temp2, "FATAL: ");
        strcat(temp2, temp1);
        break;
      case GDEBUG:
        strcpy(temp2,"DEBUG: ");
        strcat(temp2, temp1);
        break;
      default:
        strcpy(temp2, "UNKNOWN: ");
        strcat(temp2, temp1);
        break;
    }
    ConOutReq->io_Command = CMD_WRITE;
    ConOutReq->io_Data = (APTR)temp2;
    ConOutReq->io_Length = -1;   /* NULL terminated string */
    DoIO((struct IORequest *) ConOutReq);            
#else /* not NYQUIST or AMIGA */
    switch(where) {
      case TRANS:
        printf("%s", temp1);
        break;
      case ERROR:
        fprintf(STDERR, "%s", temp1);
        break;
      case GDEBUG:
        fprintf(STDERR, "DEBUG %s", temp1);
        break;
      case FATAL:
        fprintf(STDERR, "FATAL %s", temp1);
        break;
      default:
        fprintf(STDERR, "UNKNOWN %s", temp1);
        break;
    }
#endif /* AMIGA */
#endif /* NYQUIST */
}

#endif  /* ifndef gprintf */


/**************************************************************************
*                               gputchar
* General putchar
**************************************************************************/

#ifndef gputchar

#ifdef AMIGA
public int gputchar(c)
int c;
{
    ConPutChar((char)c);
    return(c);
}
#else
public int gputchar(c)
int c;
{
    putchar((char)c);
    return(c);
}
#endif

#endif  /* ifndef gputchar */

/**************************************************************************
*                               ggetchar
* General getchar
**************************************************************************/

public int ggetchar()
{
#ifdef BUFFERED_SYNCHRONOUS_INPUT
    return getchar();
#else
    int key = wait_ascii();
    if (key != ABORT_CHAR && key != '\b') gputchar((char)key);
    return(key);
#endif
}


/**************************************************************************
*                                  ggets
* General gets
**************************************************************************/


#ifndef ggets

public char *ggets(str)
  char *str;
{
    char *s = str;
    int c;

    do {
        c = ggetchar();
        if (c == '\b' /* backspace */) {
            if (s != str) {
                gputchar('\b');
                gputchar((int)' ');
                gputchar('\b');
                s--;
            } else {
#ifdef AMIGA
                gputchar((int)0x9b);
                gputchar((int)0x43);
#else
                /* gputchar((int)' '); */
#endif
                gputchar((int)0x07);
            }
        } else *s++ = (char) c;
    } while (c != (int) '\n' && !abort_flag);

    *(s-1) = EOS;
    if (abort_flag) *str = EOS;
    return str;
}

#endif  /* ifndef ggets */


/****************************************************************************
*                 get_ascii
* Returns:
*    boolean: TRUE if a character was found
*    int * c: pointer to int into which to store the character, if any
* Effect:
*    polls (doesn't wait) for an ascii character and says if it got one
*    the character is returned in *c.
****************************************************************************/

public boolean get_ascii(c)
  char *c;
{
    check_aborted(); /* input buffer check */
    if (type_ahead_count == 0) return FALSE;
#ifdef AMIGA
    /* if the buffer is full, then there is no outstanding read, restart it: */
    if (type_ahead_count == type_ahead_max) ConRead();
#endif
    type_ahead_count--;
    *c = type_ahead[type_ahead_head++];
    if (type_ahead_head == type_ahead_max) type_ahead_head = 0;
    return TRUE;
}

#ifdef MACINTOSH  /** Macintosh direct ascii input**/
public boolean ascii_input(c)
char *c;
{
    EventRecord theEvent;

    (void) GetNextEvent((keyDownMask | autoKeyMask), &theEvent);
    if ((theEvent.what == keyDown) || (theEvent.what == autoKey)) {
        *c = theEvent.message & charCodeMask;
        if (*c == '\r') *c = '\n';
        return(true);
    } 
    else {
        return(false);
    }
}
#endif

#ifdef WINDOWS
#include "conio.h"
#define kbhit _kbhit
#define getch _getch
#endif

#ifdef DOS
public boolean ascii_input(c)
char *c;
{
    if (abort_flag == ABORT_LEVEL) {
            *c=ABORT_CHAR;
        return((boolean)TRUE);
    }
    if (kbhit()) {              /* If the keyboard was hit */
        *c = getch();           /* Don't echo it */
//      printf("now break");
        if (*c == '\r') *c = '\n';
        return((boolean)TRUE);
    }
    return((boolean)FALSE);     /* Keeps Lattice compiler happy */
}
#endif

#ifdef UNIX
public boolean ascii_input(char *c)
{
#ifdef UNIX_MACH
        /*
         * we can't read from stdin directly, because the ascii
         * input thread is already doing so, so instead we'll
         * wait for that thread to read a character and then take
         * it
         */
        boolean ret = FALSE;

        A_LOCK();
                if (a_in_flag) {
                        (*c) = a_in;
                        a_in_flag = 0;
                        ret = TRUE;
                }
        A_UNLOCK();
        if (ret) {
#ifdef RTMach
                itc_condition_signal(&a_cond);
#else /* RTMach */
                condition_signal(&a_cond);
#endif /* RTMach */
        }
        if ((*c) == '\r')
                (*c) = '\n';
        return(ret);
#else /* __APPLE__ */
#ifndef BUFFERED_SYNCHRONOUS_INPUT
    int input = IOgetchar();
    if (input != IOnochar) {
        *c = input;
        if (*c == '\r') *c = '\n';
        return TRUE;
    }
#endif /* BUFFERED_SYNCHRONOUS_INPUT */
    return FALSE;
#endif /* __APPLE__ */
}
#endif

#ifndef AMIGA /*DOS and MAC and UNIX */
public void unget_ascii(char c)
{
        if (type_ahead_head == 0) type_ahead_head = type_ahead_max;
        type_ahead_head--;
        type_ahead[type_ahead_head] = c;
        type_ahead_count++;
}


public boolean check_ascii(void)
{
        char c;
        
        if(get_ascii(&c)) {
                unget_ascii(c);
                return TRUE;
        }
        else return FALSE;
}
#endif


/****************************************************************************
*                   wait_ascii
* Returns:
*    int: character for key pressed
* Effect:
*    waits for the user to type a key on the terminal keyboard
*    (versus the synthesizer keyboard) and returns the key typed
****************************************************************************/

#ifdef MACINTOSH
public int wait_ascii()
{
    char key ;    /* key typed */

    if (abort_flag == ABORT_LEVEL) return ABORT_CHAR;
    if (abort_flag == BREAK_LEVEL) return BREAK_CHAR;
    gflush();
    while (!get_ascii(&key)) ;
    return(key); 
}
#endif

#ifndef BUFFERED_SYNCHRONOUS_INPUT
#ifdef DOS
public int wait_ascii()
{
    char key ;    /* key typed */

    if (abort_flag == ABORT_LEVEL) return ABORT_CHAR;
    if (abort_flag == BREAK_LEVEL) return BREAK_CHAR;
    if (!get_ascii(&key)) {
        key = _getch(); // block until we get an input
    }
    /* GWL - check for abort on previos line */
    return (int)key; 
}
#endif

#ifndef MACINTOSH
#ifndef DOS
public int wait_ascii()
{
#ifdef UNIX /* was defined (UNIX) || defined(ITC) */
#ifndef UNIX_MACH
        fd_set readfds;
#endif /* !UNIX_MACH */
#endif
    char c;
    struct rlimit file_limit;

    if (abort_flag == ABORT_LEVEL) return ABORT_CHAR;
    if (abort_flag == BREAK_LEVEL) return BREAK_CHAR;
    while (!get_ascii(&c)) {
#ifdef AMIGA
        WaitPort(ConInPort);
#endif
#ifdef UNIX
        fflush(stdout);
#ifdef UNIX_MACH
        /*
         * we can't select, since another thread is reading
         * from stdin, and we don't want to have an input war
         * so instead, the ascii input thread will signal
         * a_in_cond when it gets input, so we just wait
         * for that to happen
         */
        A_LOCK();
#ifdef RTMach
                itc_condition_wait(&a_in_cond, &a_mutex);
#else /* RTMach */
                condition_wait(&a_in_cond, &a_mutex);
#endif /* RTMach */
        A_UNLOCK();
#else /* UNIX_MACH */
        FD_ZERO(&readfds);
        FD_SET(IOinputfd, &readfds);
        gflush();
        getrlimit(RLIMIT_NOFILE, &file_limit);
        select((int) (file_limit.rlim_max+1), &readfds, 0, 0, NULL);
#endif /* !__APPLE__ */
#endif /* ifdef UNIX */
    }
    return (int) c;
}
#endif
#endif
#endif(load )

#ifdef AMIGA
/******************************************************************
                              AMIGA 2000.
                         Console IO Functions
                             JCD 25-Apr-88
*******************************************************************/

UBYTE KeybSig()
{
    return ConInPort->mp_SigBit;
}

private void ConPutChar(c)
char c;
{
    ConOutReq->io_Command = CMD_WRITE;
    ConOutReq->io_Data = (APTR)&c;
    ConOutReq->io_Length = 1;
    DoIO((struct IORequest *) ConOutReq);
}

private void ConPutStr(str)
char *str;
{
    ConOutReq->io_Command = CMD_WRITE;
    ConOutReq->io_Data = (APTR)str;
    ConOutReq->io_Length = -1;
    DoIO((struct IORequest *) ConOutReq);
}

private void ConRead()
{
    ConInReq->io_Command = CMD_READ;
    ConInReq->io_Data = (APTR)KeyBuff;
    ConInReq->io_Length = 1;
    SendIO((struct IORequest *) ConInReq);
}
#endif<|MERGE_RESOLUTION|>--- conflicted
+++ resolved
@@ -153,12 +153,8 @@
 #include "xlisp.h"
 #endif
 
-<<<<<<< HEAD
-int     IOinputfd;      /* input file descriptor (usually 0) */
-=======
 // also defined in cmtio.c, which seems to be the correct place for it:
 // int     IOinputfd;      /* input file descriptor (usually 0) */
->>>>>>> b8a59c17
 
 int     IOnochar;       /* Value to be returned by IOgetchar()
                            where there is no input to be had */
