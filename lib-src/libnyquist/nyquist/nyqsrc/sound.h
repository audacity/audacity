/* sound.h -- new nyquist sound data type */

/* CHANGE LOG
 * --------------------------------------------------------------------
 * 28Apr03  dm  changes for portability: moved some defns out of here
 */

#include <math.h>
#include "stdefs.h"

/* used for *AUDIO-MARKERS* */
extern int64_t sound_frames;
extern double sound_srate;

extern long max_sample_blocks;

#if OSC
extern int nosc_enabled; /* enable polling for OSC messages */
#endif

#if USE_PRINTF
#define nyquist_printf printf
#endif

#define PERMS            0644           /* -rw-r--r-- */

/* default stop sample count (for clipping) */
#define MAX_STOP 0x7FFFFFFFFFFFFFFF

/* default stop time (for clipping) */
#define MAX_STOP_TIME 10E20
/* LISP-SRC: (SETF MAX-STOP-TIME 10E20) */
#define MIN_START_TIME -10E20
/* LISP-SRC: (SETF MIN-START-TIME -10E20) */

/* conversion from float to integer */
#define SCALE_FACTOR_TO_BYTE 127
#define SCALE_FACTOR_TO_SHORT 32767
#define SCALE_FACTOR_TO_24BIT 0x7FFFFF
#define SCALE_FACTOR_TO_LONG 2147483647

/* Note that the values assigned here are not arbitrary, but represent
   a dominance relationship among the interpolation types.
*/
#define INTERP_n 0
#define INTERP_s 1
#define INTERP_i 2
#define INTERP_r 3

#define INTERP_nn 0
#define INTERP_ns 1
#define INTERP_ni 2
#define INTERP_nr 3
#define INTERP_sn 4
#define INTERP_ss 5
#define INTERP_si 6
#define INTERP_sr 7
#define INTERP_in 8
#define INTERP_is 9
#define INTERP_ii 10
#define INTERP_ir 11
#define INTERP_rn 12
#define INTERP_rs 13
#define INTERP_ri 14
#define INTERP_rr 15

#define INTERP_nnn 0
#define INTERP_nns 1
#define INTERP_nni 2
#define INTERP_nnr 3
#define INTERP_nsn 4
#define INTERP_nss 5
#define INTERP_nsi 6
#define INTERP_nsr 7
#define INTERP_nin 8
#define INTERP_nis 9
#define INTERP_nii 10
#define INTERP_nir 11
#define INTERP_nrn 12
#define INTERP_nrs 13
#define INTERP_nri 14
#define INTERP_nrr 15
#define INTERP_snn 16
#define INTERP_sns 17
#define INTERP_sni 18
#define INTERP_snr 19
#define INTERP_ssn 20
#define INTERP_sss 21
#define INTERP_ssi 22
#define INTERP_ssr 23
#define INTERP_sin 24
#define INTERP_sis 25
#define INTERP_sii 26
#define INTERP_sir 27
#define INTERP_srn 28
#define INTERP_srs 29
#define INTERP_sri 30
#define INTERP_srr 31

#define INTERP_inn 32
#define INTERP_ins 33
#define INTERP_ini 34
#define INTERP_inr 35
#define INTERP_isn 36
#define INTERP_iss 37
#define INTERP_isi 38
#define INTERP_isr 39
#define INTERP_iin 40
#define INTERP_iis 41
#define INTERP_iii 42
#define INTERP_iir 43
#define INTERP_irn 44
#define INTERP_irs 45
#define INTERP_iri 46
#define INTERP_irr 47
#define INTERP_rnn 48
#define INTERP_rns 49
#define INTERP_rni 50
#define INTERP_rnr 51
#define INTERP_rsn 52
#define INTERP_rss 53
#define INTERP_rsi 54
#define INTERP_rsr 55
#define INTERP_rin 56
#define INTERP_ris 57
#define INTERP_rii 58
#define INTERP_rir 59
#define INTERP_rrn 60
#define INTERP_rrs 61
#define INTERP_rri 62
#define INTERP_rrr 63

#define INTERP_nnnn 0
#define INTERP_nnns 1
#define INTERP_nnsn 4
#define INTERP_nnss 5
#define INTERP_nsnn 16
#define INTERP_nsns 17
#define INTERP_nssn 20
#define INTERP_nsss 21
#define INTERP_nrrr 63
#define INTERP_snnn 64
#define INTERP_snns 65
#define INTERP_snsn 68
#define INTERP_snss 69
#define INTERP_ssnn 80
#define INTERP_ssns 81
#define INTERP_sssn 84
#define INTERP_ssss 85
#define INTERP_niii 42
#define INTERP_siii 106
#define INTERP_srrr 127
#define INTERP_iiii 170
#define INTERP_rrrr 255

#define INTERP_nnnnnn 0
#define INTERP_nnnnns 1
#define INTERP_nnnnsn 4
#define INTERP_nnnnss 5
#define INTERP_nnnsnn 16
#define INTERP_nnnsns 17
#define INTERP_nnnssn 20
#define INTERP_nnnsss 21
#define INTERP_nnsnnn 64
#define INTERP_nnsnns 65
#define INTERP_nnsnsn 68
#define INTERP_nnsnss 69
#define INTERP_nnssnn 80
#define INTERP_nnssns 81
#define INTERP_nnsssn 84
#define INTERP_nnssss 85
#define INTERP_nsnnnn 256
#define INTERP_nsnnns 257
#define INTERP_nsnnsn 260
#define INTERP_nsnnss 261
#define INTERP_nsnsnn 272
#define INTERP_nsnsns 273
#define INTERP_nsnssn 276
#define INTERP_nsnsss 277
#define INTERP_nssnnn 320
#define INTERP_nssnns 321
#define INTERP_nssnsn 324
#define INTERP_nssnss 325
#define INTERP_nsssnn 336
#define INTERP_nsssns 337
#define INTERP_nssssn 340
#define INTERP_nsssss 341
#define INTERP_snnnnn 1024
#define INTERP_snnnns 1025
#define INTERP_snnnsn 1028
#define INTERP_snnnss 1029
#define INTERP_snnsnn 1040
#define INTERP_snnsns 1041
#define INTERP_snnssn 1044
#define INTERP_snnsss 1045
#define INTERP_snsnnn 1088
#define INTERP_snsnns 1089
#define INTERP_snsnsn 1092
#define INTERP_snsnss 1093
#define INTERP_snssnn 1104
#define INTERP_snssns 1105
#define INTERP_snsssn 1108
#define INTERP_snssss 1109
#define INTERP_ssnnnn 1280
#define INTERP_ssnnns 1281
#define INTERP_ssnnsn 1284
#define INTERP_ssnnss 1285
#define INTERP_ssnsnn 1296
#define INTERP_ssnsns 1297
#define INTERP_ssnssn 1300
#define INTERP_ssnsss 1301
#define INTERP_sssnnn 1344
#define INTERP_sssnns 1345
#define INTERP_sssnsn 1348
#define INTERP_sssnss 1349
#define INTERP_ssssnn 1360
#define INTERP_ssssns 1361
#define INTERP_sssssn 1364
#define INTERP_ssssss 1365
#define INTERP_iiiiii 2730
#define INTERP_rrrrrr 4095

#define INTERP_nnnnnnnn 0
#define INTERP_ssssssss 21845


#define INTERP_MASK 3
#define INTERP_SHIFT 2

LVAL snd_badsr(void);
int64_t check_terminate_cnt(int64_t tc);

typedef double time_type;
typedef double rate_type;
typedef float sample_type;
typedef double promoted_sample_type;

/* use radians or degrees for phase? */
#define ANGLEBASE 360.0

/* used by sndwrite.c for output buffers.  This should be
 * eliminated:
 */
#define MAX_SND_CHANNELS 24

#define max_table_len 100000000
/* Set to 4 for debugging block allocation stuff, 1012? for
   production
*/
/* leave a few words short of 1024 in case we allocate powers of 2 */
#define max_sample_block_len 1016
// #define max_sample_block_len 4

/* longest allowed sample is basically 2^31 but a bit lower to 
   allow for rounding */
#define MAX_SND_LEN (MAX_STOP - max_sample_block_len * 2)


/* Defines needed for xlisp */
#define getsound(x)     ((sound_type) getinst(x))
#define xlgasound()     (testarg(typearg(soundp)))

typedef short SFDataType, *SFDataPtr;

typedef sample_type  sample_block_values[max_sample_block_len], 
                    *sample_block_values_type;

typedef struct {
    long                refcnt;                          /* reference count */
    sample_block_values samples;
} sample_block_node, *sample_block_type;
 

/* forward declaration for circular type dependencies */
typedef struct snd_list_struct *snd_list_type;

struct snd_susp_struct;

typedef void  (*snd_fetch_fn)(struct snd_susp_struct *, snd_list_type snd_list);
<<<<<<< HEAD
typedef void  (*snd_free_fn)(struct snd_susp_struct *);
typedef void  (*snd_mark_fn)(struct snd_susp_struct *);  /* marks LVAL nodes for GC */
=======
typedef void  (*snd_keep_fetch_fn)(struct snd_susp_struct *,
                                   snd_list_type snd_list);
typedef void  (*snd_free_fn)(struct snd_susp_struct *);
/* marks LVAL nodes for GC: */
typedef void  (*snd_mark_fn)(struct snd_susp_struct *);
/* debugging: */
>>>>>>> b8a59c17
typedef void  (*snd_print_tree_fn)(struct snd_susp_struct *, int);

typedef struct snd_susp_struct {
    snd_fetch_fn fetch;
<<<<<<< HEAD
    void  (*keep_fetch)(struct snd_susp_struct *, snd_list_type snd_list);
    snd_free_fn free;
    snd_mark_fn mark;
    snd_print_tree_fn print_tree; /* debugging */
=======
    snd_keep_fetch_fn keep_fetch;
    snd_free_fn free;
    snd_mark_fn mark;
    snd_print_tree_fn print_tree;
>>>>>>> b8a59c17
    char *name;        /* string name for debugging */
    int64_t toss_cnt;  /* return this many zeros, then compute */
    int64_t current;   /* current sample number */
    double sr;         /* sample rate */
    time_type t0;      /* starting time */
    int64_t log_stop_cnt; /* logical stop count */
    /* other susp dependent stuff will be here... */
} snd_susp_node, *snd_susp_type;


typedef struct snd_list_struct {
    sample_block_type   block;  /* pointer to block of samples */
    union {
        struct snd_list_struct  *next;
        snd_susp_type           susp;
    }       u;
    short   refcnt;
    short   block_len;
    boolean logically_stopped;
} snd_list_node; /* , *snd_list_type; -- defined above */

extern snd_list_type list_watch; //DBY


typedef struct table_struct {
    long refcount;  /* reference count */
    double length;  /* number of samples in table 
                       (double allows fractional length)*/
    sample_type samples[1]; /* arbitrary length array of sample */
} table_node, *table_type;


/* some counts are biased by -max_sample_block_len, so UNKNOWN can't be -1
 * Any number less than -max_sample_block should do
 */
#define UNKNOWN (-10-max_sample_block_len)

/* The normal start time of a sound is t0.
 * If you want to access a sound at a time before t0, you should call
 * sound_prepend_zeros() with the time where you want to start reading.
 * (This will modify the sound by changing t0 and using SND_get_zeros
 * as get_next until prepend_cnt samples have been returned.)
 *
 * true_t0 is the exact time of the first sample. If
 * sound_prepend_zeros() is called multiple times, rounding errors
 * could occur, so true_t0 is used so that the original time of the
 * first sample is not shifted more than 1/2 sample period.
 *
 * time, like t0 is also (normally) the start time of the sound.
 * 
 */
typedef struct sound_struct {
    sample_block_type (*get_next)(struct sound_struct *snd, int *cnt);
// time is no longer used in sound_type
//    time_type         time;    /* logical starting time */
    time_type         t0;      /* quantized time of first sample */
    int64_t           stop;    /* stop (clipping) sample no. */
    time_type         true_t0; /* exact time of first sample */
    rate_type         sr;      /* sample rate */
    int64_t           current; /* current sample number,
                                  if negative, then the first 
                                  -current samples must be dropped
                                  in order to find the first sample */
    int64_t           logical_stop_cnt; /* log stop sample no, -1=unknwn */
    snd_list_type     list;    /* sample block list, starting at curr. samp */
    sample_type       scale;   /* scale factor for the result */
    int64_t           prepend_cnt; /* how many zeros to prepend */
    /* function to use as get_next after prepended zeros are generated: */
    sample_block_type (*after_prepend)
                      (struct sound_struct * snd, int *cnt);
    table_type table; /* pointer to table-ized version of this sound */
    int64_t *extra;   /* used for extra state information, extra[0]
                              should be the length of the extra state 
                              (see sound_unref()) */
} sound_node, *sound_type;

/* convert number of samples to memory size: */
#define table_size_in_bytes(n) \
    (sizeof(table_node) + sizeof(sample_type) * ((n) - 1))

extern sample_block_type zero_block;
extern sample_block_type internal_zero_block;

extern snd_list_type zero_snd_list;

extern sound_type printing_this_sound;  /* debugging global */

int64_t snd_set_max_audio_mem(int64_t m);
/* LISP: (SND-SET-MAX-AUDIO-MEM FIXNUM) */

extern double sound_latency; /* controls output latency */
double snd_set_latency(double latency); 
/* LISP: (SND-SET-LATENCY FLONUM) */

double compute_phase(double phase, double key, long n, double srate,
                     double new_srate, double freq, double *incr_ptr);

boolean soundp(LVAL);
/* LISP: (SOUNDP ANY) */

void snd_list_ref(snd_list_type list);
void sound_unref(sound_type snd);
void snd_list_unref(snd_list_type list);

LVAL cvsound(sound_type);
extern LVAL a_sound;

sample_block_type SND_get_next(sound_type snd, int *cnt);
sample_block_type SND_get_first(sound_type snd, int *cnt);
sample_block_type SND_get_zeros(sound_type snd, int *cnt);
sample_block_type SND_flush(sound_type snd, int *cnt);

double hz_to_step(double);    /* LISP: (HZ-TO-STEP ANYNUM) */
int interp_style(sound_type s, rate_type sr);
void set_logical_stop_time(sound_type sound, time_type when); /* LISP: (SND-SET-LOGICAL-STOP SOUND ANYNUM) */

#define xlog(x) log(x)
/* LISP: double (LOG FLONUM) */
snd_list_type snd_list_create(snd_susp_type susp);
void snd_list_terminate(snd_list_type snd_list);
void snd_sort_2(sound_type * s1_ptr, sound_type * s2_ptr, rate_type sr);

double snd_sref(sound_type s, time_type t); 
    /* LISP: (SND-SREF SOUND ANYNUM) */

double snd_sref_inverse(sound_type s, double val);
    /* LISP: (SREF-INVERSE SOUND ANYNUM) */

double snd_stop_time(sound_type s); /* LISP: (SND-STOP-TIME SOUND) */
// for backward compatibility, we keep SND-TIME, but while it used to
// access (s)->time, now it is identical to SND-T0
#define snd_time_legacy(s) (s)->t0
    /* LISP: double (SND-TIME SOUND) */

#define snd_srate(s) (s)->sr
    /* LISP: double (SND-SRATE SOUND) */
#define snd_t0(s) (s)->t0
    /* LISP: double (SND-T0 SOUND) */

sound_type snd_xform(sound_type snd, rate_type sr, time_type time, 
        time_type start_time, time_type stop_time, promoted_sample_type scale);
    /* LISP: (SND-XFORM SOUND ANYNUM ANYNUM ANYNUM ANYNUM ANYNUM) */
sound_type sound_create(snd_susp_type susp, time_type t0, rate_type sr,
        promoted_sample_type scale);

void min_cnt(int64_t *cnt_ptr, sound_type sound, snd_susp_type susp, long cnt);
void indent(int n);
void sound_prepend_zeros(sound_type snd, time_type t0);



#ifndef GCBUG
#define blocks_to_watch_max 50
extern long blocks_to_watch_len;
extern sample_block_type blocks_to_watch[blocks_to_watch_max];

void block_watch(int64_t sample_block);
    /* LISP: (BLOCK-WATCH FIXNUM) */
int64_t sound_nth_block(sound_type snd, long n);
    /* LISP: (SOUND-NTH-BLOCK SOUND LONG) */
#endif

LVAL sound_array_copy(LVAL sa);

sound_type sound_copy(sound_type snd); 
    /* LISP: (SND-COPY SOUND) */
void sound_xlmark(void *a_sound);
void sound_print(LVAL snd_expr, long n);
    /* LISP: (SND-PRINT ANY LONG) */
int64_t sound_play(LVAL snd_expr);
    /* LISP: (SND-PLAY ANY) */
void stats(void);
    /* LISP: (STATS) */
void sound_print_tree(sound_type snd);
    /* LISP: (SND-PRINT-TREE SOUND) */
    
void mark_audio_time(void);

void sound_print_tree_1(sound_type snd, int n);

sound_type sound_scale(double factor, sound_type snd);
    /* LISP: (SND-SCALE ANYNUM SOUND) */
void sound_init(void);

void sound_symbols(void);

table_type sound_to_table(sound_type s);

void table_unref(table_type table);

sound_type sound_zero(time_type t0, rate_type sr);
    /* LISP: (SND-ZERO ANYNUM ANYNUM) */

#define sound_get_next(s, n) ((*(s->get_next))(s, n))

#define susp_print_tree(s, n) (*((s)->print_tree))(s, n)

double step_to_hz(double);
    /* LISP: (STEP-TO-HZ ANYNUM) */

/* macros for access to samples within a suspension */
/* NOTE: assume suspension structure is named "susp" */

/* susp_check_samples points sample_ptr to a new sample block if necessary */
#define susp_check_samples(sound, sample_ptr, sample_cnt) \
    if (susp->sample_cnt == 0) \
        susp_get_samples(sound, sample_ptr, sample_cnt)

/* susp_check_samples_break is similar to susp_check_samples - "_break"
 *   normally means that this code will break out of the inner loop, but in
 *   this case, there is no reason (neither log nor term) to break.
 *   x2_sample is taken from sound
 */
#define susp_check_samples_break(sound, sample_ptr, sample_cnt, x2_sample) \
    if (susp->sample_cnt == 0) { \
        susp_get_samples(sound, sample_ptr, sample_cnt); \
        x2_sample = susp_current_sample(sound, sample_ptr); }


/* susp_get_samples always gets next block (useful only in initialization code) */
#define susp_get_samples(sound, sample_ptr, sample_cnt) \
        susp->sample_ptr = sound_get_next(susp->sound, &(susp->sample_cnt))->samples

/* susp_get_block_samples always gets next block (useful only in initialization code) */
#define susp_get_block_samples(sound, sample_block_ptr, sample_ptr, sample_cnt) \
    susp->sample_block_ptr = sound_get_next(susp->sound, &susp->sample_cnt); \
    susp->sample_ptr = susp->sample_block_ptr->samples

/* susp_took is called after you've taken n samples */
#define susp_took(sample_cnt, n) susp->sample_cnt -= n

/* susp_fetch_sample is used to grab just one sample, doesn't check for samples!,
 *    but applies scale factor:  */
#define susp_fetch_sample(sound, sample_ptr, sample_cnt) \
          (susp->sound->scale * (susp->sample_cnt--, *(susp->sample_ptr++)))

/* susp_current_sample grabs sample without advancing to next, applies scale
 *     factor: */
#define susp_current_sample(sound, sample_ptr) \
          (susp->sound->scale * (*(susp->sample_ptr)))

/* susp_check_term_samples checks for samples; if new ones are fetched, then
 * run termination test on signal and record result.
 */
#define susp_check_term_samples(sound, sample_ptr, sample_cnt) \
    if (susp->sample_cnt == 0) { \
        susp_get_samples(sound, sample_ptr, sample_cnt); \
        terminate_test(sample_ptr, sound, susp->sample_cnt); }

/* susp_check_term_log_samples checks for samples
 * if new ones are fetched, then run termination test and logical stop
 * test on signal and record results.
 */
#define susp_check_term_log_samples(sound, sample_ptr, sample_cnt) \
    if (susp->sample_cnt == 0) { \
        susp_get_samples(sound, sample_ptr, sample_cnt); \
        logical_stop_test(sound, susp->sample_cnt); \
        terminate_test(sample_ptr, sound, susp->sample_cnt); }

/* susp_check_term_log_block_samples checks for samples
 * if new ones are fetched, then run termination test and logical stop
 * test on signal and record results.  In this case, termination and logical
 * stop happen at the MAXIMUM of termination and logical stop times, resp.
 *
 * Originally, this code assumed that logical stops occurred on block boundaries,
 * but because of the SET-LOGICAL-STOP function, which just writes a stop time
 * into the sound_struct, the logical stop can be anywhere. As soon as the 
 * logical stop is known, we want to propagate the value from the sound being
 * read into the sound being computed. The propagation should set the logical
 * stop of the computed sound to the MAX of any current value and the new 
 * value. When the bit fields indicate that all logical stop times have been
 * encountered, then the sound being computed will make the logical stop happen
 * on a block boundary and set the flag on the block of samples where the stop
 * occurs.
 */
#define susp_check_term_log_block_samples(sound, sample_block_ptr, sample_ptr, sample_cnt, bit, all) \
    if (susp->sample_cnt == 0) { \
        susp_get_block_samples(sound, sample_block_ptr, \
                               sample_ptr, sample_cnt); \
        if (susp->sound->logical_stop_cnt != UNKNOWN && \
            !(susp->logical_stop_bits & bit)) { \
            susp->logical_stop_bits |= bit; \
            susp->susp.log_stop_cnt = (int64_t) max(susp->susp.log_stop_cnt, \
                    (((susp->sound->logical_stop_cnt / \
                       susp->sound->sr + susp->sound->t0) - \
                      susp->susp.t0) * susp->susp.sr + 0.5)); } \
        if (susp->sample_ptr == zero_block->samples) { \
            susp->terminate_bits |= bit; \
            if (susp->terminate_bits == all) { \
                susp->terminate_cnt = ROUNDBIG( \
                  (((susp->sound->current - susp->sample_cnt) / \
                    susp->sound->sr + susp->sound->t0) - \
                   susp->susp.t0) * susp->susp.sr); \
    } } }


/* logical_stop_cnt_cvt is used to convert from the logical stop count
 * at one sample rate to that of another sample rate -- this macro is
 * used by the snd_make_<op> routine in every <op>.c file, and assumes
 * the target sample rate is susp->susp.sr.
 *
 * NOTE: this macro does not take into account the possibility of different
 * start times - maybe it should.
 */
#define logical_stop_cnt_cvt(sound) \
    (sound->logical_stop_cnt == UNKNOWN ? UNKNOWN : \
     ROUNDBIG((sound->logical_stop_cnt / sound->sr) * susp->susp.sr))


/* logical_stop_test tests to see if sound has logically stopped; if so,
 * sets susp->susp.log_stop_cnt.  The resulting logical_stop_cnt will reflect
 * the minimum logical_stop time of all sounds to which this test is applied.
 */
#define logical_stop_test(sound, cnt) \
    if (susp->sound->logical_stop_cnt == susp->sound->current - (cnt)) {\
        min_cnt(&susp->susp.log_stop_cnt, susp->sound, (snd_susp_type) susp, cnt); }

/* terminate_test checks to see if sound has terminated; if so, 
 * sets susp->terminate_cnt.  The resulting terminate_cnt will reflect
 * the minimum termination time of all sounds to which this test is applied.
 */
#define terminate_test(sample_ptr, sound, cnt) \
    if (susp->sample_ptr == zero_block->samples) { \
            min_cnt(&susp->terminate_cnt, susp->sound, (snd_susp_type) susp, cnt); }


/* susp_check_log_samples checks for new samples then checks for
 * termination and logical stop conditions
 */
#define susp_check_log_samples(sound, sample_ptr, sample_cnt) \
    if (susp->sample_cnt == 0) { \
      susp_get_samples(sound, sample_ptr, sample_cnt); \
      logical_stop_test(sound, susp->sample_cnt); }

/* susp_check_term_samples_break checks for new samples then checks for
 * termination condition; breaks from inner loop
 */
#define susp_check_term_samples_break( \
  sound, sample_ptr, sample_cnt, x2_sample) \
    if (susp->sample_cnt == 0) { \
      susp_get_samples(sound, sample_ptr, sample_cnt); \
      x2_sample = susp_current_sample(sound, sample_ptr); \
      terminate_test(sample_ptr, sound, susp->sample_cnt); \
      if (susp->terminate_cnt < susp->susp.current + cnt + togo) { \
          break; }} \
    else x2_sample = susp_current_sample(sound, sample_ptr); 

/* susp_check_log_samples_break checks for new samples then checks for
 * logical stop conditions; breaks from inner loop
 */
#define susp_check_log_samples_break( \
  sound, sample_ptr, sample_cnt, x2_sample) \
    if (susp->sample_cnt == 0) { \
      susp_get_samples(sound, sample_ptr, sample_cnt); \
      x2_sample = susp_current_sample(sound, sample_ptr); \
      logical_stop_test(sound, susp->sample_cnt); \
      if (!susp->logically_stopped && susp->susp.log_stop_cnt != UNKNOWN && \
          (susp->susp.log_stop_cnt < susp->susp.current + cnt + togo)) { \
          break; }} \
    else x2_sample = susp_current_sample(sound, sample_ptr);


/* susp_check_term_log_samples_break checks for new samples then checks for
 * termination and logical stop conditions; breaks from inner loop
 */
#define susp_check_term_log_samples_break( \
  sound, sample_ptr, sample_cnt, x2_sample) \
    if (susp->sample_cnt == 0) { \
      susp_get_samples(sound, sample_ptr, sample_cnt); \
      x2_sample = susp_current_sample(sound, sample_ptr); \
      terminate_test(sample_ptr, sound, susp->sample_cnt); \
      logical_stop_test(sound, susp->sample_cnt); \
      if ((susp->terminate_cnt != UNKNOWN && \
           susp->terminate_cnt < susp->susp.current + cnt + togo) || \
          (!susp->logically_stopped && susp->susp.log_stop_cnt != UNKNOWN && \
           susp->susp.log_stop_cnt < susp->susp.current + cnt + togo)) { \
          break; }} \
    else x2_sample = susp_current_sample(sound, sample_ptr);
        
<|MERGE_RESOLUTION|>--- conflicted
+++ resolved
@@ -277,32 +277,20 @@
 struct snd_susp_struct;
 
 typedef void  (*snd_fetch_fn)(struct snd_susp_struct *, snd_list_type snd_list);
-<<<<<<< HEAD
-typedef void  (*snd_free_fn)(struct snd_susp_struct *);
-typedef void  (*snd_mark_fn)(struct snd_susp_struct *);  /* marks LVAL nodes for GC */
-=======
 typedef void  (*snd_keep_fetch_fn)(struct snd_susp_struct *,
                                    snd_list_type snd_list);
 typedef void  (*snd_free_fn)(struct snd_susp_struct *);
 /* marks LVAL nodes for GC: */
 typedef void  (*snd_mark_fn)(struct snd_susp_struct *);
 /* debugging: */
->>>>>>> b8a59c17
 typedef void  (*snd_print_tree_fn)(struct snd_susp_struct *, int);
 
 typedef struct snd_susp_struct {
     snd_fetch_fn fetch;
-<<<<<<< HEAD
-    void  (*keep_fetch)(struct snd_susp_struct *, snd_list_type snd_list);
-    snd_free_fn free;
-    snd_mark_fn mark;
-    snd_print_tree_fn print_tree; /* debugging */
-=======
     snd_keep_fetch_fn keep_fetch;
     snd_free_fn free;
     snd_mark_fn mark;
     snd_print_tree_fn print_tree;
->>>>>>> b8a59c17
     char *name;        /* string name for debugging */
     int64_t toss_cnt;  /* return this many zeros, then compute */
     int64_t current;   /* current sample number */
