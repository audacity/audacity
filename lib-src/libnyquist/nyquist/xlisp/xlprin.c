/* xlprint - xlisp print routine */
/*	Copyright (c) 1985, by David Michael Betz
        All Rights Reserved
        Permission is granted for unrestricted non-commercial use

 * HISTORY
 * 28-Apr-03    Mazzoni
 *  Eliminated some compiler warnings
 *
 *  3-Apr-88	Dale Amon at CMU-CSD
 *	Added extern support to xlisp 2.0
 *
 * 18-Oct-87	Dale Amon at CMU-CSD
 *	Added print support for EXTERN nodes
 */


#include "string.h"
#include "xlisp.h"

/* external variables */
extern LVAL s_printcase,k_downcase,k_const,k_nmacro;
extern LVAL s_ifmt,s_ffmt;
extern FUNDEF *funtab;
extern char buf[];

LOCAL void putsymbol(LVAL fptr, char *str, int escflag);
LOCAL void putsubr(LVAL fptr, const char *tag, LVAL val);
LOCAL void putfixnum(LVAL fptr, FIXTYPE n);
LOCAL void putflonum(LVAL fptr, FLOTYPE n);
LOCAL void putchcode(LVAL fptr, int ch, int escflag);
LOCAL void putstring(LVAL fptr, LVAL str);
LOCAL void putqstring(LVAL fptr, LVAL str);
LOCAL void putclosure(LVAL fptr, LVAL val);
LOCAL void putoct(LVAL fptr, int n);


/* xlprint - print an xlisp value */
void xlprint(LVAL fptr, LVAL vptr, int flag)
{
    LVAL nptr,next;
    int n,i;

    /* print nil */
    if (vptr == NIL) {
        putsymbol(fptr,"NIL",flag);
        return;
    }

    /* check value type */
    switch (ntype(vptr)) {
    case SUBR:
            putsubr(fptr,"Subr",vptr);
            break;
    case FSUBR:
            putsubr(fptr,"FSubr",vptr);
            break;
    case CONS:
            xlputc(fptr,'(');
            for (nptr = vptr; nptr != NIL; nptr = next) {
                xlprint(fptr,car(nptr),flag);
                if ((next = cdr(nptr))) {
                    if (consp(next))
                        xlputc(fptr,' ');
                    else {
                        xlputstr(fptr," . ");
                        xlprint(fptr,next,flag);
                        break;
                    }
                }
            }
            xlputc(fptr,')');
            break;
    case SYMBOL:
            putsymbol(fptr,(char *) getstring(getpname(vptr)),flag);
            break;
    case FIXNUM:
            putfixnum(fptr,getfixnum(vptr));
            break;
    case FLONUM:
            putflonum(fptr,getflonum(vptr));
            break;
    case CHAR:
            putchcode(fptr,getchcode(vptr),flag);
            break;
    case STRING:
            if (flag)
                putqstring(fptr,vptr);
            else
                putstring(fptr,vptr);
            break;
    case STREAM:
            putatm(fptr,"File-Stream",vptr);
            break;
    case USTREAM:
            putatm(fptr,"Unnamed-Stream",vptr);
            break;
    case OBJECT:
            putatm(fptr,"Object",vptr);
            break;
    case VECTOR:
            xlputc(fptr,'#'); xlputc(fptr,'(');
            for (i = 0, n = getsize(vptr); n-- > 0; ) {
                xlprint(fptr,getelement(vptr,i++),flag);
                if (n) xlputc(fptr,' ');
            }
            xlputc(fptr,')');
            break;
    case CLOSURE:
            putclosure(fptr,vptr);
            break;
    case EXTERN:
            if (getdesc(vptr)) {
                (*(getdesc(vptr)->print_meth))(fptr, getinst(vptr));
            }
            break;
    case FREE_NODE:
            putatm(fptr,"Free",vptr);
            break;
    default:
            putatm(fptr,"Foo",vptr);
            break;
    }
}

/* xlterpri - terminate the current print line */
void xlterpri(LVAL fptr)
{
    xlputc(fptr,'\n');
}

/* xlputstr - output a string */
void xlputstr(LVAL fptr, const char *str)
{
    while (*str)
        xlputc(fptr,*str++);
}

/* putsymbol - output a symbol */
LOCAL void putsymbol(LVAL fptr, char *str, int escflag)
{
    int downcase;
    LVAL type;
    char *p;

    /* check for printing without escapes */
    if (!escflag) {
        xlputstr(fptr,str);
        return;
    }

    /* check to see if symbol needs escape characters */
    if (tentry(*str) == k_const) {
        for (p = str; *p; ++p)
            if (islower(*p)
            ||  ((type = tentry(*p)) != k_const
              && (!consp(type) || car(type) != k_nmacro))) {
                xlputc(fptr,'|');
                while (*str) {
                    if (*str == '\\' || *str == '|')
                        xlputc(fptr,'\\');
                    xlputc(fptr,*str++);
                }
                xlputc(fptr,'|');
                return;
            }
    }

    /* get the case translation flag */
    downcase = (getvalue(s_printcase) == k_downcase);

    /* check for the first character being '#' */
    if (*str == '#' || *str == '.' || xlisnumber(str,NULL))
        xlputc(fptr,'\\');

    /* output each character */
    while (*str) {
        /* don't escape colon until we add support for packages */
        if (*str == '\\' || *str == '|' /* || *str == ':' */)
            xlputc(fptr,'\\');
        xlputc(fptr,(downcase && isupper(*str) ? tolower(*str++) : *str++));
    }
}

/* putstring - output a string */
LOCAL void putstring(LVAL fptr, LVAL str)
{
    unsigned char *p;
    int ch;

    /* output each character */
    for (p = getstring(str); (ch = *p) != '\0'; ++p)
        xlputc(fptr,ch);
}

/* putqstring - output a quoted string */
LOCAL void putqstring(LVAL fptr, LVAL str)
{
    unsigned char *p;
    int ch;

    /* get the string pointer */
    p = getstring(str);

    /* output the initial quote */
    xlputc(fptr,'"');

    /* output each character in the string */
    for (p = getstring(str); (ch = *p) != '\0'; ++p)
        /* check for a control character */
<<<<<<< HEAD
        if (ch < 040 || ch == '\\' || ch > 0176 /* || ch == '"' */) {
=======
        if (ch < 040 || ch == '\\' ||  /* ch > 0176 || ch == '"' */
            /* RBD: don't escape things that look like UTF-8 multibyte
               (but this will allow some invald UTF-8 bytes as well): */
            ch == 0x7f || ch == 0xC0 || ch == 0xC1 || ch >= 0xF5
            ) {
>>>>>>> b8a59c17
            xlputc(fptr,'\\');
            switch (ch) {
            case '\011':
                    xlputc(fptr,'t');
                    break;
            case '\012':
                    xlputc(fptr,'n');
                    break;
            case '\014':
                    xlputc(fptr,'f');
                    break;
            case '\015':
                    xlputc(fptr,'r');
                    break;
            case '\\':
                    xlputc(fptr,'\\');
                    break;
            case '"':
                    xlputc(fptr, '"');
                    break;
            default:
                    putoct(fptr,ch);
                    break;
            }
        }

        /* output a normal character */
        else
            xlputc(fptr,ch);

    /* output the terminating quote */
    xlputc(fptr,'"');
}

/* putatm - output an atom */
void putatm(LVAL fptr, const char *tag, LVAL val)
{
    snprintf(buf, STRMAX, "#<%s: #", tag); xlputstr(fptr,buf);
    sprintf(buf,AFMT,val); xlputstr(fptr,buf);
    xlputc(fptr,'>');
}

/* putsubr - output a subr/fsubr */
LOCAL void putsubr(LVAL fptr, const char *tag, LVAL val)
{
    snprintf(buf, STRMAX, "#<%s-%s: #", tag, funtab[getoffset(val)].fd_name);
    xlputstr(fptr,buf);
    sprintf(buf,AFMT,val); xlputstr(fptr,buf);
    xlputc(fptr,'>');
}

/* putclosure - output a closure */
LOCAL void putclosure(LVAL fptr, LVAL val)
{
    LVAL name;
    if ((name = getname(val)))
        snprintf(buf, STRMAX, "#<Closure-%s: #",getstring(getpname(name)));
    else
        strcpy(buf,"#<Closure: #");
    xlputstr(fptr,buf);
    sprintf(buf,AFMT,val); xlputstr(fptr,buf);
    xlputc(fptr,'>');
/*
    xlputstr(fptr,"\nName:   "); xlprint(fptr,getname(val),TRUE);
    xlputstr(fptr,"\nType:   "); xlprint(fptr,gettype(val),TRUE);
    xlputstr(fptr,"\nLambda: "); xlprint(fptr,getlambda(val),TRUE);
    xlputstr(fptr,"\nArgs:   "); xlprint(fptr,getargs(val),TRUE);
    xlputstr(fptr,"\nOargs:  "); xlprint(fptr,getoargs(val),TRUE);
    xlputstr(fptr,"\nRest:   "); xlprint(fptr,getrest(val),TRUE);
    xlputstr(fptr,"\nKargs:  "); xlprint(fptr,getkargs(val),TRUE);
    xlputstr(fptr,"\nAargs:  "); xlprint(fptr,getaargs(val),TRUE);
    xlputstr(fptr,"\nBody:   "); xlprint(fptr,getbody(val),TRUE);
    xlputstr(fptr,"\nEnv:    "); xlprint(fptr,closure_getenv(val),TRUE);
    xlputstr(fptr,"\nFenv:   "); xlprint(fptr,getfenv(val),TRUE);
*/
}

/* putfixnum - output a fixnum */
LOCAL void putfixnum(LVAL fptr, FIXTYPE n)
{
    unsigned char *fmt;
    LVAL val;
    fmt = ((val = getvalue(s_ifmt)) && stringp(val) ? getstring(val)
                                                    : (unsigned char *)IFMT);
    snprintf(buf, STRMAX, (char *) fmt, n);
    xlputstr(fptr,buf);
}

/* putflonum - output a flonum */
LOCAL void putflonum(LVAL fptr, FLOTYPE n)
{
    unsigned char *fmt;
    LVAL val;
    fmt = ((val = getvalue(s_ffmt)) && stringp(val) ? getstring(val)
                                                    : (unsigned char *)"%g");
    snprintf(buf, STRMAX, (char *) fmt, n);
    xlputstr(fptr,buf);
}

/* putchcode - output a character */
LOCAL void putchcode(LVAL fptr, int ch, int escflag)
{
    if (escflag) {
        switch (ch) {
        case '\n':
            xlputstr(fptr,"#\\Newline");
            break;
        case ' ':
            xlputstr(fptr,"#\\Space");
            break;
        case '\t':
            xlputstr(fptr, "#\\Tab");
            break;
        default:
            sprintf(buf,"#\\%c",ch);
            xlputstr(fptr,buf);
            break;
        }
    }
    else
        xlputc(fptr,ch);
}

/* putoct - output an octal byte value */
LOCAL void putoct(LVAL fptr, int n)
{
    sprintf(buf,"%03o",n);
    xlputstr(fptr,buf);
}<|MERGE_RESOLUTION|>--- conflicted
+++ resolved
@@ -208,15 +208,11 @@
     /* output each character in the string */
     for (p = getstring(str); (ch = *p) != '\0'; ++p)
         /* check for a control character */
-<<<<<<< HEAD
-        if (ch < 040 || ch == '\\' || ch > 0176 /* || ch == '"' */) {
-=======
         if (ch < 040 || ch == '\\' ||  /* ch > 0176 || ch == '"' */
             /* RBD: don't escape things that look like UTF-8 multibyte
                (but this will allow some invald UTF-8 bytes as well): */
             ch == 0x7f || ch == 0xC0 || ch == 0xC1 || ch >= 0xF5
             ) {
->>>>>>> b8a59c17
             xlputc(fptr,'\\');
             switch (ch) {
             case '\011':
