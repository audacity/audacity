/* xlread - xlisp expression input routine */
/*	Copyright (c) 1985, by David Michael Betz
        All Rights Reserved
        Permission is granted for unrestricted non-commercial use	*/
/* CHANGE LOG
 * --------------------------------------------------------------------
 * 28Apr03  dm  eliminate some compiler warnings
 *              replaced system-specific code with generic calls (see path.c)
 */


#include "stdlib.h"
#include "string.h"
#include "switches.h"
#include "xlisp.h"
#ifdef WINDOWS
#include "winfun.h"
#endif
#ifdef MACINTOSH
#include "macstuff.h"
#endif

#ifdef DEBUG_INPUT
extern FILE *debug_input_fp;
#endif

/* symbol parser modes */
#define DONE	0
#define NORMAL	1
#define ESCAPE	2

/* external variables */
extern LVAL s_stdout,s_true,s_dot;
extern LVAL s_quote,s_function,s_bquote,s_comma,s_comat;
extern LVAL s_rtable,k_wspace,k_const,k_nmacro,k_tmacro;
extern LVAL k_sescape,k_mescape;
extern char buf[];

/* external routines */
extern FILE *osaopen(const char *name, const char *mode);
/* on the NeXT, atof is a macro in stdlib.h */
/* Is this a mistake? atof is declared in stdlib.h, but it is never a macro:
  #if !defined(atof) && !defined(_WIN32)
     extern double atof(const char *);
  #endif
*/
#ifndef __MWERKS__
#if !defined(ITYPE) && !defined(_WIN32) 
   extern ITYPE;
#endif
#endif

#define WSPACE "\t \f\r\n"
#define CONST1 "!$%&*+-./0123456789:<=>?@[]^_{}~"
#define CONST2 "ABCDEFGHIJKLMNOPQRSTUVWXYZabcdefghijklmnopqrstuvwxyz"

/* forward declarations */
FORWARD LVAL callmacro(LVAL fptr, int ch);
FORWARD LOCAL LVAL psymbol(LVAL fptr);
FORWARD LOCAL LVAL punintern(LVAL fptr);
FORWARD LOCAL LVAL pnumber(LVAL fptr, int radix);
FORWARD LOCAL LVAL pquote(LVAL fptr, LVAL sym);
FORWARD LOCAL LVAL plist(LVAL fptr);
FORWARD LOCAL LVAL pvector(LVAL fptr);
FORWARD LOCAL void upcase(char *str);
FORWARD LOCAL int pname(LVAL fptr,int *pescflag);
FORWARD LOCAL void pcomment(LVAL fptr);
FORWARD LOCAL int checkeof(LVAL fptr);
FORWARD LOCAL int nextch(LVAL fptr);
FORWARD LOCAL void badeof(LVAL fptr);
FORWARD LOCAL int storech(char *buf, int i, int ch);

#ifdef WINDOWS
static char save_file_name[STRMAX+1]; /* keeps files opened by prompt */
static int sfn_valid = FALSE;
#endif

#ifdef DEBUG_INPUT
extern FILE *read_by_xlisp;
#endif


/* xlload - load a file of xlisp expressions */
int xlload(const char *fname, int vflag, int pflag)
{
    char fullname[STRMAX+1];
#ifdef WINDOWS
    char *ptr;
#endif
    LVAL fptr,expr;
    XLCONTEXT cntxt;
    FILE *fp;
    int sts;

    /* protect some pointers */
    xlstkcheck(2);
    xlsave(fptr);
    xlsave(expr);

    /* space for copy + extension? */
    if (strlen(fname) > STRMAX - 4) {
	    expr = cvstring(fname);
		goto toolong;
	}
    strcpy(fullname,fname);
#ifdef WINDOWS
#ifdef WINGUI
    if (strcmp(fullname, "*") == 0) {
        if (sfn_valid) {
            strcpy(fullname, save_file_name);
        } else {
            strcpy(fullname, "*.*");
        }
    }
    if (strcmp(fullname, "*.*") == 0) {
        const char *name = getfilename(NULL, "lsp", "r", "Load file");
        if (name) {
            strcpy(fullname, name);
            strcpy(save_file_name, name);
            sfn_valid = TRUE;
        } else {
            xlpopn(2);
            return FALSE;
        }
    }
#endif
    /* replace "/" with "\" so that (current-path) will work */
    for (ptr = fullname; *ptr; ptr++) {
        if (*ptr == '/') *ptr = '\\';
    }
#endif

    /* allocate a file node */
    fptr = cvfile(NULL);

    /* open the file */
    fp = osaopen(fullname, "r");
    if (fp == NULL) {
        /* default the extension if there is room */
        if (needsextension(fullname)) {
            char fullname_plus[STRMAX+1];
            strcpy(fullname_plus, fullname);
            strcat(fullname_plus, ".lsp");
            fp = osaopen(fullname_plus, "r");
            if (fp) strcpy(fullname, fullname_plus);
        }
    }
    if (fp == NULL) {
        /* new cross-platform code by dmazzoni - new xlisp_path
           implementation is in path.c */
        const char *newname = find_in_xlisp_path(fullname);
        if (newname && newname[0]) {
            if (strlen(newname) > STRMAX) {
			    expr = cvstring(newname);
                goto toolong;
			}
            strcpy(fullname, newname);
            fp = osaopen(fullname, "r");
        }
    }
    if (fp == NULL) {
        /* the file STILL wasn't found */
#ifdef DEBUG_INPUT
        if (read_by_xlisp) {
		    fprintf(read_by_xlisp, ";;;;xlload: failed to open %s\n", fullname);
	    }
#endif
        xlpopn(2);
        return (FALSE);
    }

    setfile(fptr,fp);
    setvalue(s_loadingfiles, cons(fptr, getvalue(s_loadingfiles)));
    setvalue(s_loadingfiles, cons(cvstring(fullname), getvalue(s_loadingfiles)));

    /* print the information line */
    if (vflag)
        { snprintf(buf, STRMAX, "; loading \"%s\"\n", fullname); stdputstr(buf); }

#ifdef DEBUG_INPUT
	if (read_by_xlisp) {
		fprintf(read_by_xlisp, ";;;;xlload: begin loading %s\n", fullname);
	}
#endif

    /* read, evaluate and possibly print each expression in the file */
    xlbegin(&cntxt,CF_ERROR,s_true);
    if (_setjmp(cntxt.c_jmpbuf)) {
        sts = FALSE;
        #ifdef DEBUG_INPUT
            if (read_by_xlisp) {
		fprintf(read_by_xlisp, ";;;;xlload: catch longjump, back to %s\n", fullname);
            }
        #endif
<<<<<<< HEAD
    }
    else {
=======
    } else {
>>>>>>> b8a59c17
        #ifdef DEBUG_INPUT
            if (read_by_xlisp) {
		fprintf(read_by_xlisp, ";;;;xlload: about to read from %s (%x)\n", fullname, fptr);
            }
        #endif
        /* a nested load that fails will cause all loading files to be closed,
         * so check to make sure fptr is still valid each time through the loop */
        while (getfile(fptr) && xlread(fptr,&expr,FALSE)) {
            #ifdef DEBUG_INPUT
                if (debug_input_fp) {
                    int c = getc(debug_input_fp);
                    ungetc(c, debug_input_fp);
                }
            #endif
            
            expr = xleval(expr);
            
            #ifdef DEBUG_INPUT
                if (debug_input_fp) {
                    int c = getc(debug_input_fp);
                    ungetc(c, debug_input_fp);
                }
            #endif
            
            if (pflag)
                stdprint(expr);
                
            #ifdef DEBUG_INPUT
                if (debug_input_fp) {
                    int c = getc(debug_input_fp);
                    ungetc(c, debug_input_fp);
                }
            #endif
            #ifdef DEBUG_INPUT
                if (read_by_xlisp) {
                    fprintf(read_by_xlisp, ";;;;xlload: about to read from %s (%x)\n", fullname, fptr);
                }
            #endif
        }
        #ifdef DEBUG_INPUT
            if (read_by_xlisp) {
                fprintf(read_by_xlisp, ";;;;xlload: xlread returned false for %s (%x)\n", fullname, fptr);
            }
        #endif
        /* return success only if file did not disappear out from under us */
        sts = (getfile(fptr) != NULL);
    }
    xlend(&cntxt);

    /* close the file */
    if (getfile(fptr)) { /* test added by RBD, see close_loadingfiles() */
        osclose(getfile(fptr));
        setfile(fptr,NULL);
    }
    if (consp(getvalue(s_loadingfiles)) && 
        consp(cdr(getvalue(s_loadingfiles))) &&
        car(cdr(getvalue(s_loadingfiles))) == fptr) {
        setvalue(s_loadingfiles, cdr(cdr(getvalue(s_loadingfiles))));
    }

    /* restore the stack */
    xlpopn(2);

#ifdef DEBUG_INPUT
	if (read_by_xlisp) {
		fprintf(read_by_xlisp, ";;;;xlload: finished loading %s\n", fullname);
	}
#endif

    /* return status */
    return (sts);

toolong:
    xlcerror("ignore file", "file name too long", expr);
    xlpopn(2);
    return FALSE;
}

/* xlread - read an xlisp expression */
int xlread(LVAL fptr, LVAL *pval, int rflag)
{
    int sts;

    /* read an expression */
    while ((sts = readone(fptr,pval)) == FALSE) {
#ifdef DEBUG_INPUT
        if (debug_input_fp) {
            int c = getc(debug_input_fp);
            ungetc(c, debug_input_fp);
        }
#endif
<<<<<<< HEAD
    }

=======
        ;
    }
>>>>>>> b8a59c17
    /* return status */
    return (sts == EOF ? FALSE : TRUE);
}

/* readone - attempt to read a single expression */
int readone(LVAL fptr, LVAL *pval)
{
    LVAL val,type;
    int ch;

#ifdef DEBUG_INPUT
    if (debug_input_fp) {
        int c = getc(debug_input_fp);
        ungetc(c, debug_input_fp);
    }
#endif
    /* get a character and check for EOF */
    if ((ch = xlgetc(fptr)) == EOF)
        return (EOF);

    /* handle white space */
    if ((type = tentry(ch)) == k_wspace)
        return (FALSE);

    /* handle symbol constituents */
    else if (type == k_const) {
        xlungetc(fptr,ch);
        *pval = psymbol(fptr);
        return (TRUE);	    
    }

    /* handle single and multiple escapes */
    else if (type == k_sescape || type == k_mescape) {
        xlungetc(fptr,ch);
        *pval = psymbol(fptr);
        return (TRUE);
    }
    
    /* handle read macros */
    else if (consp(type)) {
        if ((val = callmacro(fptr,ch)) && consp(val)) {
            *pval = car(val);
            return (TRUE);
        }
        else
            return (FALSE);
    }

    /* handle illegal characters */
    else {
        xlerror("illegal character",cvfixnum((FIXTYPE)ch));
        /* this point will never be reached because xlerror() does a
           _longjmp(). The return is added to avoid false positive 
           error messages from static analyzers and compilers */
        return (FALSE);
    }
}

/* rmhash - read macro for '#' */
LVAL rmhash(void)
{
    LVAL fptr,mch,val;
    int escflag,ch;

    /* protect some pointers */
    xlsave1(val);

    /* get the file and macro character */
    fptr = xlgetfile();
    mch = xlgachar();
    xllastarg();

    /* make the return value */
    val = consa(NIL);

    /* check the next character */
    switch (ch = xlgetc(fptr)) {
    case '\'':
                rplaca(val,pquote(fptr,s_function));
                break;
    case '(':
                rplaca(val,pvector(fptr));
                break;
    case 'b':
    case 'B':
                rplaca(val,pnumber(fptr,2));
                break;
    case 'o':
    case 'O':
                rplaca(val,pnumber(fptr,8));
                break;
    case 'x':
    case 'X':
                    rplaca(val,pnumber(fptr,16));
                break;
    case '\\':
                xlungetc(fptr,ch);
                pname(fptr,&escflag);
                ch = buf[0];
                if (strlen(buf) > 1) {
                    upcase((char *) buf);
                    if (strcmp(buf,"NEWLINE") == 0)
                        ch = '\n';
                    else if (strcmp(buf,"SPACE") == 0)
                        ch = ' ';
                    else if (strcmp(buf,"TAB") == 0)
                        ch = '\t';
                    else
                        xlerror("unknown character name",cvstring(buf));
                }
                rplaca(val,cvchar(ch));
                break;
    case ':':
                rplaca(val,punintern(fptr));
                break;
    case '|':
                    pcomment(fptr);
                val = NIL;
                break;
    default:
                xlerror("illegal character after #",cvfixnum((FIXTYPE)ch));
    }

    /* restore the stack */
    xlpop();

    /* return the value */
    return (val);
}

/* rmquote - read macro for '\'' */
LVAL rmquote(void)
{
    LVAL fptr,mch;

    /* get the file and macro character */
    fptr = xlgetfile();
    mch = xlgachar();
    xllastarg();

    /* parse the quoted expression */
    return (consa(pquote(fptr,s_quote)));
}

/* rmdquote - read macro for '"' */
LVAL rmdquote(void)
{
    unsigned char buf[STRMAX+1],*p,*sptr;
    LVAL fptr,str,newstr,mch;
    int len,blen,ch,d2,d3;

    /* protect some pointers */
    xlsave1(str);

    /* get the file and macro character */
    fptr = xlgetfile();
    mch = xlgachar();
    xllastarg();

    /* loop looking for a closing quote */
    len = blen = 0; p = buf;
    while ((ch = checkeof(fptr)) != '"') {

        /* handle escaped characters */
        switch (ch) {
        case '\\':
                switch (ch = checkeof(fptr)) {
                case 't':
                        ch = '\011';
                        break;
                case 'n':
                        ch = '\012';
                        break;
                case 'f':
                        ch = '\014';
                        break;
                case 'r':
                        ch = '\015';
                        break;
                default:
                        if (ch >= '0' && ch <= '7') {
                            d2 = checkeof(fptr);
                            d3 = checkeof(fptr);
                            if (d2 < '0' || d2 > '7'
                             || d3 < '0' || d3 > '7')
                                xlfail("invalid octal digit");
                            ch -= '0'; d2 -= '0'; d3 -= '0';
                            ch = (ch << 6) | (d2 << 3) | d3;
                        }
                        break;
                }
        }

        /* check for buffer overflow */
        if (blen >= STRMAX) {
             newstr = new_string(len + STRMAX + 1);
            sptr = getstring(newstr); *sptr = '\0';
            if (str) strcat((char *) sptr, (char *) getstring(str));
            *p = '\0'; strcat((char *) sptr, (char *) buf);
            p = buf; blen = 0;
            len += STRMAX;
            str = newstr;
        }

        /* store the character */
        *p++ = ch; ++blen;
    }

    /* append the last substring */
    if (str == NIL || blen) {
        newstr = new_string(len + blen + 1);
        sptr = getstring(newstr); *sptr = '\0';
        if (str) strcat((char *) sptr, (char *) getstring(str));
        *p = '\0'; strcat((char *) sptr, (char *) buf);
        str = newstr;
    }

    /* restore the stack */
    xlpop();

    /* return the new string */
    return (consa(str));
}

/* rmbquote - read macro for '`' */
LVAL rmbquote(void)
{
    LVAL fptr,mch;

    /* get the file and macro character */
    fptr = xlgetfile();
    mch = xlgachar();
    xllastarg();

    /* parse the quoted expression */
    return (consa(pquote(fptr,s_bquote)));
}

/* rmcomma - read macro for ',' */
LVAL rmcomma(void)
{
    LVAL fptr,mch,sym;
    int ch;

    /* get the file and macro character */
    fptr = xlgetfile();
    mch = xlgachar();
    xllastarg();

    /* check the next character */
    if ((ch = xlgetc(fptr)) == '@')
        sym = s_comat;
    else {
        xlungetc(fptr,ch);
        sym = s_comma;
    }

    /* make the return value */
    return (consa(pquote(fptr,sym)));
}

/* rmlpar - read macro for '(' */
LVAL rmlpar(void)
{
    LVAL fptr,mch;

    /* get the file and macro character */
    fptr = xlgetfile();
    mch = xlgachar();
    xllastarg();

    /* make the return value */
    return (consa(plist(fptr)));
}

/* 4035 is the "no return value" warning message */
/* rmrpar, pcomment, badeof, and upcase don't return anything */
/* #pragma warning(disable: 4035) */

/* rmrpar - read macro for ')' */
LVAL rmrpar(void)
{
    xlfail("misplaced right paren");
    return NULL; /* never used */
}

/* rmsemi - read macro for ';' */
LVAL rmsemi(void)
{
    LVAL fptr,mch;
    int ch;

    /* get the file and macro character */
    fptr = xlgetfile();
    mch = xlgachar();
    xllastarg();

    /* skip to end of line */
    while ((ch = xlgetc(fptr)) != EOF && ch != '\n')
        ;

    /* return nil (nothing read) */
    return (NIL);
}

/* pcomment - parse a comment delimited by #| and |# */
LOCAL void pcomment(LVAL fptr)
{
    int lastch,ch,n;

    /* look for the matching delimiter (and handle nesting) */
    for (n = 1, lastch = -1; n > 0 && (ch = xlgetc(fptr)) != EOF; ) {
        if (lastch == '|' && ch == '#')
            { --n; ch = -1; }
        else if (lastch == '#' && ch == '|')
            { ++n; ch = -1; }
        lastch = ch;
    }
}

/* pnumber - parse a number */
LOCAL LVAL pnumber(LVAL fptr, int radix)
{
    int digit,ch;
    long num;
    
    for (num = 0L; (ch = xlgetc(fptr)) != EOF; ) {
        if (islower(ch)) ch = toupper(ch);
        if (!('0' <= ch && ch <= '9') && !('A' <= ch && ch <= 'F'))
            break;
        if ((digit = (ch <= '9' ? ch - '0' : ch - 'A' + 10)) >= radix)
            break;
        num = num * (long)radix + (long)digit;
    }
    xlungetc(fptr,ch);
    return (cvfixnum((FIXTYPE)num));
}

/* plist - parse a list */
LOCAL LVAL plist(LVAL fptr)
{
    LVAL val,expr,lastnptr,nptr;

    /* protect some pointers */
    xlstkcheck(2);
    xlsave(val);
    xlsave(expr);

    /* keep appending nodes until a closing paren is found */
    for (lastnptr = NIL; nextch(fptr) != ')'; )

        /* get the next expression */
        switch (readone(fptr,&expr)) {
        case EOF:
            badeof(fptr);
        case TRUE:

            /* check for a dotted tail */
            if (expr == s_dot) {
                /* make sure there's a node */
                if (lastnptr == NIL)
                    xlfail("invalid dotted pair");

                /* parse the expression after the dot */
                if (!xlread(fptr,&expr,TRUE))
                    badeof(fptr);
                rplacd(lastnptr,expr);

                /* make sure its followed by a close paren */
                if (nextch(fptr) != ')')
                    xlfail("invalid dotted pair");
            }

            /* otherwise, handle a normal list element */
            else {
                nptr = consa(expr);
                if (lastnptr == NIL)
                    val = nptr;
                else
                    rplacd(lastnptr,nptr);
                lastnptr = nptr;
            }
            break;
        }

    /* skip the closing paren */
    xlgetc(fptr);

    /* restore the stack */
    xlpopn(2);

    /* return successfully */
    return (val);
}

/* pvector - parse a vector */
LOCAL LVAL pvector(LVAL fptr)
{
    LVAL list,expr,val,lastnptr,nptr;
    int len,ch,i;

    /* protect some pointers */
    xlstkcheck(2);
    xlsave(list);
    xlsave(expr);

    /* keep appending nodes until a closing paren is found */
    for (lastnptr = NIL, len = 0; (ch = nextch(fptr)) != ')'; ) {

        /* check for end of file */
        if (ch == EOF)
            badeof(fptr);

        /* get the next expression */
        switch (readone(fptr,&expr)) {
        case EOF:
            badeof(fptr);
        case TRUE:
            nptr = consa(expr);
            if (lastnptr == NIL)
                list = nptr;
            else
                rplacd(lastnptr,nptr);
            lastnptr = nptr;
            len++;
            break;
        }
    }

    /* skip the closing paren */
    xlgetc(fptr);

    /* make a vector of the appropriate length */
    val = newvector(len);

    /* copy the list into the vector */
    for (i = 0; i < len; ++i, list = cdr(list))
        setelement(val,i,car(list));

    /* restore the stack */
    xlpopn(2);

    /* return successfully */
    return (val);
}

/* pquote - parse a quoted expression */
LOCAL LVAL pquote(LVAL fptr, LVAL sym)
{
    LVAL val,p;

    /* protect some pointers */
    xlsave1(val);

    /* allocate two nodes */
    val = consa(sym);
    rplacd(val,consa(NIL));

    /* initialize the second to point to the quoted expression */
    if (!xlread(fptr,&p,TRUE))
        badeof(fptr);
    rplaca(cdr(val),p);

    /* restore the stack */
    xlpop();

    /* return the quoted expression */
    return (val);
}

/* psymbol - parse a symbol name */
LOCAL LVAL psymbol(LVAL fptr)
{
    int escflag;
    LVAL val;
    pname(fptr,&escflag);
    return (escflag || !xlisnumber(buf,&val) ? xlenter(buf) : val);
}

/* punintern - parse an uninterned symbol */
LOCAL LVAL punintern(LVAL fptr)
{
    int escflag;
    pname(fptr,&escflag);
    return (xlmakesym(buf));
}

/* pname - parse a symbol/package name */
LOCAL int pname(LVAL fptr,int *pescflag)
{
    int mode,ch=0,i;
    LVAL type;

    /* initialize */
    *pescflag = FALSE;
    mode = NORMAL;
    i = 0;

    /* accumulate the symbol name */
    while (mode != DONE) {

        /* handle normal mode */
        while (mode == NORMAL)
            if ((ch = xlgetc(fptr)) == EOF)
                mode = DONE;
            else if ((type = tentry(ch)) == k_sescape) {
                i = storech(buf,i,checkeof(fptr));
                *pescflag = TRUE;
            }
            else if (type == k_mescape) {
                *pescflag = TRUE;
                mode = ESCAPE;
            }
            else if (type == k_const
                 ||  (consp(type) && car(type) == k_nmacro))
                i = storech(buf,i,islower(ch) ? toupper(ch) : ch);
            else
                mode = DONE;

        /* handle multiple escape mode */
        while (mode == ESCAPE)
            if ((ch = xlgetc(fptr)) == EOF)
                badeof(fptr);
            else if ((type = tentry(ch)) == k_sescape)
                i = storech(buf,i,checkeof(fptr));
            else if (type == k_mescape)
                mode = NORMAL;
            else
                i = storech(buf,i,ch);
    }
    buf[i] = 0;

    /* check for a zero length name */
    if (i == 0)
        xlerror("zero length name", s_unbound);

    /* unget the last character and return it */
    xlungetc(fptr,ch);
    return (ch);
}

/* storech - store a character in the print name buffer */
LOCAL int storech(char *buf, int i, int ch)
{
    if (i < STRMAX)
        buf[i++] = ch;
    return (i);
}

/* tentry - get a readtable entry */
LVAL tentry(int ch)
{
    LVAL rtable;
    rtable = getvalue(s_rtable);
    /* RBD: coerce to positive integer to treat UTF-8 bytes as constituents */
    ch &= 0xff;
    if (!vectorp(rtable) /* || ch < 0 */ || ch >= getsize(rtable))
        return (NIL);
    return (getelement(rtable,ch));
}

/* nextch - look at the next non-blank character */
LOCAL int nextch(LVAL fptr)
{
    int ch;

    /* return and save the next non-blank character */
    while ((ch = xlgetc(fptr)) != EOF && isspace(ch))
        ;
    xlungetc(fptr,ch);
    return (ch);
}

/* checkeof - get a character and check for end of file */
LOCAL int checkeof(LVAL fptr)
{
    int ch;

    if ((ch = xlgetc(fptr)) == EOF)
        badeof(fptr);
    return (ch);
}

/* badeof - unexpected eof */
LOCAL void badeof(LVAL fptr)
{
    xlgetc(fptr);
    xlfail("unexpected EOF");
}

/* xlisnumber - check if this string is a number */
int xlisnumber(char *str, LVAL *pval)
{
    int dl,dr;
    char *p;

    /* initialize */
    p = str; dl = dr = 0;

    /* check for a sign */
    if (*p == '+' || *p == '-')
        p++;

    /* check for a string of digits */
    while (isdigit(*p)) {
        p++;
        dl++;
    }
    /* check for a decimal point */
    if (*p == '.') {
        p++;
        while (isdigit(*p)) {
            p++;
            dr++;
        }
    }

    /* check for an exponent */
    if ((dl || dr) && *p == 'E') {
        p++;

        /* check for a sign */
        if (*p == '+' || *p == '-')
            p++;

        /* check for a string of digits */
        while (isdigit(*p)) {
            p++;
            dr++;
        }
    }

    /* make sure there was at least one digit and this is the end */
    if ((dl == 0 && dr == 0) || *p)
        return (FALSE);

    /* convert the string to an integer and return successfully */
    if (pval) {
        if (*str == '+') ++str;
        if (str[strlen(str)-1] == '.') str[strlen(str)-1] = 0;
        *pval = (dr ? cvflonum(atof(str)) : cvfixnum(ICNV(str)));
    }
    return (TRUE);
}

/* defmacro - define a read macro */
void defmacro(int ch, LVAL type, int offset)
{
    extern FUNDEF *funtab;
    LVAL subr;
    subr = cvsubr(funtab[offset].fd_subr,funtab[offset].fd_type,offset);
    setelement(getvalue(s_rtable),ch,cons(type,subr));
}

/* callmacro - call a read macro */
LVAL callmacro(LVAL fptr, int ch)
{
    LVAL *newfp;

    /* create the new call frame */
    newfp = xlsp;
    pusharg(cvfixnum((FIXTYPE)(newfp - xlfp)));
    pusharg(cdr(getelement(getvalue(s_rtable),ch)));
    pusharg(cvfixnum((FIXTYPE)2));
    pusharg(fptr);
    pusharg(cvchar(ch));
    xlfp = newfp;
    return (xlapply(2));
}

/* upcase - translate a string to upper case */
LOCAL void upcase(char *str)
{
    for (; *str != '\0'; ++str)
        if (islower(*str))
            *str = toupper(*str);
}

/* xlrinit - initialize the reader */
void xlrinit(void)
{
    LVAL rtable;
    char *p;
    int ch;

    /* create the read table */
    rtable = newvector(256);
    setvalue(s_rtable,rtable);

    /* initialize the readtable */
    for (p = WSPACE; (ch = *p++); )
        setelement(rtable,ch,k_wspace);
    for (p = CONST1; (ch = *p++); )
        setelement(rtable,ch,k_const);
    for (p = CONST2; (ch = *p++); )
        setelement(rtable,ch,k_const);
    /* extended char set to allow UTF-8; WARNING: this allows some invalid
       byte sequences and XLISP functions cannot properly manipulate
       strings containing multi-byte sequences */
    for (ch = 128; ch < 0xf5; ch++)
        setelement(rtable, ch, k_const);
    /* C0 and C1 do not appear in valid UTF-8 */
    setelement(rtable, 192, NULL); /* 0xc2 */
    setelement(rtable, 193, NULL); /* 0xc3 */

    /* setup the escape characters */
    setelement(rtable,'\\',k_sescape);
    setelement(rtable,'|', k_mescape);

    /* install the read macros */
    defmacro('#', k_nmacro,FT_RMHASH);
    defmacro('\'',k_tmacro,FT_RMQUOTE);
    defmacro('"', k_tmacro,FT_RMDQUOTE);
    defmacro('`', k_tmacro,FT_RMBQUOTE);
    defmacro(',', k_tmacro,FT_RMCOMMA);
    defmacro('(', k_tmacro,FT_RMLPAR);
    defmacro(')', k_tmacro,FT_RMRPAR);
    defmacro(';', k_tmacro,FT_RMSEMI);
}
<|MERGE_RESOLUTION|>--- conflicted
+++ resolved
@@ -192,12 +192,7 @@
 		fprintf(read_by_xlisp, ";;;;xlload: catch longjump, back to %s\n", fullname);
             }
         #endif
-<<<<<<< HEAD
-    }
-    else {
-=======
     } else {
->>>>>>> b8a59c17
         #ifdef DEBUG_INPUT
             if (read_by_xlisp) {
 		fprintf(read_by_xlisp, ";;;;xlload: about to read from %s (%x)\n", fullname, fptr);
@@ -289,13 +284,8 @@
             ungetc(c, debug_input_fp);
         }
 #endif
-<<<<<<< HEAD
-    }
-
-=======
         ;
     }
->>>>>>> b8a59c17
     /* return status */
     return (sts == EOF ? FALSE : TRUE);
 }
