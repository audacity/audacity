/*!********************************************************************

 Audacity: A Digital Audio Editor

 @file CodeConversions.cpp
 @brief Define functions to perform UTF-8 to std::wstring conversions.

 Dmitry Vedenko
 **********************************************************************/

#include "CodeConversions.h"

#include <locale>
#include <codecvt>

#if QT_CORE_LIB
#  if wxUSE_UNICODE_UTF8
#     error UTF8 wxString/QString conversion is not implemented
#  endif
#endif

namespace audacity
{

std::string ToUTF8 (const std::wstring& wstr)
{
    return std::wstring_convert<std::codecvt_utf8<wchar_t>> ().to_bytes (wstr);
}

std::string ToUTF8 (const wchar_t* wstr)
{
    return std::wstring_convert<std::codecvt_utf8<wchar_t>> ().to_bytes (wstr);
}

std::string ToUTF8 (const wxString& wstr)
{
    return wstr.ToStdString (wxGet_wxConvUTF8 ());
}

std::wstring ToWString (const std::string& str)
{
    return std::wstring_convert<std::codecvt_utf8<wchar_t>> ().from_bytes (str);
}

STRING_UTILS_API std::wstring ToWString(std::string_view str)
{
   return std::wstring_convert<std::codecvt_utf8<wchar_t>>().from_bytes(
      str.data(), str.data() + str.length());
}

std::wstring ToWString (const char* str)
{
    return std::wstring_convert<std::codecvt_utf8<wchar_t>> ().from_bytes (str);
}

std::wstring ToWString (const wxString& str)
{
    return str.ToStdWstring ();
}

wxString ToWXString (const std::string& str)
{
    return wxString::FromUTF8 (str);
}

STRING_UTILS_API wxString ToWXString(std::string_view str)
{
   return wxString::FromUTF8(str.data(), str.length());
}

STRING_UTILS_API wxString ToWXString(const char* str)
{
   return wxString::FromUTF8(str);
}

wxString ToWXString (const std::wstring& str)
{
   return { str };
}

#if QT_CORE_LIB

std::string ToUTF8 (const QString& str)
{
   return str.toStdString();
}

std::wstring ToWString (const QString& str)
{
   return str.toStdWString();
}
wxString ToWXString (const QString& str)
{
   if constexpr (sizeof(wchar_t) == sizeof(QChar))
      return { reinterpret_cast<const wchar_t*>(str.constData()), static_cast<size_t>(str.size()) };
   else
      return { str.toStdWString() };
}

QString ToQString (const char* str)
{
   return QString::fromUtf8(str, -1);
}

<<<<<<< HEAD
QString ToQString (const std::string& str)
{
   return QString::fromStdString(str);
}

QString ToQString (std::string_view str)
{
   return QString::fromUtf8(str.data(), static_cast<qsizetype>(str.length()));
}

QString ToQString (const std::wstring& str)
{
   return QString::fromStdWString(str);
}

QString ToQString (const wxString& str)
{
   return QString::fromWCharArray(str.wx_str(), static_cast<qsizetype>(str.length()));
}

#endif

=======
wxString ToWXString(std::wstring_view str)
{
    return wxString(str.data(), str.size());
}

wxString ToWXString(const wchar_t* str)
{
    return wxString(str);
}

>>>>>>> 06b6f511
}<|MERGE_RESOLUTION|>--- conflicted
+++ resolved
@@ -102,7 +102,6 @@
    return QString::fromUtf8(str, -1);
 }
 
-<<<<<<< HEAD
 QString ToQString (const std::string& str)
 {
    return QString::fromStdString(str);
@@ -125,7 +124,6 @@
 
 #endif
 
-=======
 wxString ToWXString(std::wstring_view str)
 {
     return wxString(str.data(), str.size());
@@ -136,5 +134,4 @@
     return wxString(str);
 }
 
->>>>>>> 06b6f511
 }