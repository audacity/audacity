--- conflicted
+++ resolved
@@ -71,7 +71,6 @@
 
 using std::max;
 
-<<<<<<< HEAD
 /*!
  * @post result: `result->GetStretchRatio() == 1`
  */
@@ -79,231 +78,6 @@
 WaveTrack::IntervalHolder GetRenderedCopy(
    const WaveTrack::IntervalHolder &pInterval,
    const std::function<void(double)>& reportProgress,
-=======
-WaveChannelInterval::~WaveChannelInterval() = default;
-
-bool WaveChannelInterval::Intersects(double t0, double t1) const
-{
-   return GetNarrowClip().IntersectsPlayRegion(t0, t1);
-}
-
-double WaveChannelInterval::Start() const
-{
-   return GetNarrowClip().GetPlayStartTime();
-}
-
-double WaveChannelInterval::End() const
-{
-   return GetNarrowClip().GetPlayEndTime();
-}
-
-AudioSegmentSampleView
-WaveChannelInterval::GetSampleView(double t0, double t1, bool mayThrow) const
-{
-   constexpr auto iChannel = 0u;
-   // TODO wide wave tracks: use the real channel number.
-   return GetNarrowClip().GetSampleView(iChannel, t0, t1, mayThrow);
-}
-
-const Envelope &WaveChannelInterval::GetEnvelope() const
-{
-   // Always the left clip's envelope
-   return *mWideClip.GetEnvelope();
-}
-
-sampleCount WaveChannelInterval::GetVisibleSampleCount() const
-{
-   return GetNarrowClip().GetVisibleSampleCount();
-}
-
-int WaveChannelInterval::GetRate() const
-{
-   return GetNarrowClip().GetRate();
-}
-
-double WaveChannelInterval::GetPlayStartTime() const
-{
-   return GetNarrowClip().GetPlayStartTime();
-}
-
-double WaveChannelInterval::GetPlayEndTime() const
-{
-   return GetNarrowClip().GetPlayEndTime();
-}
-
-sampleCount WaveChannelInterval::TimeToSamples(double time) const
-{
-   return GetNarrowClip().TimeToSamples(time);
-}
-
-double WaveChannelInterval::GetStretchRatio() const
-{
-   return GetNarrowClip().GetStretchRatio();
-}
-
-double WaveChannelInterval::GetTrimLeft() const
-{
-   return GetNarrowClip().GetTrimLeft();
-}
-
-double WaveChannelInterval::GetTrimRight() const
-{
-   return GetNarrowClip().GetTrimRight();
-}
-
-bool WaveChannelInterval::GetSamples(samplePtr buffer, sampleFormat format,
-   sampleCount start, size_t len, bool mayThrow) const
-{
-   // Not just a pass-through, but supply the first argument
-   // TODO wide wave tracks -- pass miChannel not 0
-   return GetNarrowClip().GetSamples(0, buffer, format, start, len, mayThrow);
-}
-
-AudioSegmentSampleView WaveChannelInterval::GetSampleView(
-   sampleCount start, size_t length, bool mayThrow) const
-{
-   // Not just a pass-through, but supply the first argument
-   // TODO wide wave tracks -- pass miChannel not 0
-   return GetNarrowClip().GetSampleView(0, start, length, mayThrow);
-}
-
-const Sequence &WaveChannelInterval::GetSequence() const
-{
-   // TODO wide wave tracks -- use miChannel
-   const auto pSequence = GetNarrowClip().GetSequence(0);
-   // Assume sufficiently wide clip
-   assert(pSequence);
-   return *pSequence;
-}
-
-constSamplePtr WaveChannelInterval::GetAppendBuffer() const
-{
-   // TODO wide wave tracks -- use miChannel
-   return GetNarrowClip().GetAppendBuffer(0);
-}
-
-size_t WaveChannelInterval::GetAppendBufferLen() const
-{
-   return GetNarrowClip().GetAppendBufferLen();
-}
-
-int WaveChannelInterval::GetColourIndex() const
-{
-   return GetNarrowClip().GetColourIndex();
-}
-
-WaveTrack::Interval::Interval(const ChannelGroup &group,
-   const std::shared_ptr<WaveClip> &pClip,
-   const std::shared_ptr<WaveClip> &pClip1
-)  : WideChannelGroupInterval{ group,
-      pClip->GetPlayStartTime(), pClip->GetPlayEndTime() }
-   , mpClip{ pClip }
-   , mpClip1{ pClip1 }
-{
-}
-
-WaveTrack::Interval::Interval(
-   const ChannelGroup& group, size_t width,
-   const SampleBlockFactoryPtr& factory, int rate, sampleFormat format)
-    : Interval(
-         group, std::make_shared<WaveClip>(1, factory, format, rate, 0),
-         width == 2 ?
-            std::make_shared<WaveClip>(1, factory, format, rate, 0) :
-            nullptr)
-{
-}
-
-WaveTrack::Interval::~Interval() = default;
-
-void WaveTrack::Interval::Append(
-   constSamplePtr buffer[], sampleFormat format, size_t len)
-{
-   for (unsigned channel = 0; channel < NChannels(); ++channel)
-      GetClip(channel)->AppendNewBlock(buffer[channel], format, len);
-}
-
-void WaveTrack::Interval::Flush()
-{
-   ForEachClip([](auto& clip) { clip.Flush(); });
-}
-
-void WaveTrack::Interval::TrimLeftTo(double t)
-{
-   for(unsigned channel = 0; channel < NChannels(); ++channel)
-      GetClip(channel)->TrimLeftTo(t);
-}
-
-void WaveTrack::Interval::TrimRightTo(double t)
-{
-   for(unsigned channel = 0; channel < NChannels(); ++channel)
-      GetClip(channel)->TrimRightTo(t);
-}
-
-void WaveTrack::Interval::TrimQuarternotesFromRight(double quarters)
-{
-   ForEachClip(
-      [quarters](auto& clip) { clip.TrimQuarternotesFromRight(quarters); });
-}
-
-void WaveTrack::Interval::SetTrimLeft(double t)
-{
-   for(unsigned channel = 0; channel < NChannels(); ++channel)
-      GetClip(channel)->SetTrimLeft(t);
-}
-
-void WaveTrack::Interval::SetTrimRight(double t)
-{
-   for(unsigned channel = 0; channel < NChannels(); ++channel)
-      GetClip(channel)->SetTrimRight(t);
-}
-
-void WaveTrack::Interval::ClearLeft(double t)
-{
-   for(unsigned channel = 0; channel < NChannels(); ++channel)
-      GetClip(channel)->ClearLeft(t);
-}
-
-void WaveTrack::Interval::ClearRight(double t)
-{
-   for(unsigned channel = 0; channel < NChannels(); ++channel)
-      GetClip(channel)->ClearRight(t);
-}
-
-void WaveTrack::Interval::StretchLeftTo(double t)
-{
-   for(unsigned channel = 0; channel < NChannels(); ++channel)
-      GetClip(channel)->StretchLeftTo(t);
-}
-
-void WaveTrack::Interval::StretchRightTo(double t)
-{
-   for(unsigned channel = 0; channel < NChannels(); ++channel)
-      GetClip(channel)->StretchRightTo(t);
-}
-
-void WaveTrack::Interval::StretchBy(double ratio)
-{
-   for (unsigned channel = 0; channel < NChannels(); ++channel)
-      GetClip(channel)->StretchBy(ratio);
-}
-
-bool WaveTrack::Interval::SetCentShift(int cents)
-{
-   for (unsigned channel = 0; channel < NChannels(); ++channel)
-      if (!GetClip(channel)->SetCentShift(cents))
-         return false;
-   return true;
-}
-
-void WaveTrack::Interval::SetPitchAndSpeedPreset(PitchAndSpeedPreset preset)
-{
-   for (unsigned channel = 0; channel < NChannels(); ++channel)
-      GetClip(channel)->SetPitchAndSpeedPreset(preset);
-}
-
-WaveTrack::IntervalHolder WaveTrack::Interval::GetRenderedCopy(
-   const std::function<void(double)>& reportProgress, const ChannelGroup& group,
->>>>>>> 1e6d3fca
    const SampleBlockFactoryPtr& factory, sampleFormat format)
 {
    auto &interval = *pInterval;
@@ -344,15 +118,10 @@
                                             PlaybackDirection::forward };
    TimeAndPitchInterface::Parameters params;
    params.timeRatio = stretchRatio;
-<<<<<<< HEAD
    params.pitchRatio = std::pow(2., interval.GetCentShift() / 1200.);
+   params.preserveFormants =
+      interval.GetPitchAndSpeedPreset() == PitchAndSpeedPreset::OptimizeForVoice;
    StaffPadTimeAndPitch stretcher { interval.GetRate(), numChannels,
-=======
-   params.pitchRatio = std::pow(2., mpClip->GetCentShift() / 1200.);
-   params.preserveFormants =
-      mpClip->GetPitchAndSpeedPreset() == PitchAndSpeedPreset::OptimizeForVoice;
-   StaffPadTimeAndPitch stretcher { mpClip->GetRate(), numChannels,
->>>>>>> 1e6d3fca
                                     stretcherSource, std::move(params) };
 
    // Post-rendering sample counts, i.e., stretched units
@@ -400,167 +169,6 @@
    assert(!dst->HasPitchOrSpeed());
    return dst;
 }
-<<<<<<< HEAD
-=======
-
-bool WaveTrack::Interval::HasPitchOrSpeed() const
-{
-   // Assuming equal pitch and speed on both channels
-   return GetClip(0u)->HasPitchOrSpeed();
-}
-
-bool WaveTrack::Interval::HasEqualPitchAndSpeed(const Interval& other) const
-{
-   // Assuming equal pitch and speed on both channels
-   return GetClip(0u)->HasEqualPitchAndSpeed(*other.GetClip(0u));
-}
-
-void WaveTrack::Interval::SetName(const wxString& name)
-{
-   ForEachClip([&](auto& clip) { clip.SetName(name); });
-}
-
-const wxString& WaveTrack::Interval::GetName() const
-{
-   //TODO wide wave tracks:  assuming that all 'narrow' clips share common name
-   return mpClip->GetName();
-}
-
-void WaveTrack::Interval::SetColorIndex(int index)
-{
-   ForEachClip([&](auto& clip) { clip.SetColourIndex(index); });
-}
-
-int WaveTrack::Interval::GetColorIndex() const
-{
-   //TODO wide wave tracks:  assuming that all 'narrow' clips share common color index
-   return mpClip->GetColourIndex();
-}
-
-void WaveTrack::Interval::SetPlayStartTime(double time)
-{
-   ForEachClip([&](auto& clip) { clip.SetPlayStartTime(time); });
-}
-
-double WaveTrack::Interval::GetPlayStartTime() const
-{
-   //TODO wide wave tracks:  assuming that all 'narrow' clips share common beginning
-   return mpClip->GetPlayStartTime();
-}
-
-double WaveTrack::Interval::GetPlayEndTime() const
-{
-   // TODO wide wave tracks:  assuming that all 'narrow' clips share common
-   // beginning
-   return mpClip->GetPlayEndTime();
-}
-
-bool WaveTrack::Interval::IntersectsPlayRegion(double t0, double t1) const
-{
-   // TODO wide wave tracks:  assuming that all 'narrow' clips share common
-   // boundaries
-   return mpClip->IntersectsPlayRegion(t0, t1);
-}
-
-bool WaveTrack::Interval::WithinPlayRegion(double t) const
-{
-   return mpClip->WithinPlayRegion(t);
-}
-
-double WaveTrack::Interval::GetStretchRatio() const
-{
-   //TODO wide wave tracks:  assuming that all 'narrow' clips share common stretch ratio
-   return mpClip->GetStretchRatio();
-}
-
-int WaveTrack::Interval::GetCentShift() const
-{
-   return mpClip->GetCentShift();
-}
-
-PitchAndSpeedPreset WaveTrack::Interval::GetPitchAndSpeedPreset() const
-{
-   return mpClip->GetPitchAndSpeedPreset();
-}
-
-void WaveTrack::Interval::SetRawAudioTempo(double tempo)
-{
-   ForEachClip([&](auto& clip) { clip.SetRawAudioTempo(tempo); });
-}
-
-sampleCount WaveTrack::Interval::TimeToSamples(double time) const
-{
-   return mpClip->TimeToSamples(time);
-}
-
-double WaveTrack::Interval::SamplesToTime(sampleCount s) const
-{
-   return mpClip->SamplesToTime(s);
-}
-
-double WaveTrack::Interval::GetSequenceStartTime() const
-{
-   return mpClip->GetSequenceStartTime();
-}
-
-void WaveTrack::Interval::SetSequenceStartTime(double t)
-{
-   ForEachClip([t](auto& clip) { clip.SetSequenceStartTime(t); });
-}
-
-double WaveTrack::Interval::GetSequenceEndTime() const
-{
-   return mpClip->GetSequenceEndTime();
-}
-
-double WaveTrack::Interval::GetTrimLeft() const
-{
-   //TODO wide wave tracks:  assuming that all 'narrow' clips share common trims
-   return mpClip->GetTrimLeft();
-}
-
-double WaveTrack::Interval::GetTrimRight() const
-{
-   //TODO wide wave tracks:  assuming that all 'narrow' clips share common trims
-   return mpClip->GetTrimRight();
-}
-
-bool WaveTrack::Interval::IsPlaceholder() const
-{
-   return mpClip->GetIsPlaceholder();
-}
-
-const Envelope& WaveTrack::Interval::GetEnvelope() const
-{
-   return *mpClip->GetEnvelope();
-}
-
-void WaveTrack::Interval::SetEnvelope(const Envelope& envelope)
-{
-   mpClip->SetEnvelope(std::make_unique<Envelope>(envelope));
-}
-
-void WaveTrack::Interval::ForEachClip(const std::function<void(WaveClip&)>& op)
-{
-   for(unsigned channel = 0,
-      channelCount = NChannels();
-      channel < channelCount; ++channel)
-   {
-      op(*GetClip(channel));
-   }
-}
-
-std::shared_ptr<ChannelInterval>
-WaveTrack::Interval::DoGetChannel(size_t iChannel)
-{
-   if (iChannel < NChannels()) {
-      // TODO wide wave tracks: there will be only one, wide clip
-      const auto pClip = (iChannel == 0 ? mpClip : mpClip1);
-      return std::make_shared<WaveChannelInterval>(*mpClip,
-         *pClip, iChannel);
-   }
-   return {};
->>>>>>> 1e6d3fca
 }
 
 std::shared_ptr<const WaveTrack::Interval>
