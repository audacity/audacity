--- conflicted
+++ resolved
@@ -185,7 +185,7 @@
    if (mMasterEffects && !mMasterEffects->empty())
    {
       mDownmixStage = std::make_unique<DownmixStage>(
-         std::move(downmixSources), mNumChannels, mBufferSize, ApplyGain::MapChannels
+         std::move(downmixSources), mNumChannels, mBufferSize, ApplyVolume::MapChannels
       );
 
       AudioGraph::Source* pDownstream = mDownmixStage.get();
@@ -204,7 +204,7 @@
       std::vector<std::unique_ptr<DownmixSource>> masterDownmixSources;
       masterDownmixSources.push_back(std::make_unique<SimpleDonwmixSource>(*pDownstream, mNumChannels));
       mMasterDownmixStage = std::make_unique<DownmixStage>(
-         std::move(masterDownmixSources), mNumChannels, mBufferSize, ApplyGain::Mixdown);
+         std::move(masterDownmixSources), mNumChannels, mBufferSize, ApplyVolume::Mixdown);
       mDownstream = mMasterDownmixStage.get();
    }
    else
@@ -213,7 +213,7 @@
          std::move(downmixSources),
          mNumChannels,
          mBufferSize,
-         mApplyGain
+         mApplyVolume
       );
       mDownstream = mDownmixStage.get();
    }
@@ -292,25 +292,6 @@
       mTemp.ClearBuffer(c, mBufferSize);
 }
 
-<<<<<<< HEAD
-static void MixBuffers(unsigned numChannels,
-   const unsigned char *channelFlags, const float *volumes,
-   const float &src, AudioGraph::Buffers &dests, int len)
-{
-   const auto pSrc = &src;
-   for (unsigned int c = 0; c < numChannels; c++) {
-      if (!channelFlags[c])
-         continue;
-      auto dest = &dests.GetWritePosition(c);
-      for (int j = 0; j < len; ++j)
-         dest[j] += pSrc[j] * volumes[c];   // the actual mixing process
-   }
-}
-
-#define stackAllocate(T, count) static_cast<T*>(alloca(count * sizeof(T)))
-
-=======
->>>>>>> 11bde1d6
 size_t Mixer::Process(const size_t maxToProcess)
 {
    assert(maxToProcess <= BufferSize());
@@ -430,118 +411,6 @@
    mSpeed = fabs(speed);
 }
 
-<<<<<<< HEAD
-bool Mixer::AcceptsBuffers(const Buffers& buffers) const
-{
-   return buffers.Channels() == mNumChannels &&
-          AcceptsBlockSize(buffers.BlockSize());
-}
-
-bool Mixer::AcceptsBlockSize(size_t blockSize) const
-{
-   return blockSize <= BufferSize();
-}
-
-sampleCount Mixer::Remaining() const
-{
-   return std::accumulate(
-      mDecoratedSources.begin(), mDecoratedSources.end(), sampleCount { 0 },
-      [](sampleCount sum, const Source& source) {
-         return std::max(sum, source.downstream.Remaining());
-      });
-}
-
-bool Mixer::Release()
-{
-   return true;
-}
-
-std::optional<size_t> Mixer::Acquire(Buffers& data, size_t maxToProcess)
-{
-   // TODO: more-than-two-channels
-   auto maxChannels = std::max(2u, mFloatBuffers.Channels());
-   const auto channelFlags = stackAllocate(unsigned char, mNumChannels);
-   const auto volumes = stackAllocate(float, mNumChannels);
-   if (mApplyVolume == ApplyVolume::Discard)
-      std::fill(volumes, volumes + mNumChannels, 1.0f);
-
-   // Decides which output buffers an input channel accumulates into
-   auto findChannelFlags = [&channelFlags, numChannels = mNumChannels]
-   (const bool *map, const WideSampleSequence &sequence, size_t iChannel){
-      const auto end = channelFlags + numChannels;
-      std::fill(channelFlags, end, 0);
-      if (map)
-         // ignore left and right when downmixing is customized
-         std::copy(map, map + numChannels, channelFlags);
-      else if (IsMono(sequence))
-         std::fill(channelFlags, end, 1);
-      else if (iChannel == 0)
-         channelFlags[0] = 1;
-      else if (iChannel == 1) {
-         if (numChannels >= 2)
-            channelFlags[1] = 1;
-         else
-            channelFlags[0] = 1;
-      }
-      return channelFlags;
-   };
-
-   size_t maxOut = 0;
-   for (auto c = 0;c < data.Channels(); ++c)
-      data.ClearBuffer(c, maxToProcess);
-
-   for (auto& [upstream, downstream] : mDecoratedSources)
-   {
-      auto oResult = downstream.Acquire(mFloatBuffers, maxToProcess);
-      // One of MixVariableRates or MixSameRate assigns into mTemp[*][*]
-      // which are the sources for the CopySamples calls, and they copy into
-      // mBuffer[*][*]
-      if (!oResult)
-         return 0;
-      const auto result = *oResult;
-      maxOut = std::max(maxOut, result);
-
-      // Insert effect stages here!  Passing them all channels of the track
-
-      const auto limit = std::min<size_t>(upstream.Channels(), maxChannels);
-      for (size_t j = 0; j < limit; ++j)
-      {
-         const auto pFloat = (const float*)mFloatBuffers.GetReadPosition(j);
-         auto& sequence = upstream.GetSequence();
-         if (mApplyVolume != ApplyVolume::Discard)
-         {
-            for (size_t c = 0; c < mNumChannels; ++c)
-            {
-               if (mNumChannels > 1)
-                  volumes[c] = sequence.GetChannelVolume(c);
-               else
-                  volumes[c] = sequence.GetChannelVolume(j);
-            }
-            if (
-               mApplyVolume == ApplyVolume::Mixdown && !mHasMixerSpec &&
-               mNumChannels == 1)
-               volumes[0] /= static_cast<float>(limit);
-         }
-
-         const auto flags =
-            findChannelFlags(upstream.MixerSpec(j), sequence, j);
-         MixBuffers(mNumChannels, flags, volumes, *pFloat, data, result);
-      }
-
-      downstream.Release();
-      mFloatBuffers.Advance(result);
-      mFloatBuffers.Rotate();
-   }
-
-   // MB: this doesn't take warping into account, replaced with code based on mSamplePos
-   //mT += (maxOut / mRate);
-
-   assert(maxOut <= maxToProcess);
-   return maxOut;
-}
-
-=======
->>>>>>> 11bde1d6
 std::unique_ptr<EffectStage>& Mixer::RegisterEffectStage(
    AudioGraph::Source& upstream, size_t numChannels,
    const MixerOptions::StageSpecification& stage,
