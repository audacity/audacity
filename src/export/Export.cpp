--- conflicted
+++ resolved
@@ -954,178 +954,8 @@
    mFormat = -1;
    mProject = project;
 
-<<<<<<< HEAD
-   wxString maskString;
-   wxString defaultFormat = gPrefs->Read(wxT("/Export/Format"),
-      wxT("WAV"));
-
-   mFilterIndex = 0;
-
-   for (size_t i = 0; i < mPlugins.GetCount(); i++) {
-      for (int j = 0; j < mPlugins[i]->GetFormatCount(); j++)
-      {
-         maskString += mPlugins[i]->GetMask(j) + wxT("|");
-         if (mPlugins[i]->GetFormat(j) == defaultFormat) {
-            mFormat = i;
-            mSubFormat = j;
-         }
-         if (mFormat == -1) mFilterIndex++;
-      }
-   }
-   if (mFormat == -1)
-   {
-      mFormat = 0;
-      mFilterIndex = 0;
-   }
-   maskString.RemoveLast();
-
-   mFilename.SetPath(gPrefs->Read(wxT("/Export/Path"), ::wxGetCwd()));
-   mFilename.SetName(mProject->GetName());
-   while (true) {
-      // Must reset each iteration
-      mBook = NULL;
-
-      FileDialog fd(mProject,
-         mFileDialogTitle,
-         mFilename.GetPath(),
-         mFilename.GetFullName(),
-         maskString,
-         wxFD_SAVE | wxRESIZE_BORDER);
-      mDialog = &fd;
-      mDialog->PushEventHandler(this);
-
-      fd.SetUserPaneCreator(CreateUserPaneCallback, (wxUIntPtr) this);
-      fd.SetFilterIndex(mFilterIndex);
-
-      int result = fd.ShowModal();
-
-      mDialog->PopEventHandler();
-
-      if (result == wxID_CANCEL) {
-         return false;
-      }
-
-      mFilename = fd.GetPath();
-      if (mFilename == wxT("")) {
-         return false;
-      }
-
-      mFormat = fd.GetFilterIndex();
-      mFilterIndex = fd.GetFilterIndex();
-
-      int c = 0;
-      for (size_t i = 0; i < mPlugins.GetCount(); i++)
-      {
-         for (int j = 0; j < mPlugins[i]->GetFormatCount(); j++)
-         {
-            if (mFilterIndex == c)
-            {
-               mFormat = i;
-               mSubFormat = j;
-            }
-            c++;
-         }
-      }
-
-      wxString ext = mFilename.GetExt();
-      wxString defext = mPlugins[mFormat]->GetExtension(mSubFormat).Lower();
-
-      //
-      // Check the extension - add the default if it's not there,
-      // and warn user if it's abnormal.
-      //
-      if (ext.IsEmpty()) {
-         //
-         // Make sure the user doesn't accidentally save the file
-         // as an extension with no name, like just plain ".wav".
-         //
-         if (mFilename.GetName().Left(1) == wxT(".")) {
-            wxString prompt = _("Are you sure you want to export the file as \"") +
-               mFilename.GetFullName() +
-               wxT("\"?\n");
-
-            int action = wxMessageBox(prompt,
-               _("Warning"),
-               wxYES_NO | wxICON_EXCLAMATION);
-            if (action != wxYES) {
-               continue;
-            }
-         }
-
-         mFilename.SetExt(defext);
-      }
-      else if (!mPlugins[mFormat]->CheckFileName(mFilename, mSubFormat))
-      {
-         continue;
-      }
-      else if (!ext.IsEmpty() && !mPlugins[mFormat]->IsExtension(ext, mSubFormat) && ext.CmpNoCase(defext)) {
-         wxString prompt;
-         prompt.Printf(_("You are about to export a %s file with the name \"%s\".\n\n\
-                          Normally these files end in \".%s\", and some programs\n\
-                          will not open files with nonstandard extensions.\n\n\
-                          Are you sure you want to export the file under this name?"),
-            mPlugins[mFormat]->GetFormat(mSubFormat).c_str(),
-            mFilename.GetFullName().c_str(),
-            defext.c_str());
-
-         int action = wxMessageBox(prompt,
-            _("Warning"),
-            wxYES_NO | wxICON_EXCLAMATION);
-         if (action != wxYES) {
-            continue;
-         }
-      }
-
-      if (mFilename.GetFullPath().Length() >= 256) {
-         wxMessageBox(_("Sorry, pathnames longer than 256 characters not supported."));
-         continue;
-      }
-
-      // Check to see if we are writing to a path that a missing aliased file existed at.
-      // This causes problems for the exporter, so we don't allow it.
-      // Overwritting non-missing aliased files is okay.
-      // Also, this can only happen for uncompressed audio.
-      bool overwritingMissingAlias;
-      overwritingMissingAlias = false;
-      for (size_t i = 0; i < gAudacityProjects.GetCount(); i++) {
-         AliasedFileArray aliasedFiles;
-         FindDependencies(gAudacityProjects[i], &aliasedFiles);
-         size_t j;
-         for (j = 0; j< aliasedFiles.GetCount(); j++) {
-            if (mFilename.GetFullPath() == aliasedFiles[j].mFileName.GetFullPath() &&
-               !mFilename.FileExists()) {
-               // Warn and return to the dialog
-               wxMessageBox(_("You are attempting to overwrite an aliased file that is missing.\n\
-                              The file cannot be written because the path is needed to restore the original audio to the project.\n\
-                              Choose File > Check Dependencies to view the locations of all missing files.\n\
-                              If you still wish to export, please choose a different filename or folder."));
-               overwritingMissingAlias = true;
-            }
-         }
-      }
-      if (overwritingMissingAlias)
-         continue;
-
-      if (mFilename.FileExists()) {
-         wxString prompt;
-
-         prompt.Printf(_("A file named \"%s\" already exists.  Replace?"),
-            mFilename.GetFullPath().c_str());
-
-         int action = wxMessageBox(prompt,
-            _("Warning"),
-            wxYES_NO | wxICON_EXCLAMATION);
-         if (action != wxYES) {
-            continue;
-         }
-      }
-
-      break;
-   }
-=======
    if( GetFilename()==false )
         return false;
->>>>>>> c2457c20
 
    // Let user edit MetaData
    if (mPlugins[mFormat]->GetCanMetaData(mSubFormat)) {
