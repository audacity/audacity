/**********************************************************************

  Audacity: A Digital Audio Editor

  ExportMP3.cpp

  Joshua Haberman

  This just acts as an interface to LAME. A Lame dynamic library must
  be present

  The difficulty in our approach is that we are attempting to use LAME
  in a way it was not designed to be used. LAME's API is reasonably
  consistant, so if we were linking directly against it we could expect
  this code to work with a variety of different LAME versions. However,
  the data structures change from version to version, and so linking
  with one version of the header and dynamically linking against a
  different version of the dynamic library will not work correctly.

  The solution is to find the lowest common denominator between versions.
  The bare minimum of functionality we must use is this:
      1. Initialize the library.
      2. Set, at minimum, the following global options:
          i.  input sample rate
          ii. input channels
      3. Encode the stream
      4. Call the finishing routine

  Just so that it's clear that we're NOT free to use whatever features
  of LAME we like, I'm not including lame.h, but instead enumerating
  here the extent of functions and structures that we can rely on being
  able to import and use from a dynamic library.

  For the record, we aim to support LAME 3.70 on. Since LAME 3.70 was
  released in April of 2000, that should be plenty.


  Copyright 2002, 2003 Joshua Haberman.
  Some portions may be Copyright 2003 Paolo Patruno.

  This program is free software; you can redistribute it and/or modify
  it under the terms of the GNU General Public License as published by
  the Free Software Foundation; either version 2 of the License, or
  (at your option) any later version.

  This program is distributed in the hope that it will be useful,
  but WITHOUT ANY WARRANTY; without even the implied warranty of
  MERCHANTABILITY or FITNESS FOR A PARTICULAR PURPOSE.  See the
  GNU General Public License for more details.

  You should have received a copy of the GNU General Public License
  along with this program; if not, write to the Free Software
  Foundation, Inc., 59 Temple Place, Suite 330, Boston, MA  02111-1307  USA

*******************************************************************//**

\class MP3Exporter
\brief Class used to export MP3 files

*//********************************************************************/

#include "../Audacity.h"
#include "ExportMP3.h"

#include <wx/app.h>
#include <wx/defs.h>

#include <wx/choice.h>
#include <wx/checkbox.h>
#include <wx/dynlib.h>
#include <wx/ffile.h>
#include <wx/filedlg.h>
#include <wx/intl.h>
#include <wx/log.h>
#include <wx/mimetype.h>
#include <wx/radiobut.h>
#include <wx/stattext.h>
#include <wx/textctrl.h>
#include <wx/timer.h>
#include <wx/utils.h>
#include <wx/window.h>

#include "../FileNames.h"
#include "../float_cast.h"
#include "../Internat.h"
#include "../Mix.h"
#include "../Prefs.h"
#include "../Project.h"
#include "../ShuttleGui.h"
#include "../Tags.h"
#include "../Track.h"
#include "../widgets/HelpSystem.h"
#include "../widgets/LinkingHtmlWindow.h"
#include "../widgets/ErrorDialog.h"

#include "Export.h"

#include <lame/lame.h>

#ifdef USE_LIBID3TAG
#include <id3tag.h>
#endif

//----------------------------------------------------------------------------
// ExportMP3Options
//----------------------------------------------------------------------------

#define MODE_SET           0
#define MODE_VBR           1
#define MODE_ABR           2
#define MODE_CBR           3

#define CHANNEL_JOINT      0
#define CHANNEL_STEREO     1
#define CHANNEL_MONO       2

#define QUALITY_0          0
#define QUALITY_1          1
#define QUALITY_2          2
#define QUALITY_3          3
#define QUALITY_4          4
#define QUALITY_5          5
#define QUALITY_6          6
#define QUALITY_7          7
#define QUALITY_8          8
#define QUALITY_9          9

#define ROUTINE_FAST       0
#define ROUTINE_STANDARD   1

#define PRESET_INSANE      0
#define PRESET_EXTREME     1
#define PRESET_STANDARD    2
#define PRESET_MEDIUM      3

// Note: The label field is what will be written to preferences and carries
//       no numerical significance.  It is simply a means to look up a value
//       in a table.
//
//       The entries should be listed in order you want them to appear in the
//       choice dropdown based on the name field.
typedef struct
{
   wxString name;
   int label;
} CHOICES;

static CHOICES fixRates[] =
{
   /* i18n-hint: kbps is the bitrate of the MP3 file, kilobits per second*/
   {wxT(""), 320},
   {wxT(""), 256},
   {wxT(""), 224},
   {wxT(""), 192},
   {wxT(""), 160},
   {wxT(""), 144},
   {wxT(""), 128},
   {wxT(""), 112},
   {wxT(""),  96},
   {wxT(""),  80},
   {wxT(""),  64},
   {wxT(""),  56},
   {wxT(""),  48},
   {wxT(""),  40},
   {wxT(""),  32},
   {wxT(""),  24},
   {wxT(""),  16},
   {wxT(""),   8}
};

static CHOICES varRates[] =
{
   {wxT(""), QUALITY_0},
   {wxT(""), QUALITY_1},
   {wxT(""), QUALITY_2},
   {wxT(""), QUALITY_3},
   {wxT(""), QUALITY_4},
   {wxT(""), QUALITY_5},
   {wxT(""), QUALITY_6},
   {wxT(""), QUALITY_7},
   {wxT(""), QUALITY_8},
   {wxT(""), QUALITY_9}
};

static CHOICES varModes[] =
{
   {wxT(""), ROUTINE_FAST    },
   {wxT(""), ROUTINE_STANDARD}
};

static CHOICES setRates[] =
{
   {wxT(""), PRESET_INSANE  },
   {wxT(""), PRESET_EXTREME },
   {wxT(""), PRESET_STANDARD},
   {wxT(""), PRESET_MEDIUM  }
};

static CHOICES sampRates[] =
{
   {wxT(""),  8000    },
   {wxT(""), 11025    },
   {wxT(""), 12000    },
   {wxT(""), 16000    },
   {wxT(""), 22050    },
   {wxT(""), 24000    },
   {wxT(""), 32000    },
   {wxT(""), 44100    },
   {wxT(""), 48000    }
};

#define ID_SET 7000
#define ID_VBR 7001
#define ID_ABR 7002
#define ID_CBR 7003
#define ID_QUALITY 7004
#define ID_MONO 7005

static void InitMP3_Statics()
{
   for (size_t i=0; i < WXSIZEOF(fixRates); i++)
   {
      fixRates[i].name = wxT("");
      fixRates[i].name << fixRates[i].label << wxT(" ") << _("kbps");
   }
   for (size_t i=0; i < WXSIZEOF(varRates); i++)
   {
      varRates[i].name = wxT("");
      varRates[i].name << i << wxT(", ");
   }
   varRates[0].name << wxT("220-260");
   varRates[1].name << wxT("200-250");
   varRates[2].name << wxT("170-210");
   varRates[3].name << wxT("155-195");
   varRates[4].name << wxT("145-185");
   varRates[5].name << wxT("110-150");
   varRates[6].name << wxT("95-135");
   varRates[7].name << wxT("80-120");
   varRates[8].name << wxT("65-105");
   varRates[9].name << wxT("45-85");
   for (size_t i=0; i < WXSIZEOF(varRates); i++)
      varRates[i].name << wxT(" ") << _("kbps");
   varRates[0].name << wxT(" ") << _("(Best Quality)");
   varRates[9].name << wxT(" ") << _("(Smaller files)");

   varModes[0].name = _("Fast");
   varModes[1].name = _("Standard");

   for (size_t i=0; i < WXSIZEOF(setRates); i++)
      setRates[i].name = wxT("");
   /* i18n-hint: Slightly humorous - as in use an insane precision with MP3.*/
   setRates[0].name << _("Insane"  ) << wxT(", ") << 320;
   setRates[1].name << _("Extreme" ) << wxT(", ") << 220 << wxT("-") << 260;
   setRates[2].name << _("Standard") << wxT(", ") << 170 << wxT("-") << 210;
   setRates[3].name << _("Medium"  ) << wxT(", ") << 145 << wxT("-") << 185;
   for (size_t i=0; i < WXSIZEOF(setRates); i++)
      setRates[i].name << wxT(" ") << _("kbps");

   for (size_t i=0; i < WXSIZEOF(sampRates); i++)
   {
      sampRates[i].name = wxT("");
      sampRates[i].name << sampRates[i].label;
   }
}

class ExportMP3Options final : public wxPanelWrapper
{
public:

   ExportMP3Options(wxWindow *parent, int format);
   virtual ~ExportMP3Options();

   void PopulateOrExchange(ShuttleGui & S);
   bool TransferDataToWindow() override;
   bool TransferDataFromWindow() override;

   void OnSET(wxCommandEvent& evt);
   void OnVBR(wxCommandEvent& evt);
   void OnABR(wxCommandEvent& evt);
   void OnCBR(wxCommandEvent& evt);
   void OnQuality(wxCommandEvent& evt);
   void OnMono(wxCommandEvent& evt);

   void LoadNames(CHOICES *choices, int count);
   wxArrayString GetNames(CHOICES *choices, int count);
   std::vector<int> GetLabels(CHOICES *choices, int count);
   int FindIndex(CHOICES *choices, int cnt, int needle, int def);

private:

   wxRadioButton *mStereo;
   wxRadioButton *mJoint;
   wxCheckBox    *mMono;
   wxRadioButton *mSET;
   wxRadioButton *mVBR;
   wxRadioButton *mABR;
   wxRadioButton *mCBR;
   wxChoice *mRate;
   wxChoice *mMode;

   long mSetRate;
   long mVbrRate;
   long mAbrRate;
   long mCbrRate;

   DECLARE_EVENT_TABLE()
};

BEGIN_EVENT_TABLE(ExportMP3Options, wxPanelWrapper)
   EVT_RADIOBUTTON(ID_SET,    ExportMP3Options::OnSET)
   EVT_RADIOBUTTON(ID_VBR,    ExportMP3Options::OnVBR)
   EVT_RADIOBUTTON(ID_ABR,    ExportMP3Options::OnABR)
   EVT_RADIOBUTTON(ID_CBR,    ExportMP3Options::OnCBR)
   EVT_CHOICE(wxID_ANY,       ExportMP3Options::OnQuality)
   EVT_CHECKBOX(ID_MONO,      ExportMP3Options::OnMono)
END_EVENT_TABLE()

///
///
ExportMP3Options::ExportMP3Options(wxWindow *parent, int WXUNUSED(format))
:  wxPanelWrapper(parent, wxID_ANY)
{
   InitMP3_Statics();

   mSetRate = gPrefs->Read(wxT("/FileFormats/MP3SetRate"), PRESET_STANDARD);
   mVbrRate = gPrefs->Read(wxT("/FileFormats/MP3VbrRate"), QUALITY_2);
   mAbrRate = gPrefs->Read(wxT("/FileFormats/MP3AbrRate"), 192);
   mCbrRate = gPrefs->Read(wxT("/FileFormats/MP3CbrRate"), 192);

   ShuttleGui S(this, eIsCreatingFromPrefs);
   PopulateOrExchange(S);

   TransferDataToWindow();
}

ExportMP3Options::~ExportMP3Options()
{
   TransferDataFromWindow();
}

///
///
void ExportMP3Options::PopulateOrExchange(ShuttleGui & S)
{
   S.StartVerticalLay();
   {
      S.StartHorizontalLay(wxCENTER);
      {
         S.StartMultiColumn(2, wxCENTER);
         {
            S.SetStretchyCol(1);
            S.StartTwoColumn();
            {
               S.AddPrompt(_("Bit Rate Mode:"));
               S.StartHorizontalLay();
               {
                  S.StartRadioButtonGroup(wxT("/FileFormats/MP3RateMode"), MODE_SET);
                  {
                     mSET = S.Id(ID_SET).TieRadioButton(_("Preset"), MODE_SET);
                     mVBR = S.Id(ID_VBR).TieRadioButton(_("Variable"), MODE_VBR);
                     mABR = S.Id(ID_ABR).TieRadioButton(_("Average"), MODE_ABR);
                     mCBR = S.Id(ID_CBR).TieRadioButton(_("Constant"), MODE_CBR);
                  }
                  S.EndRadioButtonGroup();
               }
               S.EndHorizontalLay();
   
               CHOICES *choices;
               int cnt;
               bool enable;
               int defrate;
   
               if (mSET->GetValue()) {
                  choices = setRates;
                  cnt = WXSIZEOF(setRates);
                  enable = true;
                  defrate = mSetRate;
               }
               else if (mVBR->GetValue()) {
                  choices = varRates;
                  cnt = WXSIZEOF(varRates);
                  enable = true;
                  defrate = mVbrRate;
               }
               else if (mABR->GetValue()) {
                  choices = fixRates;
                  cnt = WXSIZEOF(fixRates);
                  enable = false;
                  defrate = mAbrRate;
               }
               else {
                  mCBR->SetValue(true);
                  choices = fixRates;
                  cnt = WXSIZEOF(fixRates);
                  enable = false;
                  defrate = mCbrRate;
               }
   
               mRate = S.Id(ID_QUALITY).TieChoice(_("Quality"),
                                                  wxT("/FileFormats/MP3Bitrate"),
                                                  defrate,
                                                  GetNames(choices, cnt),
                                                  GetLabels(choices, cnt));
   
               mMode = S.TieChoice(_("Variable Speed:"),
                                   wxT("/FileFormats/MP3VarMode"),
                                   ROUTINE_FAST,
                                   GetNames(varModes, WXSIZEOF(varModes)),
                                   GetLabels(varModes, WXSIZEOF(varModes)));
               mMode->Enable(enable);
   
               S.AddPrompt(_("Channel Mode:"));
               S.StartMultiColumn(3, wxEXPAND);
               {
                  bool mono = false;
                  gPrefs->Read(wxT("/FileFormats/MP3ForceMono"), &mono, 0);

                  S.StartRadioButtonGroup(wxT("/FileFormats/MP3ChannelMode"), CHANNEL_JOINT);
                  {
                     mJoint = S.TieRadioButton(_("Joint Stereo"), CHANNEL_JOINT);
                     mStereo = S.TieRadioButton(_("Stereo"), CHANNEL_STEREO);
                     mJoint->Enable(!mono);
                     mStereo->Enable(!mono);
                  }
                  S.EndRadioButtonGroup();

                  mMono = S.Id(ID_MONO).AddCheckBox(_("Force export to mono"), mono? wxT("true") : wxT("false"));
               }
               S.EndTwoColumn();
            }
            S.EndTwoColumn();
         }
         S.EndMultiColumn();
      }
      S.EndHorizontalLay();
   }
   S.EndVerticalLay();
}

///
///
bool ExportMP3Options::TransferDataToWindow()
{
   return true;
}

bool ExportMP3Options::TransferDataFromWindow()
{
   ShuttleGui S(this, eIsSavingToPrefs);
   PopulateOrExchange(S);

   gPrefs->Write(wxT("/FileFormats/MP3SetRate"), mSetRate);
   gPrefs->Write(wxT("/FileFormats/MP3VbrRate"), mVbrRate);
   gPrefs->Write(wxT("/FileFormats/MP3AbrRate"), mAbrRate);
   gPrefs->Write(wxT("/FileFormats/MP3CbrRate"), mCbrRate);
   gPrefs->Flush();

   return true;
}

///
///
void ExportMP3Options::OnSET(wxCommandEvent& WXUNUSED(event))
{
   LoadNames(setRates, WXSIZEOF(setRates));

   mRate->SetSelection(FindIndex(setRates, WXSIZEOF(setRates), mSetRate, 2));
   mRate->Refresh();
   mMode->Enable(true);
}

///
///
void ExportMP3Options::OnVBR(wxCommandEvent& WXUNUSED(event))
{
   LoadNames(varRates, WXSIZEOF(varRates));

   mRate->SetSelection(FindIndex(varRates, WXSIZEOF(varRates), mVbrRate, 2));
   mRate->Refresh();
   mMode->Enable(true);
}

///
///
void ExportMP3Options::OnABR(wxCommandEvent& WXUNUSED(event))
{
   LoadNames(fixRates, WXSIZEOF(fixRates));

   mRate->SetSelection(FindIndex(fixRates, WXSIZEOF(fixRates), mAbrRate, 10));
   mRate->Refresh();
   mMode->Enable(false);
}

///
///
void ExportMP3Options::OnCBR(wxCommandEvent& WXUNUSED(event))
{
   LoadNames(fixRates, WXSIZEOF(fixRates));

   mRate->SetSelection(FindIndex(fixRates, WXSIZEOF(fixRates), mCbrRate, 10));
   mRate->Refresh();
   mMode->Enable(false);
}

void ExportMP3Options::OnQuality(wxCommandEvent& WXUNUSED(event))
{
   int sel = mRate->GetSelection();

   if (mSET->GetValue()) {
      mSetRate = setRates[sel].label;
   }
   else if (mVBR->GetValue()) {
      mVbrRate = varRates[sel].label;
   }
   else if (mABR->GetValue()) {
      mAbrRate = fixRates[sel].label;
   }
   else {
      mCbrRate = fixRates[sel].label;
   }
}

void ExportMP3Options::OnMono(wxCommandEvent& /*evt*/)
{
   bool mono = false;
   mono = mMono->GetValue();
   mJoint->Enable(!mono);
   mStereo->Enable(!mono);

   gPrefs->Write(wxT("/FileFormats/MP3ForceMono"), mono);
   gPrefs->Flush();
}

void ExportMP3Options::LoadNames(CHOICES *choices, int count)
{
   mRate->Clear();

   for (int i = 0; i < count; i++)
   {
      mRate->Append(choices[i].name);
   }
}

wxArrayString ExportMP3Options::GetNames(CHOICES *choices, int count)
{
   wxArrayString names;

   for (int i = 0; i < count; i++) {
      names.Add(choices[i].name);
   }

   return names;
}

std::vector<int> ExportMP3Options::GetLabels(CHOICES *choices, int count)
{
   std::vector<int> labels;

   for (int i = 0; i < count; i++) {
      labels.push_back(choices[i].label);
   }

   return labels;
}

int ExportMP3Options::FindIndex(CHOICES *choices, int cnt, int needle, int def)
{
   for (int i = 0; i < cnt; i++) {
      if (choices[i].label == needle) {
         return i;
      }
   }

   return def;
}

//----------------------------------------------------------------------------
// FindDialog
//----------------------------------------------------------------------------

#define ID_BROWSE 5000
#define ID_DLOAD  5001

class FindDialog final : public wxDialogWrapper
{
public:

#ifndef DISABLE_DYNAMIC_LOADING_LAME

   FindDialog(wxWindow *parent, wxString path, wxString name, wxString type)
   :  wxDialogWrapper(parent, wxID_ANY,
   /* i18n-hint: LAME is the name of an MP3 converter and should not be translated*/
   wxString(_("Locate LAME")))
   {
      SetName(GetTitle());
      ShuttleGui S(this, eIsCreating);

      mPath = path;
      mName = name;
      mType = type;

      mLibPath.Assign(mPath, mName);

      PopulateOrExchange(S);
   }

   void PopulateOrExchange(ShuttleGui & S)
   {
      wxString text;

      S.SetBorder(10);
      S.StartVerticalLay(true);
      {
         text.Printf(_("Audacity needs the file %s to create MP3s."), mName);
         S.AddTitle(text);

         S.SetBorder(3);
         S.StartHorizontalLay(wxALIGN_LEFT, true);
         {
            text.Printf(_("Location of %s:"), mName);
            S.AddTitle(text);
         }
         S.EndHorizontalLay();

         S.StartMultiColumn(2, wxEXPAND);
         S.SetStretchyCol(0);
         {
            if (mLibPath.GetFullPath().IsEmpty()) {
               /* i18n-hint: There is a  button to the right of the arrow.*/
               text.Printf(_("To find %s, click here -->"), mName);
               mPathText = S.AddTextBox( {}, text, 0);
            }
            else {
               mPathText = S.AddTextBox( {}, mLibPath.GetFullPath(), 0);
            }
            S.Id(ID_BROWSE).AddButton(_("Browse..."), wxALIGN_RIGHT);
            /* i18n-hint: There is a  button to the right of the arrow.*/
            S.AddVariableText(_("To get a free copy of LAME, click here -->"), true);
            /* i18n-hint: (verb)*/
            S.Id(ID_DLOAD).AddButton(_("Download"), wxALIGN_RIGHT);
         }
         S.EndMultiColumn();

         S.AddStandardButtons();
      }
      S.EndVerticalLay();

      Layout();
      Fit();
      SetMinSize(GetSize());
      Center();

      return;
   }

   void OnBrowse(wxCommandEvent & WXUNUSED(event))
   {
      wxString question;
      /* i18n-hint: It's asking for the location of a file, for
       * example, "Where is lame_enc.dll?" - you could translate
       * "Where would I find the file %s" instead if you want. */
      question.Printf(_("Where is %s?"), mName);

      wxString path = FileNames::SelectFile(FileNames::Operation::_None,
                                   question,
                                   mLibPath.GetPath(),
                                   mLibPath.GetName(),
                                   wxT(""),
                                   mType,
                                   wxFD_OPEN | wxRESIZE_BORDER,
                                   this);
      if (!path.IsEmpty()) {
         mLibPath = path;
         mPathText->SetValue(path);
      }
   }

   void OnDownload(wxCommandEvent & WXUNUSED(event))
   {
      HelpSystem::ShowHelp(this, wxT("FAQ:Installing_the_LAME_MP3_Encoder"));
   }

   wxString GetLibPath()
   {
      return mLibPath.GetFullPath();
   }

#endif // DISABLE_DYNAMIC_LOADING_LAME

private:

#ifndef DISABLE_DYNAMIC_LOADING_LAME
   wxFileName mLibPath;

   wxString mPath;
   wxString mName;
   wxString mType;
#endif // DISABLE_DYNAMIC_LOADING_LAME

   wxTextCtrl *mPathText;

   DECLARE_EVENT_TABLE()
};

#ifndef DISABLE_DYNAMIC_LOADING_LAME
BEGIN_EVENT_TABLE(FindDialog, wxDialogWrapper)
   EVT_BUTTON(ID_BROWSE, FindDialog::OnBrowse)
   EVT_BUTTON(ID_DLOAD,  FindDialog::OnDownload)
END_EVENT_TABLE()
#endif // DISABLE_DYNAMIC_LOADING_LAME

//----------------------------------------------------------------------------
// MP3Exporter
//----------------------------------------------------------------------------

#ifndef DISABLE_DYNAMIC_LOADING_LAME

typedef lame_global_flags *lame_init_t(void);
typedef int lame_init_params_t(lame_global_flags*);
typedef const char* get_lame_version_t(void);

typedef int lame_encode_buffer_t (
      lame_global_flags* gf,
      const short int    buffer_l [],
      const short int    buffer_r [],
      const int          nsamples,
      unsigned char *    mp3buf,
      const int          mp3buf_size );

typedef int lame_encode_buffer_interleaved_t(
      lame_global_flags* gf,
      short int          pcm[],
      int                num_samples,   /* per channel */
      unsigned char*     mp3buf,
      int                mp3buf_size );

typedef int lame_encode_flush_t(
      lame_global_flags *gf,
      unsigned char*     mp3buf,
      int                size );

typedef int lame_close_t(lame_global_flags*);

typedef int lame_set_in_samplerate_t(lame_global_flags*, int);
typedef int lame_set_out_samplerate_t(lame_global_flags*, int);
typedef int lame_set_num_channels_t(lame_global_flags*, int );
typedef int lame_set_quality_t(lame_global_flags*, int);
typedef int lame_set_brate_t(lame_global_flags*, int);
typedef int lame_set_VBR_t(lame_global_flags *, vbr_mode);
typedef int lame_set_VBR_q_t(lame_global_flags *, int);
typedef int lame_set_VBR_min_bitrate_kbps_t(lame_global_flags *, int);
typedef int lame_set_mode_t(lame_global_flags *, MPEG_mode);
typedef int lame_set_preset_t(lame_global_flags *, int);
typedef int lame_set_error_protection_t(lame_global_flags *, int);
typedef int lame_set_disable_reservoir_t(lame_global_flags *, int);
typedef int lame_set_padding_type_t(lame_global_flags *, Padding_type);
typedef int lame_set_bWriteVbrTag_t(lame_global_flags *, int);
typedef size_t lame_get_lametag_frame_t(const lame_global_flags *, unsigned char* buffer, size_t size);
typedef void lame_mp3_tags_fid_t(lame_global_flags *, FILE *);

#endif // DISABLE_DYNAMIC_LOADING_LAME

#if defined(__WXMSW__)
// An alternative solution to give Windows an additional chance of writing the tag before
// falling bato to lame_mp3_tag_fid().  The latter can have DLL sharing issues when mixing
// Debug/Release builds of Audacity and the lame DLL.
typedef unsigned long beWriteInfoTag_t(lame_global_flags *, char *);

// We use this to determine if the user has selected an older, Blade API only, lame_enc.dll
// so we can be more specific about why their library isn't acceptable.
typedef struct	{

   // BladeEnc DLL Version number

   BYTE	byDLLMajorVersion;
   BYTE	byDLLMinorVersion;

   // BladeEnc Engine Version Number

   BYTE	byMajorVersion;
   BYTE	byMinorVersion;

   // DLL Release date

   BYTE	byDay;
   BYTE	byMonth;
   WORD	wYear;

   // BladeEnc	Homepage URL

   CHAR	zHomepage[129];

   BYTE	byAlphaLevel;
   BYTE	byBetaLevel;
   BYTE	byMMXEnabled;

   BYTE	btReserved[125];
} be_version;
typedef void beVersion_t(be_version *);
#endif

class MP3Exporter
{
public:
   enum AskUser
   {
      No,
      Maybe,
      Yes
   };

   MP3Exporter();
   ~MP3Exporter();

#ifndef DISABLE_DYNAMIC_LOADING_LAME
   bool FindLibrary(wxWindow *parent);
   bool LoadLibrary(wxWindow *parent, AskUser askuser);
   bool ValidLibraryLoaded();
#endif // DISABLE_DYNAMIC_LOADING_LAME

   /* These global settings keep state over the life of the object */
   void SetMode(int mode);
   void SetBitrate(int rate);
   void SetQuality(int q, int r);
   void SetChannel(int mode);

   /* Virtual methods that must be supplied by library interfaces */

   /* initialize the library interface */
   bool InitLibrary(wxString libpath);
   void FreeLibrary();

   /* get library info */
   wxString GetLibraryVersion();
   wxString GetLibraryName();
   wxString GetLibraryPath();
   wxString GetLibraryTypeString();

   /* returns the number of samples PER CHANNEL to send for each call to EncodeBuffer */
   int InitializeStream(unsigned channels, int sampleRate);

   /* In bytes. must be called AFTER InitializeStream */
   int GetOutBufferSize();

   /* returns the number of bytes written. input is interleaved if stereo*/
   int EncodeBuffer(short int inbuffer[], unsigned char outbuffer[]);
   int EncodeRemainder(short int inbuffer[], int nSamples,
                       unsigned char outbuffer[]);

   int EncodeBufferMono(short int inbuffer[], unsigned char outbuffer[]);
   int EncodeRemainderMono(short int inbuffer[], int nSamples,
                           unsigned char outbuffer[]);

   int FinishStream(unsigned char outbuffer[]);
   void CancelEncoding();

   bool PutInfoTag(wxFFile & f, wxFileOffset off);

private:

#ifndef DISABLE_DYNAMIC_LOADING_LAME
   wxString mLibPath;
   wxDynamicLibrary lame_lib;
   bool mLibraryLoaded;
#endif // DISABLE_DYNAMIC_LOADING_LAME

#if defined(__WXMSW__)
   wxString mBladeVersion;
#endif

   bool mEncoding;
   int mMode;
   int mBitrate;
   int mQuality;
   int mRoutine;
   int mChannel;

#ifndef DISABLE_DYNAMIC_LOADING_LAME
   /* function pointers to the symbols we get from the library */
   lame_init_t* lame_init;
   lame_init_params_t* lame_init_params;
   lame_encode_buffer_t* lame_encode_buffer;
   lame_encode_buffer_interleaved_t* lame_encode_buffer_interleaved;
   lame_encode_flush_t* lame_encode_flush;
   lame_close_t* lame_close;
   get_lame_version_t* get_lame_version;

   lame_set_in_samplerate_t* lame_set_in_samplerate;
   lame_set_out_samplerate_t* lame_set_out_samplerate;
   lame_set_num_channels_t* lame_set_num_channels;
   lame_set_quality_t* lame_set_quality;
   lame_set_brate_t* lame_set_brate;
   lame_set_VBR_t* lame_set_VBR;
   lame_set_VBR_q_t* lame_set_VBR_q;
   lame_set_VBR_min_bitrate_kbps_t* lame_set_VBR_min_bitrate_kbps;
   lame_set_mode_t* lame_set_mode;
   lame_set_preset_t* lame_set_preset;
   lame_set_error_protection_t* lame_set_error_protection;
   lame_set_disable_reservoir_t *lame_set_disable_reservoir;
   lame_set_padding_type_t *lame_set_padding_type;
   lame_set_bWriteVbrTag_t *lame_set_bWriteVbrTag;
   lame_get_lametag_frame_t *lame_get_lametag_frame;
   lame_mp3_tags_fid_t *lame_mp3_tags_fid;
#if defined(__WXMSW__)
   beWriteInfoTag_t *beWriteInfoTag;
   beVersion_t *beVersion;
#endif
#endif // DISABLE_DYNAMIC_LOADING_LAME

   lame_global_flags *mGF;

   static const int mSamplesPerChunk = 220500;
   // See lame.h/lame_encode_buffer() for further explanation
   // As coded here, this should be the worst case.
   static const int mOutBufferSize =
      mSamplesPerChunk * (320 / 8) / 8 + 4 * 1152 * (320 / 8) / 8 + 512;

   // See MAXFRAMESIZE in libmp3lame/VbrTag.c for explanation of 2880.
   unsigned char mInfoTagBuf[2880];
   size_t mInfoTagLen;
};

MP3Exporter::MP3Exporter()
{
#ifndef DISABLE_DYNAMIC_LOADING_LAME
   mLibraryLoaded = false;
#endif // DISABLE_DYNAMIC_LOADING_LAME
   mEncoding = false;
   mGF = NULL;

#ifndef DISABLE_DYNAMIC_LOADING_LAME
   if (gPrefs) {
      mLibPath = gPrefs->Read(wxT("/MP3/MP3LibPath"), wxT(""));
   }
#endif // DISABLE_DYNAMIC_LOADING_LAME

   mBitrate = 128;
   mQuality = QUALITY_2;
   mChannel = CHANNEL_STEREO;
   mMode = MODE_CBR;
   mRoutine = ROUTINE_FAST;
}

MP3Exporter::~MP3Exporter()
{
   FreeLibrary();
}

#ifndef DISABLE_DYNAMIC_LOADING_LAME

bool MP3Exporter::FindLibrary(wxWindow *parent)
{
   wxString path;
   wxString name;

   if (!mLibPath.IsEmpty()) {
      wxFileName fn = mLibPath;
      path = fn.GetPath();
      name = fn.GetFullName();
   }
   else {
      path = GetLibraryPath();
      name = GetLibraryName();
   }

   FindDialog fd(parent,
                 path,
                 name,
                 GetLibraryTypeString());

   if (fd.ShowModal() == wxID_CANCEL) {
      return false;
   }

   path = fd.GetLibPath();

   if (!::wxFileExists(path)) {
      return false;
   }

   mLibPath = path;

   return (gPrefs->Write(wxT("/MP3/MP3LibPath"), mLibPath) && gPrefs->Flush());
}

bool MP3Exporter::LoadLibrary(wxWindow *parent, AskUser askuser)
{
   if (ValidLibraryLoaded()) {
      FreeLibrary();
      mLibraryLoaded = false;
   }

#if defined(__WXMSW__)
   mBladeVersion.Empty();
#endif

   // First try loading it from a previously located path
   if (!mLibPath.IsEmpty()) {
      wxLogMessage(wxT("Attempting to load LAME from previously defined path"));
      mLibraryLoaded = InitLibrary(mLibPath);
   }

   // If not successful, try loading using system search paths
   if (!ValidLibraryLoaded()) {
      wxLogMessage(wxT("Attempting to load LAME from system search paths"));
      mLibPath = GetLibraryName();
      mLibraryLoaded = InitLibrary(mLibPath);
   }

   // If not successful, try loading using compiled in path
   if (!ValidLibraryLoaded()) {
      wxLogMessage(wxT("Attempting to load LAME from builtin path"));
      wxFileName fn(GetLibraryPath(), GetLibraryName());
      mLibPath = fn.GetFullPath();
      mLibraryLoaded = InitLibrary(mLibPath);
   }

   // If not successful, must ask the user
   if (!ValidLibraryLoaded()) {
      wxLogMessage(wxT("(Maybe) ask user for library"));
      if (askuser == MP3Exporter::Maybe && FindLibrary(parent)) {
         mLibraryLoaded = InitLibrary(mLibPath);
      }
   }

   // Oh well, just give up
   if (!ValidLibraryLoaded()) {
#if defined(__WXMSW__)
      if (askuser && !mBladeVersion.IsEmpty()) {
         AudacityMessageBox(mBladeVersion);
      }
#endif
      wxLogMessage(wxT("Failed to locate LAME library"));

      return false;
   }

   wxLogMessage(wxT("LAME library successfully loaded"));

   return true;
}

bool MP3Exporter::ValidLibraryLoaded()
{
   return mLibraryLoaded;
}

#endif // DISABLE_DYNAMIC_LOADING_LAME

void MP3Exporter::SetMode(int mode)
{
   mMode = mode;
}

void MP3Exporter::SetBitrate(int rate)
{
   mBitrate = rate;
}

void MP3Exporter::SetQuality(int q, int r)
{
   mQuality = q;
   mRoutine = r;
}

void MP3Exporter::SetChannel(int mode)
{
   mChannel = mode;
}

bool MP3Exporter::InitLibrary(wxString libpath)
{
   wxLogMessage(wxT("Loading LAME from %s"), libpath);

#ifndef DISABLE_DYNAMIC_LOADING_LAME
   if (!lame_lib.Load(libpath, wxDL_LAZY)) {
      wxLogMessage(wxT("load failed"));
      return false;
   }

   wxLogMessage(wxT("Actual LAME path %s"),
              FileNames::PathFromAddr(lame_lib.GetSymbol(wxT("lame_init"))));

   lame_init = (lame_init_t *)
      lame_lib.GetSymbol(wxT("lame_init"));
   get_lame_version = (get_lame_version_t *)
      lame_lib.GetSymbol(wxT("get_lame_version"));
   lame_init_params = (lame_init_params_t *)
      lame_lib.GetSymbol(wxT("lame_init_params"));
   lame_encode_buffer = (lame_encode_buffer_t *)
      lame_lib.GetSymbol(wxT("lame_encode_buffer"));
   lame_encode_buffer_interleaved = (lame_encode_buffer_interleaved_t *)
      lame_lib.GetSymbol(wxT("lame_encode_buffer_interleaved"));
   lame_encode_flush = (lame_encode_flush_t *)
      lame_lib.GetSymbol(wxT("lame_encode_flush"));
   lame_close = (lame_close_t *)
      lame_lib.GetSymbol(wxT("lame_close"));

   lame_set_in_samplerate = (lame_set_in_samplerate_t *)
       lame_lib.GetSymbol(wxT("lame_set_in_samplerate"));
   lame_set_out_samplerate = (lame_set_out_samplerate_t *)
       lame_lib.GetSymbol(wxT("lame_set_out_samplerate"));
   lame_set_num_channels = (lame_set_num_channels_t *)
       lame_lib.GetSymbol(wxT("lame_set_num_channels"));
   lame_set_quality = (lame_set_quality_t *)
       lame_lib.GetSymbol(wxT("lame_set_quality"));
   lame_set_brate = (lame_set_brate_t *)
       lame_lib.GetSymbol(wxT("lame_set_brate"));
   lame_set_VBR = (lame_set_VBR_t *)
       lame_lib.GetSymbol(wxT("lame_set_VBR"));
   lame_set_VBR_q = (lame_set_VBR_q_t *)
       lame_lib.GetSymbol(wxT("lame_set_VBR_q"));
   lame_set_VBR_min_bitrate_kbps = (lame_set_VBR_min_bitrate_kbps_t *)
       lame_lib.GetSymbol(wxT("lame_set_VBR_min_bitrate_kbps"));
   lame_set_mode = (lame_set_mode_t *)
       lame_lib.GetSymbol(wxT("lame_set_mode"));
   lame_set_preset = (lame_set_preset_t *)
       lame_lib.GetSymbol(wxT("lame_set_preset"));
   lame_set_error_protection = (lame_set_error_protection_t *)
       lame_lib.GetSymbol(wxT("lame_set_error_protection"));
   lame_set_disable_reservoir = (lame_set_disable_reservoir_t *)
       lame_lib.GetSymbol(wxT("lame_set_disable_reservoir"));
   lame_set_padding_type = (lame_set_padding_type_t *)
       lame_lib.GetSymbol(wxT("lame_set_padding_type"));
   lame_set_bWriteVbrTag = (lame_set_bWriteVbrTag_t *)
       lame_lib.GetSymbol(wxT("lame_set_bWriteVbrTag"));

   // These are optional
   lame_get_lametag_frame = (lame_get_lametag_frame_t *)
       lame_lib.GetSymbol(wxT("lame_get_lametag_frame"));
   lame_mp3_tags_fid = (lame_mp3_tags_fid_t *)
       lame_lib.GetSymbol(wxT("lame_mp3_tags_fid"));
#if defined(__WXMSW__)
   beWriteInfoTag = (beWriteInfoTag_t *)
       lame_lib.GetSymbol(wxT("beWriteInfoTag"));
   beVersion = (beVersion_t *)
       lame_lib.GetSymbol(wxT("beVersion"));
#endif

   if (!lame_init ||
      !get_lame_version ||
      !lame_init_params ||
      !lame_encode_buffer ||
      !lame_encode_buffer_interleaved ||
      !lame_encode_flush ||
      !lame_close ||
      !lame_set_in_samplerate ||
      !lame_set_out_samplerate ||
      !lame_set_num_channels ||
      !lame_set_quality ||
      !lame_set_brate ||
      !lame_set_VBR ||
      !lame_set_VBR_q ||
      !lame_set_mode ||
      !lame_set_preset ||
      !lame_set_error_protection ||
      !lame_set_disable_reservoir ||
      !lame_set_padding_type ||
      !lame_set_bWriteVbrTag)
   {
      wxLogMessage(wxT("Failed to find a required symbol in the LAME library."));
#if defined(__WXMSW__)
      if (beVersion) {
         be_version v;
         beVersion(&v);

         mBladeVersion.Printf(_("You are linking to lame_enc.dll v%d.%d. This version is not compatible with Audacity %d.%d.%d.\nPlease download the latest version of the LAME MP3 library."),
                              v.byMajorVersion,
                              v.byMinorVersion,
                              AUDACITY_VERSION,
                              AUDACITY_RELEASE,
                              AUDACITY_REVISION);
      }
#endif

      lame_lib.Unload();
      return false;
   }
#endif // DISABLE_DYNAMIC_LOADING_LAME

   mGF = lame_init();
   if (mGF == NULL) {
      return false;
   }

   return true;
}

void MP3Exporter::FreeLibrary()
{
   if (mGF) {
      lame_close(mGF);
      mGF = NULL;
   }

#ifndef DISABLE_DYNAMIC_LOADING_LAME
   lame_lib.Unload();
#endif // DISABLE_DYNAMIC_LOADING_LAME

   return;
}

wxString MP3Exporter::GetLibraryVersion()
{
#ifndef DISABLE_DYNAMIC_LOADING_LAME
   if (!mLibraryLoaded) {
      return wxT("");
   }
#endif // DISABLE_DYNAMIC_LOADING_LAME

   return wxString::Format(wxT("LAME %hs"), get_lame_version());
}

int MP3Exporter::InitializeStream(unsigned channels, int sampleRate)
{
#ifndef DISABLE_DYNAMIC_LOADING_LAME
   if (!mLibraryLoaded) {
      return -1;
   }
#endif // DISABLE_DYNAMIC_LOADING_LAME

   if (channels > 2) {
      return -1;
   }

   lame_set_error_protection(mGF, false);
   lame_set_num_channels(mGF, channels);
   lame_set_in_samplerate(mGF, sampleRate);
   lame_set_out_samplerate(mGF, sampleRate);
   lame_set_disable_reservoir(mGF, false);
#ifndef DISABLE_DYNAMIC_LOADING_LAME
// TODO: Make this configurable (detect the existance of this function)
   lame_set_padding_type(mGF, PAD_NO);
#endif // DISABLE_DYNAMIC_LOADING_LAME

   // Add the VbrTag for all types.  For ABR/VBR, a Xing tag will be created.
   // For CBR, it will be a Lame Info tag.
   lame_set_bWriteVbrTag(mGF, true);

   // Set the VBR quality or ABR/CBR bitrate
   switch (mMode) {
      case MODE_SET:
      {
         int preset;

         if (mQuality == PRESET_INSANE) {
            preset = INSANE;
         }
         else if (mRoutine == ROUTINE_FAST) {
            if (mQuality == PRESET_EXTREME) {
               preset = EXTREME_FAST;
            }
            else if (mQuality == PRESET_STANDARD) {
               preset = STANDARD_FAST;
            }
            else {
               preset = 1007;    // Not defined until 3.96
            }
         }
         else {
            if (mQuality == PRESET_EXTREME) {
               preset = EXTREME;
            }
            else if (mQuality == PRESET_STANDARD) {
               preset = STANDARD;
            }
            else {
               preset = 1006;    // Not defined until 3.96
            }
         }

         lame_set_preset(mGF, preset);
      }
      break;

      case MODE_VBR:
         lame_set_VBR(mGF, (mRoutine == ROUTINE_STANDARD ? vbr_rh : vbr_mtrh ));
         lame_set_VBR_q(mGF, mQuality);
      break;

      case MODE_ABR:
         lame_set_preset(mGF, mBitrate );
      break;

      default:
         lame_set_VBR(mGF, vbr_off);
         lame_set_brate(mGF, mBitrate);
      break;
   }

   // Set the channel mode
   MPEG_mode mode;

   if (channels == 1 || mChannel == CHANNEL_MONO) {
      mode = MONO;
   }
   else if (mChannel == CHANNEL_JOINT) {
      mode = JOINT_STEREO;
   }
   else {
      mode = STEREO;
   }
   lame_set_mode(mGF, mode);

   int rc = lame_init_params(mGF);
   if (rc < 0) {
      return rc;
   }

#if 0
   dump_config(mGF);
#endif

   mInfoTagLen = 0;
   mEncoding = true;

   return mSamplesPerChunk;
}

int MP3Exporter::GetOutBufferSize()
{
   if (!mEncoding)
      return -1;

   return mOutBufferSize;
}

int MP3Exporter::EncodeBuffer(short int inbuffer[], unsigned char outbuffer[])
{
   if (!mEncoding) {
      return -1;
   }

   return lame_encode_buffer_interleaved(mGF, inbuffer, mSamplesPerChunk,
      outbuffer, mOutBufferSize);
}

int MP3Exporter::EncodeRemainder(short int inbuffer[], int nSamples,
                  unsigned char outbuffer[])
{
   if (!mEncoding) {
      return -1;
   }

   return lame_encode_buffer_interleaved(mGF, inbuffer, nSamples, outbuffer,
      mOutBufferSize);
}

int MP3Exporter::EncodeBufferMono(short int inbuffer[], unsigned char outbuffer[])
{
   if (!mEncoding) {
      return -1;
   }

   return lame_encode_buffer(mGF, inbuffer,inbuffer, mSamplesPerChunk,
      outbuffer, mOutBufferSize);
}

int MP3Exporter::EncodeRemainderMono(short int inbuffer[], int nSamples,
                  unsigned char outbuffer[])
{
   if (!mEncoding) {
      return -1;
   }

   return lame_encode_buffer(mGF, inbuffer, inbuffer, nSamples, outbuffer,
      mOutBufferSize);
}

int MP3Exporter::FinishStream(unsigned char outbuffer[])
{
   if (!mEncoding) {
      return -1;
   }

   mEncoding = false;

   int result = lame_encode_flush(mGF, outbuffer, mOutBufferSize);

#if defined(DISABLE_DYNAMIC_LOADING_LAME)
   mInfoTagLen = lame_get_lametag_frame(mGF, mInfoTagBuf, sizeof(mInfoTagBuf));
#else
   if (lame_get_lametag_frame) {
      mInfoTagLen = lame_get_lametag_frame(mGF, mInfoTagBuf, sizeof(mInfoTagBuf));
   }
#endif

   return result;
}

void MP3Exporter::CancelEncoding()
{
   mEncoding = false;
}

bool MP3Exporter::PutInfoTag(wxFFile & f, wxFileOffset off)
{
   if (mGF) {
      if (mInfoTagLen > 0) {
         // FIXME: TRAP_ERR Seek and writ ein MP3 exporter could fail.
         if ( !f.Seek(off, wxFromStart))
            return false;
         if (mInfoTagLen > f.Write(mInfoTagBuf, mInfoTagLen))
            return false;
      }
#if defined(__WXMSW__)
      else if (beWriteInfoTag) {
         if ( !f.Flush() )
            return false;
         // PRL:  What is the correct error check on the return value?
         beWriteInfoTag(mGF, OSOUTPUT(f.GetName()));
         mGF = NULL;
      }
#endif
      else if (lame_mp3_tags_fid != NULL) {
         lame_mp3_tags_fid(mGF, f.fp());
      }
   }

   if ( !f.SeekEnd() )
      return false;

   return true;
}

#if defined(__WXMSW__)
/* values for Windows */

wxString MP3Exporter::GetLibraryPath()
{
   wxRegKey reg(wxT("HKEY_LOCAL_MACHINE\\Software\\Lame for Audacity"));
   wxString path;

   if (reg.Exists()) {
      wxLogMessage(wxT("LAME registry key exists."));
      reg.QueryValue(wxT("InstallPath"), path);
   }
   else {
      wxLogMessage(wxT("LAME registry key does not exist."));
   }

   wxLogMessage(wxT("Library path is: ") + path);

   return path;
}

wxString MP3Exporter::GetLibraryName()
{
   return wxT("lame_enc.dll");
}

wxString MP3Exporter::GetLibraryTypeString()
{
   return _("Only lame_enc.dll|lame_enc.dll|Dynamically Linked Libraries (*.dll)|*.dll|All Files|*");
}

#elif defined(__WXMAC__)
/* values for Mac OS X */

wxString MP3Exporter::GetLibraryPath()
{
   wxString path;

   path = wxT("/Library/Application Support/audacity/libs");
   if (wxFileExists(path + wxT("/") + GetLibraryName()))
   {
        return path;
   }

   path = wxT("/usr/local/lib/audacity");
   if (wxFileExists(path + wxT("/") + GetLibraryName()))
   {
        return path;
   }
    
   return wxT("/Library/Application Support/audacity/libs");
}

wxString MP3Exporter::GetLibraryName()
{
   return wxT("libmp3lame.dylib");
}

wxString MP3Exporter::GetLibraryTypeString()
{
   return wxString(_("Only libmp3lame.dylib|libmp3lame.dylib|Dynamic Libraries (*.dylib)|*.dylib|All Files (*)|*"));
}

#else //!__WXMAC__
/* Values for Linux / Unix systems */

wxString MP3Exporter::GetLibraryPath()
{
   return wxT(LIBDIR);
}

wxString MP3Exporter::GetLibraryName()
{
   return wxT("libmp3lame.so.0");
}

wxString MP3Exporter::GetLibraryTypeString()
{
   return wxString(_("Only libmp3lame.so.0|libmp3lame.so.0|Primary Shared Object files (*.so)|*.so|Extended Libraries (*.so*)|*.so*|All Files (*)|*"));
}
#endif

#if 0
// Debug routine from BladeMP3EncDLL.c in the libmp3lame distro
static void dump_config( 	lame_global_flags*	gfp )
{
   wxPrintf(wxT("\n\nLame_enc configuration options:\n"));
   wxPrintf(wxT("==========================================================\n"));

   wxPrintf(wxT("version                =%d\n"),lame_get_version( gfp ) );
   wxPrintf(wxT("Layer                  =3\n"));
   wxPrintf(wxT("mode                   ="));
   switch ( lame_get_mode( gfp ) )
   {
      case STEREO:       wxPrintf(wxT( "Stereo\n" )); break;
      case JOINT_STEREO: wxPrintf(wxT( "Joint-Stereo\n" )); break;
      case DUAL_CHANNEL: wxPrintf(wxT( "Forced Stereo\n" )); break;
      case MONO:         wxPrintf(wxT( "Mono\n" )); break;
      case NOT_SET:      /* FALLTROUGH */
      default:           wxPrintf(wxT( "Error (unknown)\n" )); break;
   }

   wxPrintf(wxT("Input sample rate      =%.1f kHz\n"), lame_get_in_samplerate( gfp ) /1000.0 );
   wxPrintf(wxT("Output sample rate     =%.1f kHz\n"), lame_get_out_samplerate( gfp ) /1000.0 );

   wxPrintf(wxT("bitrate                =%d kbps\n"), lame_get_brate( gfp ) );
   wxPrintf(wxT("Quality Setting        =%d\n"), lame_get_quality( gfp ) );

   wxPrintf(wxT("Low pass frequency     =%d\n"), lame_get_lowpassfreq( gfp ) );
   wxPrintf(wxT("Low pass width         =%d\n"), lame_get_lowpasswidth( gfp ) );

   wxPrintf(wxT("High pass frequency    =%d\n"), lame_get_highpassfreq( gfp ) );
   wxPrintf(wxT("High pass width        =%d\n"), lame_get_highpasswidth( gfp ) );

   wxPrintf(wxT("No short blocks        =%d\n"), lame_get_no_short_blocks( gfp ) );
   wxPrintf(wxT("Force short blocks     =%d\n"), lame_get_force_short_blocks( gfp ) );

   wxPrintf(wxT("de-emphasis            =%d\n"), lame_get_emphasis( gfp ) );
   wxPrintf(wxT("private flag           =%d\n"), lame_get_extension( gfp ) );

   wxPrintf(wxT("copyright flag         =%d\n"), lame_get_copyright( gfp ) );
   wxPrintf(wxT("original flag          =%d\n"),	lame_get_original( gfp ) );
   wxPrintf(wxT("CRC                    =%s\n"), lame_get_error_protection( gfp ) ? wxT("on") : wxT("off") );
   wxPrintf(wxT("Fast mode              =%s\n"), ( lame_get_quality( gfp ) )? wxT("enabled") : wxT("disabled") );
   wxPrintf(wxT("Force mid/side stereo  =%s\n"), ( lame_get_force_ms( gfp ) )?wxT("enabled"):wxT("disabled") );
   wxPrintf(wxT("Padding Type           =%d\n"), (int) lame_get_padding_type( gfp ) );
   wxPrintf(wxT("Disable Reservoir      =%d\n"), lame_get_disable_reservoir( gfp ) );
   wxPrintf(wxT("Allow diff-short       =%d\n"), lame_get_allow_diff_short( gfp ) );
   wxPrintf(wxT("Interchannel masking   =%d\n"), lame_get_interChRatio( gfp ) ); // supposed to be a float, but in lib-src/lame/lame/lame.h it's int
   wxPrintf(wxT("Strict ISO Encoding    =%s\n"), ( lame_get_strict_ISO( gfp ) ) ?wxT("Yes"):wxT("No"));
   wxPrintf(wxT("Scale                  =%5.2f\n"), lame_get_scale( gfp ) );

   wxPrintf(wxT("VBR                    =%s, VBR_q =%d, VBR method ="),
            ( lame_get_VBR( gfp ) !=vbr_off ) ? wxT("enabled"): wxT("disabled"),
            lame_get_VBR_q( gfp ) );

   switch ( lame_get_VBR( gfp ) )
   {
      case vbr_off:	wxPrintf(wxT( "vbr_off\n" ));	break;
      case vbr_mt :	wxPrintf(wxT( "vbr_mt \n" ));	break;
      case vbr_rh :	wxPrintf(wxT( "vbr_rh \n" ));	break;
      case vbr_mtrh:	wxPrintf(wxT( "vbr_mtrh \n" ));	break;
      case vbr_abr:
         wxPrintf(wxT( "vbr_abr (average bitrate %d kbps)\n"), lame_get_VBR_mean_bitrate_kbps( gfp ) );
         break;
      default:
         wxPrintf(wxT("error, unknown VBR setting\n"));
         break;
   }

   wxPrintf(wxT("Vbr Min bitrate        =%d kbps\n"), lame_get_VBR_min_bitrate_kbps( gfp ) );
   wxPrintf(wxT("Vbr Max bitrate        =%d kbps\n"), lame_get_VBR_max_bitrate_kbps( gfp ) );

   wxPrintf(wxT("Write VBR Header       =%s\n"), ( lame_get_bWriteVbrTag( gfp ) ) ?wxT("Yes"):wxT("No"));
   wxPrintf(wxT("VBR Hard min           =%d\n"), lame_get_VBR_hard_min( gfp ) );

   wxPrintf(wxT("ATH Only               =%d\n"), lame_get_ATHonly( gfp ) );
   wxPrintf(wxT("ATH short              =%d\n"), lame_get_ATHshort( gfp ) );
   wxPrintf(wxT("ATH no                 =%d\n"), lame_get_noATH( gfp ) );
   wxPrintf(wxT("ATH type               =%d\n"), lame_get_ATHtype( gfp ) );
   wxPrintf(wxT("ATH lower              =%f\n"), lame_get_ATHlower( gfp ) );
   wxPrintf(wxT("ATH aa                 =%d\n"), lame_get_athaa_type( gfp ) );
   wxPrintf(wxT("ATH aa  loudapprox     =%d\n"), lame_get_athaa_loudapprox( gfp ) );
   wxPrintf(wxT("ATH aa  sensitivity    =%f\n"), lame_get_athaa_sensitivity( gfp ) );

   wxPrintf(wxT("Experimental nspsytune =%d\n"), lame_get_exp_nspsytune( gfp ) );
   wxPrintf(wxT("Experimental X         =%d\n"), lame_get_experimentalX( gfp ) );
   wxPrintf(wxT("Experimental Y         =%d\n"), lame_get_experimentalY( gfp ) );
   wxPrintf(wxT("Experimental Z         =%d\n"), lame_get_experimentalZ( gfp ) );
}
#endif

//----------------------------------------------------------------------------
// ExportMP3
//----------------------------------------------------------------------------

class ExportMP3 final : public ExportPlugin
{
public:

   ExportMP3();
   bool CheckFileName(wxFileName & filename, int format);

   // Required

   wxWindow *OptionsCreate(wxWindow *parent, int format) override;
   ProgressResult Export(AudacityProject *project,
               std::unique_ptr<ProgressDialog> &pDialog,
               unsigned channels,
               const wxString &fName,
               bool selectedOnly,
               double t0,
               double t1,
               MixerSpec *mixerSpec = NULL,
               const Tags *metadata = NULL,
               int subformat = 0) override;

private:

   int FindValue(CHOICES *choices, int cnt, int needle, int def);
   wxString FindName(CHOICES *choices, int cnt, int needle);
   int AskResample(int bitrate, int rate, int lowrate, int highrate);
   id3_length_t AddTags(AudacityProject *project, ArrayOf<char> &buffer, bool *endOfFile, const Tags *tags);
#ifdef USE_LIBID3TAG
   void AddFrame(struct id3_tag *tp, const wxString & n, const wxString & v, const char *name);
#endif
   int SetNumExportChannels() override;
};

ExportMP3::ExportMP3()
:  ExportPlugin()
{
   InitMP3_Statics();
   AddFormat();
   SetFormat(wxT("MP3"),0);
   AddExtension(wxT("mp3"),0);
   SetMaxChannels(2,0);
   SetCanMetaData(true,0);
   SetDescription(_("MP3 Files"),0);
}

bool ExportMP3::CheckFileName(wxFileName & WXUNUSED(filename), int WXUNUSED(format))
{
#ifndef DISABLE_DYNAMIC_LOADING_LAME
   MP3Exporter exporter;

   if (!exporter.LoadLibrary(wxTheApp->GetTopWindow(), MP3Exporter::Maybe)) {
      AudacityMessageBox(_("Could not open MP3 encoding library!"));
      gPrefs->Write(wxT("/MP3/MP3LibPath"), wxString(wxT("")));
      gPrefs->Flush();

      return false;
   }
#endif // DISABLE_DYNAMIC_LOADING_LAME

   return true;
}

int ExportMP3::SetNumExportChannels()
{
   bool mono;
   gPrefs->Read(wxT("/FileFormats/MP3ForceMono"), &mono, 0);

   return (mono)? 1 : -1;
}


ProgressResult ExportMP3::Export(AudacityProject *project,
                       std::unique_ptr<ProgressDialog> &pDialog,
                       unsigned channels,
                       const wxString &fName,
                       bool selectionOnly,
                       double t0,
                       double t1,
                       MixerSpec *mixerSpec,
                       const Tags *metadata,
                       int WXUNUSED(subformat))
{
   int rate = lrint(project->GetRate());
#ifndef DISABLE_DYNAMIC_LOADING_LAME
   wxWindow *parent = project;
#endif // DISABLE_DYNAMIC_LOADING_LAME
   const TrackList *tracks = project->GetTracks();
   MP3Exporter exporter;

#ifdef DISABLE_DYNAMIC_LOADING_LAME
   if (!exporter.InitLibrary(wxT(""))) {
      AudacityMessageBox(_("Could not initialize MP3 encoding library!"));
      gPrefs->Write(wxT("/MP3/MP3LibPath"), wxString(wxT("")));
      gPrefs->Flush();

      return ProgressResult::Cancelled;
   }
#else
   if (!exporter.LoadLibrary(parent, MP3Exporter::Maybe)) {
      AudacityMessageBox(_("Could not open MP3 encoding library!"));
      gPrefs->Write(wxT("/MP3/MP3LibPath"), wxString(wxT("")));
      gPrefs->Flush();

      return ProgressResult::Cancelled;
   }

   if (!exporter.ValidLibraryLoaded()) {
      AudacityMessageBox(_("Not a valid or supported MP3 encoding library!"));
      gPrefs->Write(wxT("/MP3/MP3LibPath"), wxString(wxT("")));
      gPrefs->Flush();

      return ProgressResult::Cancelled;
   }
#endif // DISABLE_DYNAMIC_LOADING_LAME

   // Retrieve preferences
   int highrate = 48000;
   int lowrate = 8000;
   int bitrate = 0;
   int brate;
   int rmode;
   int vmode;
   int cmode;
   bool forceMono;

   gPrefs->Read(wxT("/FileFormats/MP3Bitrate"), &brate, 128);
   gPrefs->Read(wxT("/FileFormats/MP3RateMode"), &rmode, MODE_CBR);
   gPrefs->Read(wxT("/FileFormats/MP3VarMode"), &vmode, ROUTINE_FAST);
   gPrefs->Read(wxT("/FileFormats/MP3ChannelMode"), &cmode, CHANNEL_STEREO);
   gPrefs->Read(wxT("/FileFormats/MP3ForceMono"), &forceMono, 0);

   // Set the bitrate/quality and mode
   if (rmode == MODE_SET) {
      int q = FindValue(setRates, WXSIZEOF(setRates), brate, PRESET_STANDARD);
      int r = FindValue(varModes, WXSIZEOF(varModes), vmode, ROUTINE_FAST);
      exporter.SetMode(MODE_SET);
      exporter.SetQuality(q, r);
   }
   else if (rmode == MODE_VBR) {
      int q = FindValue(varRates, WXSIZEOF(varRates), brate, QUALITY_2);
      int r = FindValue(varModes, WXSIZEOF(varModes), vmode, ROUTINE_FAST);
      exporter.SetMode(MODE_VBR);
      exporter.SetQuality(q, r);
   }
   else if (rmode == MODE_ABR) {
      bitrate = FindValue(fixRates, WXSIZEOF(fixRates), brate, 128);
      exporter.SetMode(MODE_ABR);
      exporter.SetBitrate(bitrate);

      if (bitrate > 160) {
         lowrate = 32000;
      }
      else if (bitrate < 32 || bitrate == 144) {
         highrate = 24000;
      }
   }
   else {
      bitrate = FindValue(fixRates, WXSIZEOF(fixRates), brate, 128);
      exporter.SetMode(MODE_CBR);
      exporter.SetBitrate(bitrate);

      if (bitrate > 160) {
         lowrate = 32000;
      }
      else if (bitrate < 32 || bitrate == 144) {
         highrate = 24000;
      }
   }

   // Verify sample rate
   if (FindName(sampRates, WXSIZEOF(sampRates), rate).IsEmpty() ||
      (rate < lowrate) || (rate > highrate)) {
      rate = AskResample(bitrate, rate, lowrate, highrate);
      if (rate == 0) {
         return ProgressResult::Cancelled;
      }
   }

   // Set the channel mode
   if (forceMono) {
      exporter.SetChannel(CHANNEL_MONO);
   }
   else if (cmode == CHANNEL_JOINT) {
      exporter.SetChannel(CHANNEL_JOINT);
   }
   else {
      exporter.SetChannel(CHANNEL_STEREO);
   }

   auto inSamples = exporter.InitializeStream(channels, rate);
   if (((int)inSamples) < 0) {
      AudacityMessageBox(_("Unable to initialize MP3 stream"));
      return ProgressResult::Cancelled;
   }

   // Put ID3 tags at beginning of file
   if (metadata == NULL)
      metadata = project->GetTags();

   // Open file for writing
   wxFFile outFile(fName, wxT("w+b"));
   if (!outFile.IsOpened()) {
      AudacityMessageBox(_("Unable to open target file for writing"));
      return ProgressResult::Cancelled;
   }

   ArrayOf<char> id3buffer;
   bool endOfFile;
   id3_length_t id3len = AddTags(project, id3buffer, &endOfFile, metadata);
   if (id3len && !endOfFile) {
      if (id3len > (int)outFile.Write(id3buffer.get(), id3len)) {
         // TODO: more precise message
         AudacityMessageBox(_("Unable to export"));
         return ProgressResult::Cancelled;
      }
   }

   wxFileOffset pos = outFile.Tell();
   auto updateResult = ProgressResult::Success;
   int bytes = 0;

   size_t bufferSize = std::max(0, exporter.GetOutBufferSize());
   if (bufferSize <= 0) {
      // TODO: more precise message
      AudacityMessageBox(_("Unable to export"));
      return ProgressResult::Cancelled;
   }

   ArrayOf<unsigned char> buffer{ bufferSize };
   wxASSERT(buffer);

   const WaveTrackConstArray waveTracks =
      tracks->GetWaveTrackConstArray(selectionOnly, false);
   {
      auto mixer = CreateMixer(waveTracks,
         tracks->GetTimeTrack(),
         t0, t1,
         channels, inSamples, true,
         rate, int16Sample, true, mixerSpec);

      wxString title;
      if (rmode == MODE_SET) {
         title.Printf(selectionOnly ?
            _("Exporting selected audio with %s preset") :
            _("Exporting the audio with %s preset"),
            FindName(setRates, WXSIZEOF(setRates), brate));
      }
      else if (rmode == MODE_VBR) {
         title.Printf(selectionOnly ?
            _("Exporting selected audio with VBR quality %s") :
            _("Exporting the audio with VBR quality %s"),
            FindName(varRates, WXSIZEOF(varRates), brate));
      }
      else {
         title.Printf(selectionOnly ?
            _("Exporting selected audio at %d Kbps") :
            _("Exporting the audio at %d Kbps"),
            brate);
      }

      InitProgress( pDialog, wxFileName(fName).GetName(), title );
      auto &progress = *pDialog;

      while (updateResult == ProgressResult::Success) {
         auto blockLen = mixer->Process(inSamples);

         if (blockLen == 0) {
            break;
         }

         short *mixed = (short *)mixer->GetBuffer();

         if ((int)blockLen < inSamples) {
            if (channels > 1) {
               bytes = exporter.EncodeRemainder(mixed, blockLen, buffer.get());
            }
            else {
               bytes = exporter.EncodeRemainderMono(mixed, blockLen, buffer.get());
            }
         }
         else {
            if (channels > 1) {
               bytes = exporter.EncodeBuffer(mixed, buffer.get());
            }
            else {
               bytes = exporter.EncodeBufferMono(mixed, buffer.get());
            }
         }

         if (bytes < 0) {
            wxString msg;
            msg.Printf(_("Error %ld returned from MP3 encoder"), bytes);
            AudacityMessageBox(msg);
            updateResult = ProgressResult::Cancelled;
            break;
         }

<<<<<<< HEAD
         if (bytes > static_cast<int>(outFile.Write(buffer.get(), bytes))) {
=======
         if (bytes > (int)outFile.Write(buffer.get(), bytes)) {
>>>>>>> 08a8cc4b
            // TODO: more precise message
            AudacityMessageBox(_("Unable to export"));
            updateResult = ProgressResult::Cancelled;
            break;
         }

         updateResult = progress.Update(mixer->MixGetCurrentTime() - t0, t1 - t0);
      }
   }

   if ( updateResult == ProgressResult::Success ||
        updateResult == ProgressResult::Stopped ) {
      bytes = exporter.FinishStream(buffer.get());

      if (bytes < 0) {
         // TODO: more precise message
         AudacityMessageBox(_("Unable to export"));
         return ProgressResult::Cancelled;
      }

      if (bytes > 0) {
<<<<<<< HEAD
         if (bytes > static_cast<int>(outFile.Write(buffer.get(), bytes))) {
=======
         if (bytes > (int)outFile.Write(buffer.get(), bytes)) {
>>>>>>> 08a8cc4b
            // TODO: more precise message
            AudacityMessageBox(_("Unable to export"));
            return ProgressResult::Cancelled;
         }
      }

      // Write ID3 tag if it was supposed to be at the end of the file
      if (id3len > 0 && endOfFile) {
<<<<<<< HEAD
         if (bytes > static_cast<int>(outFile.Write(id3buffer.get(), id3len))) {
=======
         if (bytes > (int)outFile.Write(id3buffer.get(), id3len)) {
>>>>>>> 08a8cc4b
            // TODO: more precise message
            AudacityMessageBox(_("Unable to export"));
            return ProgressResult::Cancelled;
         }
      }

      // Always write the info (Xing/Lame) tag.  Until we stop supporting Lame
      // versions before 3.98, we must do this after the MP3 file has been
      // closed.
      //
      // Also, if beWriteInfoTag() is used, mGF will no longer be valid after
      // this call, so do not use it.
      if (!exporter.PutInfoTag(outFile, pos) ||
          !outFile.Flush() ||
          !outFile.Close()) {
         // TODO: more precise message
         AudacityMessageBox(_("Unable to export"));
         return ProgressResult::Cancelled;
      }
   }

   return updateResult;
}

wxWindow *ExportMP3::OptionsCreate(wxWindow *parent, int format)
{
   wxASSERT(parent); // to justify safenew
   return safenew ExportMP3Options(parent, format);
}

int ExportMP3::FindValue(CHOICES *choices, int cnt, int needle, int def)
{
   for (int i = 0; i < cnt; i++) {
      if (choices[i].label == needle) {
         return needle;
      }
   }

   return def;
}

wxString ExportMP3::FindName(CHOICES *choices, int cnt, int needle)
{
   for (int i = 0; i < cnt; i++) {
      if (choices[i].label == needle) {
         return choices[i].name.BeforeFirst(wxT(','));
      }
   }

   return wxT("");
}

int ExportMP3::AskResample(int bitrate, int rate, int lowrate, int highrate)
{
   wxDialogWrapper d(nullptr, wxID_ANY, wxString(_("Invalid sample rate")));
   d.SetName(d.GetTitle());
   wxChoice *choice;
   ShuttleGui S(&d, eIsCreating);
   wxString text;

   S.StartVerticalLay();
   {
      S.SetBorder(10);
      S.StartStatic(_("Resample"));
      {
         S.StartHorizontalLay(wxALIGN_CENTER, false);
         {
            if (bitrate == 0) {
               text.Printf(_("The project sample rate (%d) is not supported by the MP3\nfile format.  "), rate);
            }
            else {
               text.Printf(_("The project sample rate (%d) and bit rate (%d kbps) combination is not\nsupported by the MP3 file format.  "), rate, bitrate);
            }

            text += _("You may resample to one of the rates below.");
            S.AddTitle(text);
         }
         S.EndHorizontalLay();

         wxArrayString choices;
         wxString selected = wxT("");
         for (size_t i = 0; i < WXSIZEOF(sampRates); i++) {
            int label = sampRates[i].label;
            if (label >= lowrate && label <= highrate) {
               choices.Add(sampRates[i].name);
               if (label <= rate) {
                  selected = sampRates[i].name;
               }
            }
         }

         if (selected.IsEmpty()) {
            selected = choices[0];
         }

         S.StartHorizontalLay(wxALIGN_CENTER, false);
         {
            choice = S.AddChoice(_("Sample Rates"),
                                 selected,
                                 &choices);
         }
         S.EndHorizontalLay();
      }
      S.EndStatic();

      S.AddStandardButtons();
   }
   S.EndVerticalLay();

   d.Layout();
   d.Fit();
   d.SetMinSize(d.GetSize());
   d.Center();

   if (d.ShowModal() == wxID_CANCEL) {
      return 0;
   }

   return wxAtoi(choice->GetStringSelection());
}

#ifdef USE_LIBID3TAG
struct id3_tag_deleter {
   void operator () (id3_tag *p) const { if (p) id3_tag_delete(p); }
};
using id3_tag_holder = std::unique_ptr<id3_tag, id3_tag_deleter>;
#endif

// returns buffer len; caller frees
id3_length_t ExportMP3::AddTags(AudacityProject *WXUNUSED(project), ArrayOf<char> &buffer, bool *endOfFile, const Tags *tags)
{
#ifdef USE_LIBID3TAG
   id3_tag_holder tp { id3_tag_new() };

   for (const auto &pair : tags->GetRange()) {
      const auto &n = pair.first;
      const auto &v = pair.second;
      const char *name = "TXXX";

      if (n.CmpNoCase(TAG_TITLE) == 0) {
         name = ID3_FRAME_TITLE;
      }
      else if (n.CmpNoCase(TAG_ARTIST) == 0) {
         name = ID3_FRAME_ARTIST;
      }
      else if (n.CmpNoCase(TAG_ALBUM) == 0) {
         name = ID3_FRAME_ALBUM;
      }
      else if (n.CmpNoCase(TAG_YEAR) == 0) {
         // LLL:  Some apps do not like the newer frame ID (ID3_FRAME_YEAR),
         //       so we add old one as well.
         AddFrame(tp.get(), n, v, "TYER");
         name = ID3_FRAME_YEAR;
      }
      else if (n.CmpNoCase(TAG_GENRE) == 0) {
         name = ID3_FRAME_GENRE;
      }
      else if (n.CmpNoCase(TAG_COMMENTS) == 0) {
         name = ID3_FRAME_COMMENT;
      }
      else if (n.CmpNoCase(TAG_TRACK) == 0) {
         name = ID3_FRAME_TRACK;
      }

      AddFrame(tp.get(), n, v, name);
   }

   tp->options &= (~ID3_TAG_OPTION_COMPRESSION); // No compression

   // If this version of libid3tag supports it, use v2.3 ID3
   // tags instead of the newer, but less well supported, v2.4
   // that libid3tag uses by default.
   #ifdef ID3_TAG_HAS_TAG_OPTION_ID3V2_3
   tp->options |= ID3_TAG_OPTION_ID3V2_3;
   #endif

   *endOfFile = false;

   id3_length_t len;

   len = id3_tag_render(tp.get(), 0);
   buffer.reinit(len);
   len = id3_tag_render(tp.get(), (id3_byte_t *)buffer.get());

   return len;
#else //ifdef USE_LIBID3TAG
   return 0;
#endif
}

#ifdef USE_LIBID3TAG
void ExportMP3::AddFrame(struct id3_tag *tp, const wxString & n, const wxString & v, const char *name)
{
   struct id3_frame *frame = id3_frame_new(name);

   if (!n.IsAscii() || !v.IsAscii()) {
      id3_field_settextencoding(id3_frame_field(frame, 0), ID3_FIELD_TEXTENCODING_UTF_16);
   }
   else {
      id3_field_settextencoding(id3_frame_field(frame, 0), ID3_FIELD_TEXTENCODING_ISO_8859_1);
   }

   MallocString<id3_ucs4_t> ucs4{
      id3_utf8_ucs4duplicate((id3_utf8_t *) (const char *) v.mb_str(wxConvUTF8)) };

   if (strcmp(name, ID3_FRAME_COMMENT) == 0) {
      // A hack to get around iTunes not recognizing the comment.  The
      // language defaults to XXX and, since it's not a valid language,
      // iTunes just ignores the tag.  So, either set it to a valid language
      // (which one???) or just clear it.  Unfortunately, there's no supported
      // way of clearing the field, so do it directly.
      struct id3_frame *frame2 = id3_frame_new(name);
      id3_field_setfullstring(id3_frame_field(frame2, 3), ucs4.get());
      id3_field *f2 = id3_frame_field(frame2, 1);
      memset(f2->immediate.value, 0, sizeof(f2->immediate.value));
      id3_tag_attachframe(tp, frame2);
      // Now install a second frame with the standard default language = "XXX"
      id3_field_setfullstring(id3_frame_field(frame, 3), ucs4.get());
   }
   else if (strcmp(name, "TXXX") == 0) {
      id3_field_setstring(id3_frame_field(frame, 2), ucs4.get());

      ucs4.reset(id3_utf8_ucs4duplicate((id3_utf8_t *) (const char *) n.mb_str(wxConvUTF8)));

      id3_field_setstring(id3_frame_field(frame, 1), ucs4.get());
   }
   else {
      auto addr = ucs4.get();
      id3_field_setstrings(id3_frame_field(frame, 1), 1, &addr);
   }

   id3_tag_attachframe(tp, frame);
}
#endif

movable_ptr<ExportPlugin> New_ExportMP3()
{
   return make_movable<ExportMP3>();
}

//----------------------------------------------------------------------------
// Return library version
//----------------------------------------------------------------------------

wxString GetMP3Version(wxWindow *parent, bool prompt)
{
   MP3Exporter exporter;
   wxString versionString = _("MP3 export library not found");

#ifndef DISABLE_DYNAMIC_LOADING_LAME
   if (prompt) {
      exporter.FindLibrary(parent);
   }

   if (exporter.LoadLibrary(parent, prompt ? MP3Exporter::Yes : MP3Exporter::No)) {
#endif // DISABLE_DYNAMIC_LOADING_LAME
      versionString = exporter.GetLibraryVersion();
#ifndef DISABLE_DYNAMIC_LOADING_LAME
   }
#endif // DISABLE_DYNAMIC_LOADING_LAME

   return versionString;
}
<|MERGE_RESOLUTION|>--- conflicted
+++ resolved
@@ -1896,11 +1896,7 @@
             break;
          }
 
-<<<<<<< HEAD
          if (bytes > static_cast<int>(outFile.Write(buffer.get(), bytes))) {
-=======
-         if (bytes > (int)outFile.Write(buffer.get(), bytes)) {
->>>>>>> 08a8cc4b
             // TODO: more precise message
             AudacityMessageBox(_("Unable to export"));
             updateResult = ProgressResult::Cancelled;
@@ -1922,11 +1918,7 @@
       }
 
       if (bytes > 0) {
-<<<<<<< HEAD
          if (bytes > static_cast<int>(outFile.Write(buffer.get(), bytes))) {
-=======
-         if (bytes > (int)outFile.Write(buffer.get(), bytes)) {
->>>>>>> 08a8cc4b
             // TODO: more precise message
             AudacityMessageBox(_("Unable to export"));
             return ProgressResult::Cancelled;
@@ -1935,11 +1927,7 @@
 
       // Write ID3 tag if it was supposed to be at the end of the file
       if (id3len > 0 && endOfFile) {
-<<<<<<< HEAD
          if (bytes > static_cast<int>(outFile.Write(id3buffer.get(), id3len))) {
-=======
-         if (bytes > (int)outFile.Write(id3buffer.get(), id3len)) {
->>>>>>> 08a8cc4b
             // TODO: more precise message
             AudacityMessageBox(_("Unable to export"));
             return ProgressResult::Cancelled;
