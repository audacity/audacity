/**********************************************************************

  Audacity: A Digital Audio Editor

  Menus.cpp

  Dominic Mazzoni
  Brian Gunlogson
  et al.

*******************************************************************//**

\file Menus.cpp
\brief All AudacityProject functions that provide the menus.
Implements AudacityProjectCommandFunctor.

  This file implements the method that creates the menu bar, plus
  all of the methods that get called when you select an item
  from a menu.

  All of the menu bar handling is part of the class AudacityProject,
  but the event handlers for all of the menu items have been moved
  to Menus.h and Menus.cpp for clarity.

*//****************************************************************//**

\class AudacityProjectCommandFunctor
\brief AudacityProjectCommandFunctor, derived from CommandFunctor,
simplifies construction of menu items.

*//*******************************************************************/

#include "Audacity.h"
#include "Project.h"

#include <iterator>
#include <limits>
#include <math.h>


#include <wx/defs.h>
#include <wx/docview.h>
#include <wx/msgdlg.h>
#include <wx/filedlg.h>
#include <wx/textfile.h>
#include <wx/textdlg.h>
#include <wx/progdlg.h>
#include <wx/scrolbar.h>
#include <wx/ffile.h>
#include <wx/statusbr.h>
#include <wx/utils.h>

#include "FreqWindow.h"
#include "effects/Contrast.h"
#include "TrackPanel.h"

#include "effects/EffectManager.h"

#include "AudacityApp.h"
#include "AudacityLogger.h"
#include "AudioIO.h"
#include "Dependencies.h"
#include "float_cast.h"
#include "LabelTrack.h"
#ifdef USE_MIDI
#include "import/ImportMIDI.h"
#endif // USE_MIDI
#include "import/ImportRaw.h"
#include "export/Export.h"
#include "export/ExportMultiple.h"
#include "prefs/PrefsDialog.h"
#include "ShuttleGui.h"
#include "HistoryWindow.h"
#include "LyricsWindow.h"
#include "MixerBoard.h"
#include "Internat.h"
#include "FileFormats.h"
#include "ModuleManager.h"
#include "PluginManager.h"
#include "Prefs.h"
#include "Printing.h"
#ifdef USE_MIDI
#include "NoteTrack.h"
#endif // USE_MIDI
#include "Tags.h"
#include "TimeTrack.h"
#include "Mix.h"
#include "AboutDialog.h"
#include "Benchmark.h"
#include "Screenshot.h"
#include "ondemand/ODManager.h"

#include "Resample.h"
#include "BatchProcessDialog.h"
#include "BatchCommands.h"
#include "prefs/BatchPrefs.h"

#include "toolbars/ToolManager.h"
#include "toolbars/ControlToolBar.h"
#include "toolbars/ToolsToolBar.h"
#include "toolbars/EditToolBar.h"
#include "toolbars/DeviceToolBar.h"
#include "toolbars/MixerToolBar.h"
#include "toolbars/TranscriptionToolBar.h"
#include "widgets/LinkingHtmlWindow.h"

#include "Experimental.h"
#include "PlatformCompatibility.h"
#include "FileNames.h"
#include "TimeDialog.h"
#include "TimerRecordDialog.h"
#include "SoundActivatedRecord.h"
#include "LabelDialog.h"

#include "FileDialog.h"
#include "SplashDialog.h"
#include "widgets/HelpSystem.h"
#include "DeviceManager.h"

#include "Snap.h"

#include "UndoManager.h"
#include "WaveTrack.h"

#if defined(EXPERIMENTAL_CRASH_REPORT)
#include <wx/debugrpt.h>
#endif

#ifdef EXPERIMENTAL_SCOREALIGN
#include "effects/ScoreAlignDialog.h"
#include "audioreader.h"
#include "scorealign.h"
#include "scorealign-glue.h"
#endif /* EXPERIMENTAL_SCOREALIGN */

enum {
   kAlignStartZero = 0,
   kAlignStartSelStart,
   kAlignStartSelEnd,
   kAlignEndSelStart,
   kAlignEndSelEnd,
   // The next two are only in one subMenu, so more easily handled at the end.
   kAlignEndToEnd,
   kAlignTogether
};

// Post Timer Recording Actions
// Ensure this matches the enum in TimerRecordDialog.cpp
enum {
   POST_TIMER_RECORD_STOPPED = -3,
   POST_TIMER_RECORD_CANCEL_WAIT,
   POST_TIMER_RECORD_CANCEL,
   POST_TIMER_RECORD_NOTHING,
   POST_TIMER_RECORD_CLOSE,
   POST_TIMER_RECORD_RESTART,
   POST_TIMER_RECORD_SHUTDOWN
};

// Define functor subclasses that dispatch to the correct call sequence on
// member functions of AudacityProject

using audCommandFunction = void (AudacityProject::*)();
class VoidFunctor final : public CommandFunctor
{
public:
   explicit VoidFunctor(AudacityProject *project, audCommandFunction pfn)
      : mProject{ project }, mCommandFunction{ pfn } {}
   void operator () (int, const wxEvent *) override
   { (mProject->*mCommandFunction) (); }
private:
   AudacityProject *const mProject;
   const audCommandFunction mCommandFunction;
};

using audCommandKeyFunction = void (AudacityProject::*)(const wxEvent *);
class KeyFunctor final : public CommandFunctor
{
public:
   explicit KeyFunctor(AudacityProject *project, audCommandKeyFunction pfn)
      : mProject{ project }, mCommandKeyFunction{ pfn } {}
   void operator () (int, const wxEvent *evt) override
   { (mProject->*mCommandKeyFunction) (evt); }
private:
   AudacityProject *const mProject;
   const audCommandKeyFunction mCommandKeyFunction;
};

using audCommandListFunction = void (AudacityProject::*)(int);
class ListFunctor final : public CommandFunctor
{
public:
   explicit ListFunctor(AudacityProject *project, audCommandListFunction pfn)
      : mProject{ project }, mCommandListFunction{ pfn } {}
   void operator () (int index, const wxEvent *) override
   { (mProject->*mCommandListFunction)(index); }
private:
   AudacityProject *const mProject;
   const audCommandListFunction mCommandListFunction;
};

using audCommandPluginFunction = bool (AudacityProject::*)(const PluginID &, int);
class PluginFunctor final : public CommandFunctor
{
public:
   explicit PluginFunctor(AudacityProject *project, const PluginID &id, audCommandPluginFunction pfn)
      : mPluginID{ id }, mProject{ project }, mCommandPluginFunction{ pfn } {}
   void operator () (int, const wxEvent *) override
   { (mProject->*mCommandPluginFunction) (mPluginID, AudacityProject::OnEffectFlags::kNone); }
private:
   const PluginID mPluginID;
   AudacityProject *const mProject;
   const audCommandPluginFunction mCommandPluginFunction;
};

// Now define an overloaded factory function
inline CommandFunctorPointer MakeFunctor(AudacityProject *project, audCommandFunction pfn)
{ return CommandFunctorPointer{ safenew VoidFunctor{ project, pfn } }; }
inline CommandFunctorPointer MakeFunctor(AudacityProject *project, audCommandKeyFunction pfn)
{ return CommandFunctorPointer{ safenew KeyFunctor{ project, pfn } }; }
inline CommandFunctorPointer MakeFunctor(AudacityProject *project, audCommandListFunction pfn)
{ return CommandFunctorPointer{ safenew ListFunctor{ project, pfn } }; }
inline CommandFunctorPointer MakeFunctor(AudacityProject *project, const PluginID &id, audCommandPluginFunction pfn)
{ return CommandFunctorPointer{ safenew PluginFunctor{ project, id, pfn } }; }

// Now define the macro abbreviations that call the factory
#define FN(X) (MakeFunctor(this, &AudacityProject:: X ))
#define FNS(X, S) (MakeFunctor(this, (S), &AudacityProject:: X ))

//
// Effects menu arrays
//
WX_DEFINE_ARRAY_PTR(const PluginDescriptor *, EffectPlugs);
static int SortEffectsByName(const PluginDescriptor **a, const PluginDescriptor **b)
{
   wxString akey = (*a)->GetName();
   wxString bkey = (*b)->GetName();

   akey += (*a)->GetPath();
   bkey += (*b)->GetPath();

   return akey.CmpNoCase(bkey);
}

static int SortEffectsByPublisher(const PluginDescriptor **a, const PluginDescriptor **b)
{
   wxString akey = (*a)->GetVendor();
   wxString bkey = (*b)->GetVendor();

   if (akey.IsEmpty())
   {
      akey = _("Uncategorized");
   }
   if (bkey.IsEmpty())
   {
      bkey = _("Uncategorized");
   }

   akey += (*a)->GetName();
   bkey += (*b)->GetName();

   akey += (*a)->GetPath();
   bkey += (*b)->GetPath();

   return akey.CmpNoCase(bkey);
}

static int SortEffectsByPublisherAndName(const PluginDescriptor **a, const PluginDescriptor **b)
{
   wxString akey = (*a)->GetVendor();
   wxString bkey = (*b)->GetVendor();

   if ((*a)->IsEffectDefault())
   {
      akey = wxEmptyString;
   }
   if ((*b)->IsEffectDefault())
   {
      bkey = wxEmptyString;
   }

   akey += (*a)->GetName();
   bkey += (*b)->GetName();

   akey += (*a)->GetPath();
   bkey += (*b)->GetPath();

   return akey.CmpNoCase(bkey);
}

static int SortEffectsByTypeAndName(const PluginDescriptor **a, const PluginDescriptor **b)
{
   wxString akey = (*a)->GetEffectFamily();
   wxString bkey = (*b)->GetEffectFamily();

   if (akey.IsEmpty())
   {
      akey = _("Uncategorized");
   }
   if (bkey.IsEmpty())
   {
      bkey = _("Uncategorized");
   }

   if ((*a)->IsEffectDefault())
   {
      akey = wxEmptyString;
   }
   if ((*b)->IsEffectDefault())
   {
      bkey = wxEmptyString;
   }

   akey += (*a)->GetName();
   bkey += (*b)->GetName();

   akey += (*a)->GetPath();
   bkey += (*b)->GetPath();

   return akey.CmpNoCase(bkey);
}

static int SortEffectsByType(const PluginDescriptor **a, const PluginDescriptor **b)
{
   wxString akey = (*a)->GetEffectFamily();
   wxString bkey = (*b)->GetEffectFamily();

   if (akey.IsEmpty())
   {
      akey = _("Uncategorized");
   }
   if (bkey.IsEmpty())
   {
      bkey = _("Uncategorized");
   }

   akey += (*a)->GetName();
   bkey += (*b)->GetName();

   akey += (*a)->GetPath();
   bkey += (*b)->GetPath();

   return akey.CmpNoCase(bkey);
}

/// CreateMenusAndCommands builds the menus, and also rebuilds them after
/// changes in configured preferences - for example changes in key-bindings
/// affect the short-cut key legend that appears beside each command,

void AudacityProject::CreateMenusAndCommands()
{
   CommandManager *c = &mCommandManager;
   wxArrayString names;
   wxArrayInt indices;

   {
      auto menubar = c->AddMenuBar(wxT("appmenu"));
      wxASSERT(menubar);

      /////////////////////////////////////////////////////////////////////////////
      // File menu
      /////////////////////////////////////////////////////////////////////////////

      c->BeginMenu(_("&File"));
      c->SetDefaultFlags(AudioIONotBusyFlag, AudioIONotBusyFlag);

      /*i18n-hint: "New" is an action (verb) to create a NEW project*/
      c->AddItem(wxT("New"), _("&New"), FN(OnNew), wxT("Ctrl+N"),
         AudioIONotBusyFlag,
         AudioIONotBusyFlag);

      /*i18n-hint: (verb)*/
      c->AddItem(wxT("Open"), _("&Open..."), FN(OnOpen), wxT("Ctrl+O"),
         AudioIONotBusyFlag,
         AudioIONotBusyFlag);

      /////////////////////////////////////////////////////////////////////////////

      CreateRecentFilesMenu(c);

      /////////////////////////////////////////////////////////////////////////////

      c->AddSeparator();

      c->AddItem(wxT("Close"), _("&Close"), FN(OnClose), wxT("Ctrl+W"));

      c->AddItem(wxT("Save"), _("&Save Project"), FN(OnSave), wxT("Ctrl+S"),
         AudioIONotBusyFlag | UnsavedChangesFlag,
         AudioIONotBusyFlag | UnsavedChangesFlag);
      c->AddItem(wxT("SaveAs"), _("Save Project &As..."), FN(OnSaveAs));
#ifdef USE_LIBVORBIS
      c->AddItem(wxT("SaveCompressed"), _("Save Compressed Copy of Project..."), FN(OnSaveCompressed));
#endif

      c->AddItem(wxT("CheckDeps"), _("Chec&k Dependencies..."), FN(OnCheckDependencies));

      c->AddSeparator();

      c->AddItem(wxT("EditMetaData"), _("Edit Me&tadata Tags..."), FN(OnEditMetadata));

      c->AddSeparator();

      /////////////////////////////////////////////////////////////////////////////

      c->BeginSubMenu(_("&Import"));

      c->AddItem(wxT("ImportAudio"), _("&Audio..."), FN(OnImport), wxT("Ctrl+Shift+I"));
      c->AddItem(wxT("ImportLabels"), _("&Labels..."), FN(OnImportLabels));
#ifdef USE_MIDI
      c->AddItem(wxT("ImportMIDI"), _("&MIDI..."), FN(OnImportMIDI));
#endif // USE_MIDI
      c->AddItem(wxT("ImportRaw"), _("&Raw Data..."), FN(OnImportRaw));

      c->EndSubMenu();

      c->AddSeparator();

      /////////////////////////////////////////////////////////////////////////////

      // Enable Export audio commands only when there are audio tracks.
      c->AddItem(wxT("Export"), _("&Export Audio..."), FN(OnExport), wxT("Ctrl+Shift+E"),
         AudioIONotBusyFlag | WaveTracksExistFlag,
         AudioIONotBusyFlag | WaveTracksExistFlag);

      // Enable Export Selection commands only when there's a selection.
      c->AddItem(wxT("ExportSel"), _("Expo&rt Selected Audio..."), FN(OnExportSelection),
         AudioIONotBusyFlag | TimeSelectedFlag | WaveTracksSelectedFlag,
         AudioIONotBusyFlag | TimeSelectedFlag | WaveTracksSelectedFlag);

      c->AddItem(wxT("ExportLabels"), _("Export &Labels..."), FN(OnExportLabels),
         AudioIONotBusyFlag | LabelTracksExistFlag,
         AudioIONotBusyFlag | LabelTracksExistFlag);
      // Enable Export audio commands only when there are audio tracks.
      c->AddItem(wxT("ExportMultiple"), _("Export &Multiple..."), FN(OnExportMultiple), wxT("Ctrl+Shift+L"),
         AudioIONotBusyFlag | WaveTracksExistFlag,
         AudioIONotBusyFlag | WaveTracksExistFlag);
#if defined(USE_MIDI)
      c->AddItem(wxT("ExportMIDI"), _("Export MIDI..."), FN(OnExportMIDI),
         AudioIONotBusyFlag | NoteTracksSelectedFlag,
         AudioIONotBusyFlag | NoteTracksSelectedFlag);
#endif

      c->AddSeparator();
      c->AddItem(wxT("ApplyChain"), _("Appl&y Chain..."), FN(OnApplyChain),
         AudioIONotBusyFlag,
         AudioIONotBusyFlag);
      c->AddItem(wxT("EditChains"), _("Edit C&hains..."), FN(OnEditChains));

      c->AddSeparator();

      c->AddItem(wxT("PageSetup"), _("Pa&ge Setup..."), FN(OnPageSetup),
         AudioIONotBusyFlag | TracksExistFlag,
         AudioIONotBusyFlag | TracksExistFlag);
      /* i18n-hint: (verb) It's item on a menu. */
      c->AddItem(wxT("Print"), _("&Print..."), FN(OnPrint),
         AudioIONotBusyFlag | TracksExistFlag,
         AudioIONotBusyFlag | TracksExistFlag);

      c->AddSeparator();

      // On the Mac, the Exit item doesn't actually go here...wxMac will pull it out
      // and put it in the Audacity menu for us based on its ID.
      /* i18n-hint: (verb) It's item on a menu. */
      c->AddItem(wxT("Exit"), _("E&xit"), FN(OnExit), wxT("Ctrl+Q"),
         AlwaysEnabledFlag,
         AlwaysEnabledFlag);

      c->EndMenu();

      /////////////////////////////////////////////////////////////////////////////
      // Edit Menu
      /////////////////////////////////////////////////////////////////////////////

      c->BeginMenu(_("&Edit"));

      c->SetDefaultFlags(AudioIONotBusyFlag | TimeSelectedFlag | TracksSelectedFlag,
         AudioIONotBusyFlag | TimeSelectedFlag | TracksSelectedFlag);

      c->AddItem(wxT("Undo"), _("&Undo"), FN(OnUndo), wxT("Ctrl+Z"),
         AudioIONotBusyFlag | UndoAvailableFlag,
         AudioIONotBusyFlag | UndoAvailableFlag);

      // The default shortcut key for Redo is different on different platforms.
      wxString key =
#ifdef __WXMSW__
         wxT("Ctrl+Y");
#else
         wxT("Ctrl+Shift+Z");
#endif

      c->AddItem(wxT("Redo"), _("&Redo"), FN(OnRedo), key,
         AudioIONotBusyFlag | RedoAvailableFlag,
         AudioIONotBusyFlag | RedoAvailableFlag);

      ModifyUndoMenuItems();

      c->AddSeparator();

      // Basic Edit coomands
      /* i18n-hint: (verb)*/
      c->AddItem(wxT("Cut"), _("Cu&t"), FN(OnCut), wxT("Ctrl+X"),
         AudioIONotBusyFlag | CutCopyAvailableFlag,
         AudioIONotBusyFlag | CutCopyAvailableFlag);
      c->AddItem(wxT("Delete"), _("&Delete"), FN(OnDelete), wxT("Ctrl+K"));
      /* i18n-hint: (verb)*/
      c->AddItem(wxT("Copy"), _("&Copy"), FN(OnCopy), wxT("Ctrl+C"),
         AudioIONotBusyFlag | CutCopyAvailableFlag,
         AudioIONotBusyFlag | CutCopyAvailableFlag);
      /* i18n-hint: (verb)*/
      c->AddItem(wxT("Paste"), _("&Paste"), FN(OnPaste), wxT("Ctrl+V"),
         AudioIONotBusyFlag | ClipboardFlag,
         AudioIONotBusyFlag | ClipboardFlag);
      /* i18n-hint: (verb)*/
      c->AddItem(wxT("Duplicate"), _("Duplic&ate"), FN(OnDuplicate), wxT("Ctrl+D"));

      c->AddSeparator();

      c->BeginSubMenu(_("R&emove Special"));
      /* i18n-hint: (verb) Do a special kind of cut*/
      c->AddItem(wxT("SplitCut"), _("Spl&it Cut"), FN(OnSplitCut), wxT("Ctrl+Alt+X"));
      /* i18n-hint: (verb) Do a special kind of DELETE*/
      c->AddItem(wxT("SplitDelete"), _("Split D&elete"), FN(OnSplitDelete), wxT("Ctrl+Alt+K"));

      c->AddSeparator();

      /* i18n-hint: (verb)*/
      c->AddItem(wxT("Silence"), _("Silence Audi&o"), FN(OnSilence), wxT("Ctrl+L"),
         AudioIONotBusyFlag | TimeSelectedFlag | WaveTracksSelectedFlag,
         AudioIONotBusyFlag | TimeSelectedFlag | WaveTracksSelectedFlag);
      /* i18n-hint: (verb)*/
      c->AddItem(wxT("Trim"), _("Tri&m Audio"), FN(OnTrim), wxT("Ctrl+T"),
         AudioIONotBusyFlag | TimeSelectedFlag | WaveTracksSelectedFlag,
         AudioIONotBusyFlag | TimeSelectedFlag | WaveTracksSelectedFlag);
      c->EndSubMenu();

      c->AddItem(wxT("PasteNewLabel"), _("Paste Te&xt to New Label"), FN(OnPasteNewLabel), wxT("Ctrl+Alt+V"),
         AudioIONotBusyFlag, AudioIONotBusyFlag);


      c->AddSeparator();

      /////////////////////////////////////////////////////////////////////////////

      c->BeginSubMenu(_("Clip B&oundaries"));
      /* i18n-hint: (verb) It's an item on a menu. */
      c->AddItem(wxT("Split"), _("Sp&lit"), FN(OnSplit), wxT("Ctrl+I"),
         AudioIONotBusyFlag | WaveTracksSelectedFlag,
         AudioIONotBusyFlag | WaveTracksSelectedFlag);
      c->AddItem(wxT("SplitNew"), _("Split Ne&w"), FN(OnSplitNew), wxT("Ctrl+Alt+I"),
         AudioIONotBusyFlag | TimeSelectedFlag | WaveTracksSelectedFlag,
         AudioIONotBusyFlag | TimeSelectedFlag | WaveTracksSelectedFlag);
      c->AddSeparator();
      /* i18n-hint: (verb)*/
      c->AddItem(wxT("Join"), _("&Join"), FN(OnJoin), wxT("Ctrl+J"));
      c->AddItem(wxT("Disjoin"), _("Detac&h at Silences"), FN(OnDisjoin), wxT("Ctrl+Alt+J"));
      c->EndSubMenu();

      c->AddSeparator();

      /////////////////////////////////////////////////////////////////////////////

      c->BeginSubMenu(_("La&beled Audio"));
      c->SetDefaultFlags(AudioIONotBusyFlag | LabelsSelectedFlag | WaveTracksExistFlag | TimeSelectedFlag,
         AudioIONotBusyFlag | LabelsSelectedFlag | WaveTracksExistFlag | TimeSelectedFlag);

      /* i18n-hint: (verb)*/
      c->AddItem(wxT("CutLabels"), _("&Cut"), FN(OnCutLabels), wxT("Alt+X"),
         AudioIONotBusyFlag | LabelsSelectedFlag | WaveTracksExistFlag | TimeSelectedFlag | IsNotSyncLockedFlag,
         AudioIONotBusyFlag | LabelsSelectedFlag | WaveTracksExistFlag | TimeSelectedFlag | IsNotSyncLockedFlag);
      c->AddItem(wxT("DeleteLabels"), _("&Delete"), FN(OnDeleteLabels), wxT("Alt+K"),
         AudioIONotBusyFlag | LabelsSelectedFlag | WaveTracksExistFlag | TimeSelectedFlag | IsNotSyncLockedFlag,
         AudioIONotBusyFlag | LabelsSelectedFlag | WaveTracksExistFlag | TimeSelectedFlag | IsNotSyncLockedFlag);

      c->AddSeparator();

      /* i18n-hint: (verb) A special way to cut out a piece of audio*/
      c->AddItem(wxT("SplitCutLabels"), _("&Split Cut"), FN(OnSplitCutLabels), wxT("Alt+Shift+X"));
      c->AddItem(wxT("SplitDeleteLabels"), _("Sp&lit Delete"), FN(OnSplitDeleteLabels), wxT("Alt+Shift+K"));

      c->AddSeparator();


      c->AddItem(wxT("SilenceLabels"), _("Silence &Audio"), FN(OnSilenceLabels), wxT("Alt+L"));
      /* i18n-hint: (verb)*/
      c->AddItem(wxT("CopyLabels"), _("Co&py"), FN(OnCopyLabels), wxT("Alt+Shift+C"));

      c->AddSeparator();

      /* i18n-hint: (verb)*/
      c->AddItem(wxT("SplitLabels"), _("Spli&t"), FN(OnSplitLabels), wxT("Alt+I"),
         AudioIONotBusyFlag | LabelsSelectedFlag | WaveTracksExistFlag,
         AudioIONotBusyFlag | LabelsSelectedFlag | WaveTracksExistFlag);
      /* i18n-hint: (verb)*/
      c->AddItem(wxT("JoinLabels"), _("&Join"), FN(OnJoinLabels), wxT("Alt+J"));
      c->AddItem(wxT("DisjoinLabels"), _("Detac&h at Silences"), FN(OnDisjoinLabels), wxT("Alt+Shift+J"));

      c->EndSubMenu();

      /////////////////////////////////////////////////////////////////////////////

      /* i18n-hint: (verb) It's an item on a menu. */
      c->BeginSubMenu(_("&Select"));
      c->SetDefaultFlags(TracksExistFlag, TracksExistFlag);

      c->AddItem(wxT("SelectAll"), _("&All"), FN(OnSelectAll), wxT("Ctrl+A"));
      c->AddItem(wxT("SelectNone"), _("&None"), FN(OnSelectNone), wxT("Ctrl+Shift+A"));

#ifdef EXPERIMENTAL_SPECTRAL_EDITING
      c->BeginSubMenu(_("S&pectral"));
      c->AddItem(wxT("ToggleSpectralSelection"), _("To&ggle spectral selection"), FN(OnToggleSpectralSelection), wxT("Q"));
      c->AddItem(wxT("NextHigherPeakFrequency"), _("Next Higher Peak Frequency"), FN(OnNextHigherPeakFrequency));
      c->AddItem(wxT("NextLowerPeakFrequency"), _("Next Lower Peak Frequency"), FN(OnNextLowerPeakFrequency));
      c->EndSubMenu();
#endif

      c->AddItem(wxT("SetLeftSelection"), _("&Left at Playback Position"), FN(OnSetLeftSelection), wxT("["));
      c->AddItem(wxT("SetRightSelection"), _("&Right at Playback Position"), FN(OnSetRightSelection), wxT("]"));

      c->SetDefaultFlags(TracksSelectedFlag, TracksSelectedFlag);

      c->AddItem(wxT("SelStartCursor"), _("Track &Start to Cursor"), FN(OnSelectStartCursor), wxT("Shift+J"));
      c->AddItem(wxT("SelCursorEnd"), _("Cursor to Track &End"), FN(OnSelectCursorEnd), wxT("Shift+K"));

      c->AddSeparator();

      c->AddItem(wxT("SelAllTracks"), _("In All &Tracks"), FN(OnSelectAllTracks),
         wxT("Ctrl+Shift+K"),
         TracksExistFlag, TracksExistFlag);

#ifdef EXPERIMENTAL_SYNC_LOCK
      c->AddItem(wxT("SelSyncLockTracks"), _("In All S&ync-Locked Tracks"),
         FN(OnSelectSyncLockSel), wxT("Ctrl+Shift+Y"),
         TracksSelectedFlag | IsSyncLockedFlag,
         TracksSelectedFlag | IsSyncLockedFlag);
#endif

      c->EndSubMenu();

      /////////////////////////////////////////////////////////////////////////////

      c->AddItem(wxT("ZeroCross"), _("Find &Zero Crossings"), FN(OnZeroCrossing), wxT("Z"));

      /////////////////////////////////////////////////////////////////////////////

      c->BeginSubMenu(_("Mo&ve Cursor"));

      c->AddItem(wxT("CursSelStart"), _("to Selection Star&t"), FN(OnCursorSelStart));
      c->AddItem(wxT("CursSelEnd"), _("to Selection En&d"), FN(OnCursorSelEnd));

      c->AddItem(wxT("CursTrackStart"), _("to Track &Start"), FN(OnCursorTrackStart), wxT("J"));
      c->AddItem(wxT("CursTrackEnd"), _("to Track &End"), FN(OnCursorTrackEnd), wxT("K"));

      c->EndSubMenu();

      /////////////////////////////////////////////////////////////////////////////

      c->AddSeparator();

      c->AddItem(wxT("SelSave"), _("Re&gion Save"), FN(OnSelectionSave),
         WaveTracksSelectedFlag,
         WaveTracksSelectedFlag);
      c->AddItem(wxT("SelRestore"), _("Regio&n Restore"), FN(OnSelectionRestore),
         TracksExistFlag,
         TracksExistFlag);

      c->AddSeparator();

      /////////////////////////////////////////////////////////////////////////////

      c->BeginSubMenu(_("Pla&y Region"));

      c->AddItem(wxT("LockPlayRegion"), _("&Lock"), FN(OnLockPlayRegion),
         PlayRegionNotLockedFlag,
         PlayRegionNotLockedFlag);
      c->AddItem(wxT("UnlockPlayRegion"), _("&Unlock"), FN(OnUnlockPlayRegion),
         PlayRegionLockedFlag,
         PlayRegionLockedFlag);

      c->EndSubMenu();

      /////////////////////////////////////////////////////////////////////////////

#ifndef __WXMAC__
      c->AddSeparator();
#endif

      // The default shortcut key for Preferences is different on different platforms.
      key =
#ifdef __WXMAC__
         wxT("Ctrl+,");
#else
         wxT("Ctrl+P");
#endif

      c->AddItem(wxT("Preferences"), _("Pre&ferences..."), FN(OnPreferences), key,
         AudioIONotBusyFlag,
         AudioIONotBusyFlag);

      c->EndMenu();

      /////////////////////////////////////////////////////////////////////////////
      // View Menu
      /////////////////////////////////////////////////////////////////////////////

      c->BeginMenu(_("&View"));
      c->SetDefaultFlags(TracksExistFlag, TracksExistFlag);

      c->AddItem(wxT("ZoomIn"), _("Zoom &In"), FN(OnZoomIn), wxT("Ctrl+1"),
         ZoomInAvailableFlag,
         ZoomInAvailableFlag);
      c->AddItem(wxT("ZoomNormal"), _("Zoom &Normal"), FN(OnZoomNormal), wxT("Ctrl+2"));
      c->AddItem(wxT("ZoomOut"), _("Zoom &Out"), FN(OnZoomOut), wxT("Ctrl+3"),
         ZoomOutAvailableFlag,
         ZoomOutAvailableFlag);
      c->AddItem(wxT("ZoomSel"), _("&Zoom to Selection"), FN(OnZoomSel), wxT("Ctrl+E"), TimeSelectedFlag, TimeSelectedFlag);

      c->AddSeparator();
      c->AddItem(wxT("FitInWindow"), _("&Fit in Window"), FN(OnZoomFit), wxT("Ctrl+F"));
      c->AddItem(wxT("FitV"), _("Fit &Vertically"), FN(OnZoomFitV), wxT("Ctrl+Shift+F"));

      c->AddSeparator();
      c->AddItem(wxT("GoSelStart"), _("Go to Selection Sta&rt"), FN(OnGoSelStart), wxT("Ctrl+["), TimeSelectedFlag, TimeSelectedFlag);
      c->AddItem(wxT("GoSelEnd"), _("Go to Selection En&d"), FN(OnGoSelEnd), wxT("Ctrl+]"), TimeSelectedFlag, TimeSelectedFlag);

      c->AddSeparator();
      c->AddItem(wxT("CollapseAllTracks"), _("&Collapse All Tracks"), FN(OnCollapseAllTracks), wxT("Ctrl+Shift+C"));
      c->AddItem(wxT("ExpandAllTracks"), _("E&xpand All Tracks"), FN(OnExpandAllTracks), wxT("Ctrl+Shift+X"));

      c->AddSeparator();
      c->AddCheck(wxT("ShowClipping"), _("&Show Clipping"), FN(OnShowClipping),
         gPrefs->Read(wxT("/GUI/ShowClipping"), 0L), AlwaysEnabledFlag, AlwaysEnabledFlag);

      c->AddSeparator();

      // History window should be available either for UndoAvailableFlag or RedoAvailableFlag,
      // but we can't make the AddItem flags and mask have both, because they'd both have to be true for the
      // command to be enabled.
      //    If user has Undone the entire stack, RedoAvailableFlag is on but UndoAvailableFlag is off.
      //    If user has done things but not Undone anything, RedoAvailableFlag is off but UndoAvailableFlag is on.
      // So in either of those cases, (AudioIONotBusyFlag | UndoAvailableFlag | RedoAvailableFlag) mask
      // would fail.
      // The only way to fix this in the current architecture is to hack in special cases for RedoAvailableFlag
      // in AudacityProject::UpdateMenus() (ugly) and CommandManager::HandleCommandEntry() (*really* ugly --
      // shouldn't know about particular command names and flags).
      // Here's the hack that would be necessary in AudacityProject::UpdateMenus(), if somebody decides to do it:
      //    // Because EnableUsingFlags requires all the flag bits match the corresponding mask bits,
      //    // "UndoHistory" specifies only AudioIONotBusyFlag | UndoAvailableFlag, because that
      //    // covers the majority of cases where it should be enabled.
      //    // If history is not empty but we've Undone the whole stack, we also want to enable,
      //    // to show the Redo's on stack.
      //    // "UndoHistory" might already be enabled, but add this check for RedoAvailableFlag.
      //    if (flags & RedoAvailableFlag)
      //       mCommandManager.Enable(wxT("UndoHistory"), true);
      // So for now, enable the command regardless of stack. It will just show empty sometimes.
      // FOR REDESIGN, clearly there are some limitations with the flags/mask bitmaps.

      /* i18n-hint: Clicking this menu item shows the various editing steps that have been taken.*/
      c->AddItem(wxT("UndoHistory"), _("&History..."), FN(OnHistory),
         AudioIONotBusyFlag,
         AudioIONotBusyFlag);

      c->AddItem(wxT("Karaoke"), _("&Karaoke..."), FN(OnKaraoke), LabelTracksExistFlag, LabelTracksExistFlag);
      c->AddItem(wxT("MixerBoard"), _("&Mixer Board..."), FN(OnMixerBoard), WaveTracksExistFlag, WaveTracksExistFlag);

      c->AddSeparator();

      /////////////////////////////////////////////////////////////////////////////

      c->BeginSubMenu(_("&Toolbars"));

      /* i18n-hint: Clicking this menu item shows the toolbar that manages devices*/
      c->AddCheck(wxT("ShowDeviceTB"), _("&Device Toolbar"), FN(OnShowDeviceToolBar), 0, AlwaysEnabledFlag, AlwaysEnabledFlag);
      /* i18n-hint: Clicking this menu item shows the toolbar for editing*/
      c->AddCheck(wxT("ShowEditTB"), _("&Edit Toolbar"), FN(OnShowEditToolBar), 0, AlwaysEnabledFlag, AlwaysEnabledFlag);
      /* i18n-hint: Clicking this menu item shows the toolbar which has sound level meters*/
      c->AddCheck(wxT("ShowMeterTB"), _("&Combined Meter Toolbar"), FN(OnShowMeterToolBar), 0, AlwaysEnabledFlag, AlwaysEnabledFlag);
      /* i18n-hint: Clicking this menu item shows the toolbar with the recording level meters*/
      c->AddCheck(wxT("ShowRecordMeterTB"), _("&Recording Meter Toolbar"), FN(OnShowRecordMeterToolBar), 0, AlwaysEnabledFlag, AlwaysEnabledFlag);
      /* i18n-hint: Clicking this menu item shows the toolbar with the playback level meter*/
      c->AddCheck(wxT("ShowPlayMeterTB"), _("&Playback Meter Toolbar"), FN(OnShowPlayMeterToolBar), 0, AlwaysEnabledFlag, AlwaysEnabledFlag);
      /* i18n-hint: Clicking this menu item shows the toolbar with the mixer*/
      c->AddCheck(wxT("ShowMixerTB"), _("Mi&xer Toolbar"), FN(OnShowMixerToolBar), 0, AlwaysEnabledFlag, AlwaysEnabledFlag);
      /* i18n-hint: Clicking this menu item shows the toolbar for selecting a time range of audio*/
      c->AddCheck(wxT("ShowSelectionTB"), _("&Selection Toolbar"), FN(OnShowSelectionToolBar), 0, AlwaysEnabledFlag, AlwaysEnabledFlag);
#ifdef EXPERIMENTAL_SPECTRAL_EDITING
      /* i18n-hint: Clicking this menu item shows the toolbar for selecting a frequency range of audio*/
      c->AddCheck(wxT("ShowSpectralSelectionTB"), _("&Spectral Selection Toolbar"), FN(OnShowSpectralSelectionToolBar), 0, AlwaysEnabledFlag, AlwaysEnabledFlag);
#endif
      /* i18n-hint: Clicking this menu item shows a toolbar that has some tools in it*/
      c->AddCheck(wxT("ShowToolsTB"), _("T&ools Toolbar"), FN(OnShowToolsToolBar), 0, AlwaysEnabledFlag, AlwaysEnabledFlag);
      /* i18n-hint: Clicking this menu item shows the toolbar for transcription (currently just vary play speed)*/
      c->AddCheck(wxT("ShowTranscriptionTB"), _("Transcri&ption Toolbar"), FN(OnShowTranscriptionToolBar), 0, AlwaysEnabledFlag, AlwaysEnabledFlag);
      /* i18n-hint: Clicking this menu item shows the toolbar with the big buttons on it (play record etc)*/
      c->AddCheck(wxT("ShowTransportTB"), _("&Transport Toolbar"), FN(OnShowTransportToolBar), 0, AlwaysEnabledFlag, AlwaysEnabledFlag);

      c->AddSeparator();

      /* i18n-hint: (verb)*/
      c->AddItem(wxT("ResetToolbars"), _("&Reset Toolbars"), FN(OnResetToolBars), 0, AlwaysEnabledFlag, AlwaysEnabledFlag);

      c->EndSubMenu();

      c->EndMenu();

      /////////////////////////////////////////////////////////////////////////////
      // Transport Menu
      /////////////////////////////////////////////////////////////////////////////

      /*i18n-hint: 'Transport' is the name given to the set of controls that
      play, record, pause etc. */
      c->BeginMenu(_("T&ransport"));
      c->SetDefaultFlags(CanStopAudioStreamFlag, CanStopAudioStreamFlag);

      /* i18n-hint: (verb) Start or Stop audio playback*/
      c->AddItem(wxT("PlayStop"), _("Pl&ay/Stop"), FN(OnPlayStop), wxT("Space"));
      c->AddItem(wxT("PlayStopSelect"), _("Play/Stop and &Set Cursor"), FN(OnPlayStopSelect), wxT("Shift+A"));
      c->AddItem(wxT("PlayLooped"), _("&Loop Play"), FN(OnPlayLooped), wxT("Shift+Space"),
         WaveTracksExistFlag | AudioIONotBusyFlag | CanStopAudioStreamFlag,
         WaveTracksExistFlag | AudioIONotBusyFlag | CanStopAudioStreamFlag);
      c->AddItem(wxT("Pause"), _("&Pause"), FN(OnPause), wxT("P"));
      c->AddItem(wxT("SkipStart"), _("S&kip to Start"), FN(OnSkipStart), wxT("Home"),
                 AudioIONotBusyFlag, AudioIONotBusyFlag);
      c->AddItem(wxT("SkipEnd"), _("Skip to E&nd"), FN(OnSkipEnd), wxT("End"),
                 WaveTracksExistFlag | AudioIONotBusyFlag,
                 WaveTracksExistFlag | AudioIONotBusyFlag);

      c->AddSeparator();

      c->SetDefaultFlags(AudioIONotBusyFlag | CanStopAudioStreamFlag,
                         AudioIONotBusyFlag | CanStopAudioStreamFlag);
      /* i18n-hint: (verb)*/
      c->AddItem(wxT("Record"), _("&Record"), FN(OnRecord), wxT("R"));
      c->AddItem(wxT("TimerRecord"), _("&Timer Record..."), FN(OnTimerRecord), wxT("Shift+T"));
      c->AddItem(wxT("RecordAppend"), _("Appen&d Record"), FN(OnRecordAppend), wxT("Shift+R"));

      c->AddSeparator();

      c->AddCheck(wxT("Duplex"), _("&Overdub (on/off)"), FN(OnTogglePlayRecording), 0);
      c->AddCheck(wxT("SWPlaythrough"), _("So&ftware Playthrough (on/off)"), FN(OnToggleSWPlaythrough), 0);

      // Sound Activated recording options
      c->AddCheck(wxT("SoundActivation"), _("Sound A&ctivated Recording (on/off)"), FN(OnToggleSoundActivated), 0);
      c->AddItem(wxT("SoundActivationLevel"), _("Sound Activation Le&vel..."), FN(OnSoundActivated));

#ifdef EXPERIMENTAL_AUTOMATED_INPUT_LEVEL_ADJUSTMENT
      c->AddCheck(wxT("AutomatedInputLevelAdjustmentOnOff"), _("A&utomated Recording Level Adjustment (on/off)"), FN(OnToogleAutomatedInputLevelAdjustment), 0);
#endif
      c->AddItem(wxT("RescanDevices"), _("R&escan Audio Devices"), FN(OnRescanDevices));

      c->EndMenu();

      //////////////////////////////////////////////////////////////////////////
      // Tracks Menu (formerly Project Menu)
      //////////////////////////////////////////////////////////////////////////

      c->BeginMenu(_("&Tracks"));
      c->SetDefaultFlags(AudioIONotBusyFlag, AudioIONotBusyFlag);

      //////////////////////////////////////////////////////////////////////////

      c->BeginSubMenu(_("Add &New"));

      c->AddItem(wxT("NewMonoTrack"), _("&Mono Track"), FN(OnNewWaveTrack), wxT("Ctrl+Shift+N"));
      c->AddItem(wxT("NewStereoTrack"), _("&Stereo Track"), FN(OnNewStereoTrack));
      c->AddItem(wxT("NewLabelTrack"), _("&Label Track"), FN(OnNewLabelTrack));
      c->AddItem(wxT("NewTimeTrack"), _("&Time Track"), FN(OnNewTimeTrack));

      c->EndSubMenu();

      //////////////////////////////////////////////////////////////////////////

      c->AddSeparator();

      {
         // Stereo to Mono is an oddball command that is also subject to control by the
         // plug-in manager, as if an effect.  Decide whether to show or hide it.
         const PluginID ID = EffectManager::Get().GetEffectByIdentifier(wxT("StereoToMono"));
         const PluginDescriptor *plug = PluginManager::Get().GetPlugin(ID);
         if (plug)
            c->AddItem(wxT("Stereo to Mono"), _("Stereo Trac&k to Mono"), FN(OnStereoToMono),
            AudioIONotBusyFlag | StereoRequiredFlag | WaveTracksSelectedFlag,
            AudioIONotBusyFlag | StereoRequiredFlag | WaveTracksSelectedFlag);
      }
      c->AddItem(wxT("MixAndRender"), _("Mi&x and Render"), FN(OnMixAndRender),
         AudioIONotBusyFlag | WaveTracksSelectedFlag,
         AudioIONotBusyFlag | WaveTracksSelectedFlag);
      c->AddItem(wxT("MixAndRenderToNewTrack"), _("Mix and Render to Ne&w Track"), FN(OnMixAndRenderToNewTrack), wxT("Ctrl+Shift+M"),
         AudioIONotBusyFlag | WaveTracksSelectedFlag,
         AudioIONotBusyFlag | WaveTracksSelectedFlag);
      c->AddItem(wxT("Resample"), _("&Resample..."), FN(OnResample),
         AudioIONotBusyFlag | WaveTracksSelectedFlag,
         AudioIONotBusyFlag | WaveTracksSelectedFlag);

      c->AddSeparator();

      c->AddItem(wxT("RemoveTracks"), _("Remo&ve Tracks"), FN(OnRemoveTracks),
         AudioIONotBusyFlag | TracksSelectedFlag,
         AudioIONotBusyFlag | TracksSelectedFlag);

      c->AddSeparator();

      c->AddItem(wxT("MuteAllTracks"), _("&Mute All Tracks"), FN(OnMuteAllTracks), wxT("Ctrl+U"));
      c->AddItem(wxT("UnMuteAllTracks"), _("&Unmute All Tracks"), FN(OnUnMuteAllTracks), wxT("Ctrl+Shift+U"));

      c->AddSeparator();

      wxArrayString alignLabelsNoSync;
      alignLabelsNoSync.Add(_("&Align End to End"));
      alignLabelsNoSync.Add(_("Align &Together"));

      wxArrayString alignLabels;
      alignLabels.Add(_("Start to &Zero"));
      alignLabels.Add(_("Start to &Cursor/Selection Start"));
      alignLabels.Add(_("Start to Selection &End"));
      alignLabels.Add(_("End to Cu&rsor/Selection Start"));
      alignLabels.Add(_("End to Selection En&d"));
      mAlignLabelsCount = alignLabels.GetCount();

      // Calling c->SetCommandFlags() after AddItemList for "Align" and "AlignMove"
      // does not correctly set flags for submenus, so do it this way.
      c->SetDefaultFlags(AudioIONotBusyFlag | TracksSelectedFlag,
         AudioIONotBusyFlag | TracksSelectedFlag);

      c->BeginSubMenu(_("&Align Tracks"));

      c->AddItemList(wxT("Align"), alignLabelsNoSync, FN(OnAlignNoSync));
      c->AddSeparator();
      c->AddItemList(wxT("Align"), alignLabels, FN(OnAlign));

      c->EndSubMenu();

      //////////////////////////////////////////////////////////////////////////

      // TODO: Can these labels be made clearer? Do we need this sub-menu at all?
      c->BeginSubMenu(_("Move Sele&ction when Aligning"));

      c->AddItemList(wxT("AlignMove"), alignLabels, FN(OnAlignMoveSel));
      c->SetCommandFlags(wxT("AlignMove"),
         AudioIONotBusyFlag | TracksSelectedFlag,
         AudioIONotBusyFlag | TracksSelectedFlag);

      c->EndSubMenu();
      c->SetDefaultFlags(AudioIONotBusyFlag, AudioIONotBusyFlag);


      //////////////////////////////////////////////////////////////////////////

#ifdef EXPERIMENTAL_SCOREALIGN
      c->AddItem(wxT("ScoreAlign"), _("Synchronize MIDI with Audio"), FN(OnScoreAlign),
         AudioIONotBusyFlag | NoteTracksSelectedFlag | WaveTracksSelectedFlag,
         AudioIONotBusyFlag | NoteTracksSelectedFlag | WaveTracksSelectedFlag);
#endif // EXPERIMENTAL_SCOREALIGN

      c->AddSeparator();

#ifdef EXPERIMENTAL_SYNC_LOCK
      c->AddCheck(wxT("SyncLock"), _("Sync-&Lock Tracks"), FN(OnSyncLock), 0,
         AlwaysEnabledFlag, AlwaysEnabledFlag);

      c->AddSeparator();
#endif

      c->AddItem(wxT("AddLabel"), _("Add Label At &Selection"), FN(OnAddLabel), wxT("Ctrl+B"),
         AlwaysEnabledFlag, AlwaysEnabledFlag);
      c->AddItem(wxT("AddLabelPlaying"), _("Add Label At &Playback Position"),
         FN(OnAddLabelPlaying),
#ifdef __WXMAC__
         wxT("Ctrl+."),
#else
         wxT("Ctrl+M"),
#endif
         0, AudioIONotBusyFlag);
      c->AddItem(wxT("EditLabels"), _("&Edit Labels..."), FN(OnEditLabels));

      c->AddSeparator();

      //////////////////////////////////////////////////////////////////////////

      c->BeginSubMenu(_("S&ort Tracks"));

      c->AddItem(wxT("SortByTime"), _("by &Start time"), FN(OnSortTime),
         TracksExistFlag,
         TracksExistFlag);
      c->AddItem(wxT("SortByName"), _("by &Name"), FN(OnSortName),
         TracksExistFlag,
         TracksExistFlag);

      c->EndSubMenu();

      //////////////////////////////////////////////////////////////////////////

      c->EndMenu();

      // All of this is a bit hacky until we can get more things connected into
      // the plugin manager...sorry! :-(

      wxArrayString defaults;

      //////////////////////////////////////////////////////////////////////////
      // Generate Menu
      //////////////////////////////////////////////////////////////////////////

      c->BeginMenu(_("&Generate"));
      c->SetDefaultFlags(AudioIONotBusyFlag, AudioIONotBusyFlag);

#ifdef EXPERIMENTAL_EFFECT_MANAGEMENT
      c->AddItem(wxT("ManageGenerators"), _("Add / Remove Plug-ins..."), FN(OnManageGenerators));
      c->AddSeparator();
#endif


      PopulateEffectsMenu(c,
         EffectTypeGenerate,
         AudioIONotBusyFlag,
         AudioIONotBusyFlag);

      c->EndMenu();

      /////////////////////////////////////////////////////////////////////////////
      // Effect Menu
      /////////////////////////////////////////////////////////////////////////////

      c->BeginMenu(_("Effe&ct"));

      wxString buildMenuLabel;
      if (!mLastEffect.IsEmpty()) {
         buildMenuLabel.Printf(_("Repeat %s"),
            EffectManager::Get().GetEffectName(mLastEffect).c_str());
      }
      else
         buildMenuLabel.Printf(_("Repeat Last Effect"));

#ifdef EXPERIMENTAL_EFFECT_MANAGEMENT
      c->AddItem(wxT("ManageEffects"), _("Add / Remove Plug-ins..."), FN(OnManageEffects));
      c->AddSeparator();
#endif

      c->AddItem(wxT("RepeatLastEffect"), buildMenuLabel, FN(OnRepeatLastEffect), wxT("Ctrl+R"),
         AudioIONotBusyFlag | TimeSelectedFlag | WaveTracksSelectedFlag | HasLastEffectFlag,
         AudioIONotBusyFlag | TimeSelectedFlag | WaveTracksSelectedFlag | HasLastEffectFlag);

      c->AddSeparator();

      PopulateEffectsMenu(c,
         EffectTypeProcess,
         AudioIONotBusyFlag | TimeSelectedFlag | WaveTracksSelectedFlag,
         IsRealtimeNotActiveFlag);

      c->EndMenu();

      //////////////////////////////////////////////////////////////////////////
      // Analyze Menu
      //////////////////////////////////////////////////////////////////////////

      c->BeginMenu(_("&Analyze"));

#ifdef EXPERIMENTAL_EFFECT_MANAGEMENT
      c->AddItem(wxT("ManageAnalyzers"), _("Add / Remove Plug-ins..."), FN(OnManageAnalyzers));
      c->AddSeparator();
#endif


      c->AddItem(wxT("ContrastAnalyser"), _("Contrast..."), FN(OnContrast), wxT("Ctrl+Shift+T"),
         AudioIONotBusyFlag | WaveTracksSelectedFlag | TimeSelectedFlag,
         AudioIONotBusyFlag | WaveTracksSelectedFlag | TimeSelectedFlag);
      c->AddItem(wxT("PlotSpectrum"), _("Plot Spectrum..."), FN(OnPlotSpectrum),
         AudioIONotBusyFlag | WaveTracksSelectedFlag | TimeSelectedFlag,
         AudioIONotBusyFlag | WaveTracksSelectedFlag | TimeSelectedFlag);

      PopulateEffectsMenu(c,
         EffectTypeAnalyze,
         AudioIONotBusyFlag | TimeSelectedFlag | WaveTracksSelectedFlag,
         IsRealtimeNotActiveFlag);

      c->EndMenu();

      /////////////////////////////////////////////////////////////////////////////
      // Help Menu
      /////////////////////////////////////////////////////////////////////////////

#ifdef __WXMAC__
      wxGetApp().s_macHelpMenuTitleName = _("&Help");
#endif

      c->BeginMenu(_("&Help"));
      c->SetDefaultFlags(AlwaysEnabledFlag, AlwaysEnabledFlag);

      c->AddItem(wxT("QuickHelp"), _("&Quick Help"), FN(OnQuickHelp));
      c->AddItem(wxT("Manual"), _("&Manual"), FN(OnManual));

      c->AddSeparator();

      c->AddItem(wxT("Screenshot"), _("&Screenshot Tools..."), FN(OnScreenshot));

#if IS_ALPHA
      // TODO: What should we do here?  Make benchmark a plug-in?
      // Easy enough to do.  We'd call it mod-self-test.

      c->AddItem(wxT("Benchmark"), _("&Run Benchmark..."), FN(OnBenchmark));
#endif

      c->AddSeparator();
      c->AddItem(wxT("Updates"), _("&Check for Updates..."), FN(OnCheckForUpdates));
      c->AddItem(wxT("DeviceInfo"), _("Au&dio Device Info..."), FN(OnAudioDeviceInfo),
         AudioIONotBusyFlag,
         AudioIONotBusyFlag);

      c->AddItem(wxT("Log"), _("Show &Log..."), FN(OnShowLog));

#if defined(EXPERIMENTAL_CRASH_REPORT)
      c->AddItem(wxT("CrashReport"), _("&Generate Support Data..."), FN(OnCrashReport));
#endif

#ifndef __WXMAC__
      c->AddSeparator();
#endif

      c->AddItem(wxT("About"), _("&About Audacity..."), FN(OnAbout));

      c->EndMenu();

      /////////////////////////////////////////////////////////////////////////////

      SetMenuBar(menubar.release());
   }

   c->AddGlobalCommand(wxT("PrevWindow"), _("Move backward thru active windows"), FN(PrevWindow), wxT("Alt+Shift+F6"));
   c->AddGlobalCommand(wxT("NextWindow"), _("Move forward thru active windows"), FN(NextWindow), wxT("Alt+F6"));

   c->SetDefaultFlags(AlwaysEnabledFlag, AlwaysEnabledFlag);

   c->AddCommand(wxT("PrevFrame"), _("Move backward from toolbars to tracks"), FN(PrevFrame), wxT("Ctrl+Shift+F6"));
   c->AddCommand(wxT("NextFrame"), _("Move forward from toolbars to tracks"), FN(NextFrame), wxT("Ctrl+F6"));

   c->AddCommand(wxT("SelectTool"), _("Selection Tool"), FN(OnSelectTool), wxT("F1"));
   c->AddCommand(wxT("EnvelopeTool"),_("Envelope Tool"), FN(OnEnvelopeTool), wxT("F2"));
   c->AddCommand(wxT("DrawTool"), _("Draw Tool"), FN(OnDrawTool), wxT("F3"));
   c->AddCommand(wxT("ZoomTool"), _("Zoom Tool"), FN(OnZoomTool), wxT("F4"));
   c->AddCommand(wxT("TimeShiftTool"), _("Time Shift Tool"), FN(OnTimeShiftTool), wxT("F5"));
   c->AddCommand(wxT("MultiTool"), _("Multi Tool"), FN(OnMultiTool), wxT("F6"));

   c->AddCommand(wxT("NextTool"), _("Next Tool"), FN(OnNextTool), wxT("D"));
   c->AddCommand(wxT("PrevTool"), _("Previous Tool"), FN(OnPrevTool), wxT("A"));
   /* i18n-hint: (verb) Start playing audio*/
   c->AddCommand(wxT("Play"), _("Play"), FN(OnPlayStop),
                 WaveTracksExistFlag | AudioIONotBusyFlag,
                 WaveTracksExistFlag | AudioIONotBusyFlag);
   /* i18n-hint: (verb) Stop playing audio*/
   c->AddCommand(wxT("Stop"), _("Stop"), FN(OnStop),
                 AudioIOBusyFlag,
                 AudioIOBusyFlag);

   c->SetDefaultFlags(CaptureNotBusyFlag, CaptureNotBusyFlag);

   c->AddCommand(wxT("PlayOneSec"), _("Play One Second"), FN(OnPlayOneSecond), wxT("1"),
                 CaptureNotBusyFlag,
                 CaptureNotBusyFlag);
   c->AddCommand(wxT("PlayToSelection"),_("Play To Selection"), FN(OnPlayToSelection), wxT("B"),
                 CaptureNotBusyFlag,
                 CaptureNotBusyFlag);
   c->AddCommand(wxT("PlayBeforeSelectionStart"),_("Play Before Selection Start"), FN(OnPlayBeforeSelectionStart), wxT("Shift+F5"));
   c->AddCommand(wxT("PlayAfterSelectionStart"),_("Play After Selection Start"), FN(OnPlayAfterSelectionStart), wxT("Shift+F6"));
   c->AddCommand(wxT("PlayBeforeSelectionEnd"),_("Play Before Selection End"), FN(OnPlayBeforeSelectionEnd), wxT("Shift+F7"));
   c->AddCommand(wxT("PlayAfterSelectionEnd"),_("Play After Selection End"), FN(OnPlayAfterSelectionEnd), wxT("Shift+F8"));
   c->AddCommand(wxT("PlayBeforeAndAfterSelectionStart"),_("Play Before and After Selection Start"), FN(OnPlayBeforeAndAfterSelectionStart), wxT("Ctrl+Shift+F5"));
   c->AddCommand(wxT("PlayBeforeAndAfterSelectionEnd"),_("Play Before and After Selection End"), FN(OnPlayBeforeAndAfterSelectionEnd), wxT("Ctrl+Shift+F7"));
   c->AddCommand(wxT("PlayCutPreview"), _("Play Cut Preview"), FN(OnPlayCutPreview), wxT("C"),
                 CaptureNotBusyFlag,
                 CaptureNotBusyFlag);

   c->SetDefaultFlags(AlwaysEnabledFlag, AlwaysEnabledFlag);


   c->AddCommand(wxT("SelStart"), _("Selection to Start"), FN(OnSelToStart), wxT("Shift+Home"));
   c->AddCommand(wxT("SelEnd"), _("Selection to End"), FN(OnSelToEnd), wxT("Shift+End"));

   c->AddCommand(wxT("DeleteKey"), _("DeleteKey"), FN(OnDelete), wxT("Backspace"),
                 AudioIONotBusyFlag | TracksSelectedFlag | TimeSelectedFlag,
                 AudioIONotBusyFlag | TracksSelectedFlag | TimeSelectedFlag);

   c->AddCommand(wxT("DeleteKey2"), _("DeleteKey2"), FN(OnDelete), wxT("Delete"),
                 AudioIONotBusyFlag | TracksSelectedFlag | TimeSelectedFlag,
                 AudioIONotBusyFlag | TracksSelectedFlag | TimeSelectedFlag);

   c->SetDefaultFlags(AudioIOBusyFlag, AudioIOBusyFlag);

   c->AddCommand(wxT("SeekLeftShort"), _("Short seek left during playback"), FN(OnSeekLeftShort), wxT("Left\tallowDup"));
   c->AddCommand(wxT("SeekRightShort"),_("Short seek right during playback"), FN(OnSeekRightShort), wxT("Right\tallowDup"));
   c->AddCommand(wxT("SeekLeftLong"), _("Long seek left during playback"), FN(OnSeekLeftLong), wxT("Shift+Left\tallowDup"));
   c->AddCommand(wxT("SeekRightLong"), _("Long Seek right during playback"), FN(OnSeekRightLong), wxT("Shift+Right\tallowDup"));

   c->SetDefaultFlags(TracksExistFlag | TrackPanelHasFocus,
                      TracksExistFlag | TrackPanelHasFocus);

   c->AddCommand(wxT("PrevTrack"), _("Move Focus to Previous Track"), FN(OnCursorUp), wxT("Up"));
   c->AddCommand(wxT("NextTrack"), _("Move Focus to Next Track"), FN(OnCursorDown), wxT("Down"));
   c->AddCommand(wxT("FirstTrack"), _("Move Focus to First Track"), FN(OnFirstTrack), wxT("Ctrl+Home"));
   c->AddCommand(wxT("LastTrack"), _("Move Focus to Last Track"), FN(OnLastTrack), wxT("Ctrl+End"));


   c->AddCommand(wxT("ShiftUp"), _("Move Focus to Previous and Select"), FN(OnShiftUp), wxT("Shift+Up"));
   c->AddCommand(wxT("ShiftDown"), _("Move Focus to Next and Select"), FN(OnShiftDown), wxT("Shift+Down"));
   c->AddCommand(wxT("Toggle"), _("Toggle Focused Track"), FN(OnToggle), wxT("Return"));
   c->AddCommand(wxT("ToggleAlt"), _("Toggle Focused Track"), FN(OnToggle), wxT("NUMPAD_ENTER"));

   c->AddCommand(wxT("CursorLeft"), _("Cursor Left"), FN(OnCursorLeft), wxT("Left\twantKeyup\tallowDup"));
   c->AddCommand(wxT("CursorRight"), _("Cursor Right"), FN(OnCursorRight), wxT("Right\twantKeyup\tallowDup"));
   c->AddCommand(wxT("CursorShortJumpLeft"), _("Cursor Short Jump Left"), FN(OnCursorShortJumpLeft), wxT(","));
   c->AddCommand(wxT("CursorShortJumpRight"), _("Cursor Short Jump Right"), FN(OnCursorShortJumpRight), wxT("."));
   c->AddCommand(wxT("CursorLongJumpLeft"), _("Cursor Long Jump Left"), FN(OnCursorLongJumpLeft), wxT("Shift+,"));
   c->AddCommand(wxT("CursorLongJumpRight"), _("Cursor Long Jump Right"), FN(OnCursorLongJumpRight), wxT("Shift+."));

   c->AddCommand(wxT("SelExtLeft"), _("Selection Extend Left"), FN(OnSelExtendLeft), wxT("Shift+Left\twantKeyup\tallowDup"));
   c->AddCommand(wxT("SelExtRight"), _("Selection Extend Right"), FN(OnSelExtendRight), wxT("Shift+Right\twantKeyup\tallowDup"));

   c->AddCommand(wxT("SelSetExtLeft"), _("Set (or Extend) Left Selection"), FN(OnSelSetExtendLeft));
   c->AddCommand(wxT("SelSetExtRight"), _("Set (or Extend) Right Selection"), FN(OnSelSetExtendRight));

   c->AddCommand(wxT("SelCntrLeft"), _("Selection Contract Left"), FN(OnSelContractLeft), wxT("Ctrl+Shift+Right\twantKeyup"));
   c->AddCommand(wxT("SelCntrRight"), _("Selection Contract Right"), FN(OnSelContractRight), wxT("Ctrl+Shift+Left\twantKeyup"));

   c->AddCommand(wxT("TrackPan"), _("Change pan on focused track"), FN(OnTrackPan), wxT("Shift+P"));
   c->AddCommand(wxT("TrackPanLeft"), _("Pan left on focused track"), FN(OnTrackPanLeft), wxT("Alt+Shift+Left"));
   c->AddCommand(wxT("TrackPanRight"), _("Pan right on focused track"), FN(OnTrackPanRight), wxT("Alt+Shift+Right"));
   c->AddCommand(wxT("TrackGain"), _("Change gain on focused track"), FN(OnTrackGain), wxT("Shift+G"));
   c->AddCommand(wxT("TrackGainInc"), _("Increase gain on focused track"), FN(OnTrackGainInc), wxT("Alt+Shift+Up"));
   c->AddCommand(wxT("TrackGainDec"), _("Decrease gain on focused track"), FN(OnTrackGainDec), wxT("Alt+Shift+Down"));
   c->AddCommand(wxT("TrackMenu"), _("Open menu on focused track"), FN(OnTrackMenu), wxT("Shift+M\tskipKeydown"));
   c->AddCommand(wxT("TrackMute"), _("Mute/Unmute focused track"), FN(OnTrackMute), wxT("Shift+U"));
   c->AddCommand(wxT("TrackSolo"), _("Solo/Unsolo focused track"), FN(OnTrackSolo), wxT("Shift+S"));
   c->AddCommand(wxT("TrackClose"), _("Close focused track"), FN(OnTrackClose), wxT("Shift+C"));
   c->AddCommand(wxT("TrackMoveUp"), _("Move focused track up"), FN(OnTrackMoveUp));
   c->AddCommand(wxT("TrackMoveDown"), _("Move focused track down"), FN(OnTrackMoveDown));
   c->AddCommand(wxT("TrackMoveTop"), _("Move focused track to top"), FN(OnTrackMoveTop));
   c->AddCommand(wxT("TrackMoveBottom"), _("Move focused track to bottom"), FN(OnTrackMoveBottom));

   c->SetDefaultFlags(AlwaysEnabledFlag, AlwaysEnabledFlag);

   c->AddCommand(wxT("SnapToOff"), _("Snap To Off"), FN(OnSnapToOff));
   c->AddCommand(wxT("SnapToNearest"), _("Snap To Nearest"), FN(OnSnapToNearest));
   c->AddCommand(wxT("SnapToPrior"), _("Snap To Prior"), FN(OnSnapToPrior));

   c->AddCommand(wxT("FullScreenOnOff"), _("Full screen on/off"), FN(OnFullScreen),
#ifdef __WXMAC__
      wxT("Ctrl+/"));
#else
      wxT("F11"));
#endif

   c->AddCommand(wxT("InputDevice"), _("Change recording device"), FN(OnInputDevice), wxT("Shift+I"),
                 AudioIONotBusyFlag,
                 AudioIONotBusyFlag);
   c->AddCommand(wxT("OutputDevice"), _("Change playback device"), FN(OnOutputDevice), wxT("Shift+O"),
                 AudioIONotBusyFlag,
                 AudioIONotBusyFlag);
   c->AddCommand(wxT("AudioHost"), _("Change audio host"), FN(OnAudioHost), wxT("Shift+H"),
                 AudioIONotBusyFlag,
                 AudioIONotBusyFlag);
   c->AddCommand(wxT("InputChannels"), _("Change recording channels"), FN(OnInputChannels), wxT("Shift+N"),
                 AudioIONotBusyFlag,
                 AudioIONotBusyFlag);

   c->AddCommand(wxT("OutputGain"), _("Adjust playback volume"), FN(OnOutputGain));
   c->AddCommand(wxT("OutputGainInc"), _("Increase playback volume"), FN(OnOutputGainInc));
   c->AddCommand(wxT("OutputGainDec"), _("Decrease playback volume"), FN(OnOutputGainDec));
   c->AddCommand(wxT("InputGain"), _("Adjust recording volume"), FN(OnInputGain));
   c->AddCommand(wxT("InputGainInc"), _("Increase recording volume"), FN(OnInputGainInc));
   c->AddCommand(wxT("InputGainDec"), _("Decrease recording volume"), FN(OnInputGainDec));

   c->SetDefaultFlags(CaptureNotBusyFlag, CaptureNotBusyFlag);

   c->AddCommand(wxT("PlayAtSpeed"), _("Play at speed"), FN(OnPlayAtSpeed));
   c->AddCommand(wxT("PlayAtSpeedLooped"), _("Loop Play at speed"), FN(OnPlayAtSpeedLooped));
   c->AddCommand(wxT("PlayAtSpeedCutPreview"), _("Play Cut Preview at speed"), FN(OnPlayAtSpeedCutPreview));
   c->AddCommand(wxT("SetPlaySpeed"), _("Adjust playback speed"), FN(OnSetPlaySpeed));
   c->AddCommand(wxT("PlaySpeedInc"), _("Increase playback speed"), FN(OnPlaySpeedInc));
   c->AddCommand(wxT("PlaySpeedDec"), _("Decrease playback speed"), FN(OnPlaySpeedDec));

   mLastFlags = 0;

#if defined(__WXDEBUG__)
//   c->CheckDups();
#endif
}

void AudacityProject::PopulateEffectsMenu(CommandManager* c,
                                          EffectType type,
                                          int batchflags,
                                          int realflags)
{
   PluginManager & pm = PluginManager::Get();

   EffectPlugs defplugs;
   EffectPlugs optplugs;

   const PluginDescriptor *plug = pm.GetFirstPluginForEffectType(type);
   while (plug)
   {
      if ( !plug->IsEnabled() ){
         ;// don't add to menus!
      }
      else if (plug->IsEffectDefault())
      {
         defplugs.Add(plug);
      }
      else
      {
         optplugs.Add(plug);
      }
      plug = pm.GetNextPluginForEffectType(type);
   }

   wxString groupby = gPrefs->Read(wxT("/Effects/GroupBy"), wxT("name"));

   if (groupby == wxT("sortby:name"))
   {
      defplugs.Sort(SortEffectsByName);
      optplugs.Sort(SortEffectsByName);
   }
   else if (groupby == wxT("sortby:publisher:name"))
   {
      defplugs.Sort(SortEffectsByName);
      optplugs.Sort(SortEffectsByPublisherAndName);
   }
   else if (groupby == wxT("sortby:type:name"))
   {
      defplugs.Sort(SortEffectsByName);
      optplugs.Sort(SortEffectsByTypeAndName);
   }
   else if (groupby == wxT("groupby:publisher"))
   {
      defplugs.Sort(SortEffectsByPublisher);
      optplugs.Sort(SortEffectsByPublisher);
   }
   else if (groupby == wxT("groupby:type"))
   {
      defplugs.Sort(SortEffectsByType);
      optplugs.Sort(SortEffectsByType);
   }      
   else // name
   {
      defplugs.Sort(SortEffectsByName);
      optplugs.Sort(SortEffectsByName);
   }

   AddEffectMenuItems(c, defplugs, batchflags, realflags, true);

   if (defplugs.GetCount() && optplugs.GetCount())
   {
      c->AddSeparator();
   }

   AddEffectMenuItems(c, optplugs, batchflags, realflags, false);

   return;
}

void AudacityProject::AddEffectMenuItems(CommandManager *c,
                                         EffectPlugs & plugs,
                                         int batchflags,
                                         int realflags,
                                         bool isDefault)
{
   size_t pluginCnt = plugs.GetCount();

   wxString groupBy = gPrefs->Read(wxT("/Effects/GroupBy"), wxT("name"));

   bool grouped = false;
   if (groupBy.StartsWith(wxT("groupby")))
   {
      grouped = true;
   }

   wxArrayString groupNames;
   PluginIDList groupPlugs;
   wxArrayInt groupFlags;
   if (grouped)
   {
      wxString last;
      wxString current;

      for (size_t i = 0; i < pluginCnt; i++)
      {
         const PluginDescriptor *plug = plugs[i];

         wxString name = plug->GetName();

         if (plug->IsEffectInteractive())
         {
            name += wxT("...");
         }

         if (groupBy == wxT("groupby:publisher"))
         {
            current = plug->GetVendor();
            if (current.IsEmpty())
            {
               current = _("Unknown");
            }
         }
         else if (groupBy == wxT("groupby:type"))
         {
            current = plug->GetEffectFamily();
            if (current.IsEmpty())
            {
               current = _("Unknown");
            }
         }

         if (current != last)
         {
            if (!last.IsEmpty())
            {
               c->BeginSubMenu(last);
            }

            AddEffectMenuItemGroup(c, groupNames, groupPlugs, groupFlags, isDefault);

            if (!last.IsEmpty())
            {
               c->EndSubMenu();
            }

            groupNames.Clear();
            groupPlugs.Clear();
            groupFlags.Clear();
            last = current;
         }

         groupNames.Add(name);
         groupPlugs.Add(plug->GetID());
         groupFlags.Add(plug->IsEffectRealtime() ? realflags : batchflags);
      }

      if (groupNames.GetCount() > 0)
      {
         c->BeginSubMenu(current);

         AddEffectMenuItemGroup(c, groupNames, groupPlugs, groupFlags, isDefault);

         c->EndSubMenu();
      }
   }
   else
   {
      for (size_t i = 0; i < pluginCnt; i++)
      {
         const PluginDescriptor *plug = plugs[i];

         wxString name = plug->GetName();

         if (plug->IsEffectInteractive())
         {
            name += wxT("...");
         }

         wxString group = wxEmptyString;
         if (groupBy == wxT("sortby:publisher:name"))
         {
            group = plug->GetVendor();
         }
         else if (groupBy == wxT("sortby:type:name"))
         {
            group = plug->GetEffectFamily();
         }

         if (plug->IsEffectDefault())
         {
            group = wxEmptyString;
         }

         if (!group.IsEmpty())
         {
            group += wxT(": ");
         }

         groupNames.Add(group + name);
         groupPlugs.Add(plug->GetID());
         groupFlags.Add(plug->IsEffectRealtime() ? realflags : batchflags);
      }

      if (groupNames.GetCount() > 0)
      {
         AddEffectMenuItemGroup(c, groupNames, groupPlugs, groupFlags, isDefault);
      }

   }

   return;
}

void AudacityProject::AddEffectMenuItemGroup(CommandManager *c,
                                             const wxArrayString & names,
                                             const PluginIDList & plugs,
                                             const wxArrayInt & flags,
                                             bool isDefault)
{
   int namesCnt = (int) names.GetCount();
   int perGroup;

#if defined(__WXGTK__)
   gPrefs->Read(wxT("/Effects/MaxPerGroup"), &perGroup, 15);
#else
   gPrefs->Read(wxT("/Effects/MaxPerGroup"), &perGroup, 0);
#endif

   int groupCnt = namesCnt;
   for (int i = 0; i < namesCnt; i++)
   {
      while (i + 1 < namesCnt && names[i].IsSameAs(names[i + 1]))
      {
         i++;
         groupCnt--;
      }
   }

   // The "default" effects shouldn't be broken into subgroups
   if (namesCnt > 0 && isDefault)
   {
      perGroup = 0;
   }

   int max = perGroup;
   int items = perGroup;

   if (max > groupCnt)
   {
      max = 0;
   }

   int groupNdx = 0;
   for (int i = 0; i < namesCnt; i++)
   {
      if (max > 0 && items == max)
      {
         int end = groupNdx + max;
         if (end + 1 > groupCnt)
         {
            end = groupCnt;
         }
         c->BeginSubMenu(wxString::Format(_("Plug-ins %d to %d"),
                                          groupNdx + 1,
                                          end));
      }

      if (i + 1 < namesCnt && names[i].IsSameAs(names[i + 1]))
      {
         wxString name = names[i];
         c->BeginSubMenu(name);
         while (i < namesCnt && names[i].IsSameAs(name))
         {
            wxString item = PluginManager::Get().GetPlugin(plugs[i])->GetPath();
            c->AddItem(item,
                       item,
                       FNS(OnEffect, plugs[i]),
                       flags[i],
                       flags[i]);

            i++;
         }
         c->EndSubMenu();
         i--;
      }
      else
      {
         c->AddItem(names[i],
                    names[i],
                    FNS(OnEffect, plugs[i]),
                    flags[i],
                    flags[i]);
      }

      if (max > 0)
      {
         groupNdx++;
         items--;
         if (items == 0 || i + 1 == namesCnt)
         {
            c->EndSubMenu();
            items = max;
         }
      }
   }

   return;
}

void AudacityProject::CreateRecentFilesMenu(CommandManager *c)
{
   // Recent Files and Recent Projects menus

#ifdef __WXMAC__
   /* i18n-hint: This is the name of the menu item on Mac OS X only */
   mRecentFilesMenu = c->BeginSubMenu(_("Open Recent"));
#else
   /* i18n-hint: This is the name of the menu item on Windows and Linux */
   mRecentFilesMenu = c->BeginSubMenu(_("Recent &Files"));
#endif

   wxGetApp().GetRecentFiles()->UseMenu(mRecentFilesMenu);
   wxGetApp().GetRecentFiles()->AddFilesToMenu(mRecentFilesMenu);

   c->EndSubMenu();

}

void AudacityProject::ModifyUndoMenuItems()
{
   wxString desc;
   int cur = GetUndoManager()->GetCurrentState();

   if (GetUndoManager()->UndoAvailable()) {
      GetUndoManager()->GetShortDescription(cur, &desc);
      mCommandManager.Modify(wxT("Undo"),
                             wxString::Format(_("&Undo %s"),
                                              desc.c_str()));
   }
   else {
      mCommandManager.Modify(wxT("Undo"),
                             wxString::Format(_("&Undo")));
   }

   if (GetUndoManager()->RedoAvailable()) {
      GetUndoManager()->GetShortDescription(cur+1, &desc);
      mCommandManager.Modify(wxT("Redo"),
                             wxString::Format(_("&Redo %s"),
                                              desc.c_str()));
      mCommandManager.Enable(wxT("Redo"), true);
   }
   else {
      mCommandManager.Modify(wxT("Redo"),
                             wxString::Format(_("&Redo")));
      mCommandManager.Enable(wxT("Redo"), false);
   }
}

void AudacityProject::RebuildMenuBar()
{
   // On OSX, we can't rebuild the menus while a modal dialog is being shown
   // since the enabled state for menus like Quit and Preference gets out of
   // sync with wxWidgets idea of what it should be.
#if defined(__WXMAC__) && defined(__WXDEBUG__)
   {
      wxDialog *dlg = wxDynamicCast(wxGetTopLevelParent(FindFocus()), wxDialog);
      wxASSERT((!dlg || !dlg->IsModal()));
   }
#endif

   // Allow FileHistory to remove its own menu
   wxGetApp().GetRecentFiles()->RemoveMenu(mRecentFilesMenu);

   // Delete the menus, since we will soon recreate them.
   // Rather oddly, the menus don't vanish as a result of doing this.
   {
      std::unique_ptr<wxMenuBar> menuBar{ GetMenuBar() };
      DetachMenuBar();
      // menuBar gets deleted here
   }

   mCommandManager.PurgeData();

   CreateMenusAndCommands();

   ModuleManager::Get().Dispatch(MenusRebuilt);
}

void AudacityProject::RebuildOtherMenus()
{
   if (mTrackPanel) {
      mTrackPanel->BuildMenus();
   }
}

int AudacityProject::GetFocusedFrame()
{
   wxWindow *w = FindFocus();

   while (w && mToolManager && mTrackPanel) {
      if (w == mToolManager->GetTopDock()) {
         return TopDockHasFocus;
      }

      if (w == mTrackPanel) {
         return TrackPanelHasFocus;
      }

      if (w == mToolManager->GetBotDock()) {
         return BotDockHasFocus;
      }

      w = w->GetParent();
   }

   return 0;
}

wxUint32 AudacityProject::GetUpdateFlags()
{
   // This method determines all of the flags that determine whether
   // certain menu items and commands should be enabled or disabled,
   // and returns them in a bitfield.  Note that if none of the flags
   // have changed, it's not necessary to even check for updates.
   wxUint32 flags = 0;

   if (!gAudioIO->IsAudioTokenActive(GetAudioIOToken()))
      flags |= AudioIONotBusyFlag;
   else
      flags |= AudioIOBusyFlag;

   if (!mViewInfo.selectedRegion.isPoint())
      flags |= TimeSelectedFlag;

   TrackListIterator iter(mTracks);
   Track *t = iter.First();
   while (t) {
      flags |= TracksExistFlag;
      if (t->GetKind() == Track::Label) {
         LabelTrack *lt = (LabelTrack *) t;

         flags |= LabelTracksExistFlag;

         if (lt->GetSelected()) {
            flags |= TracksSelectedFlag;
            for (int i = 0; i < lt->GetNumLabels(); i++) {
               const LabelStruct *ls = lt->GetLabel(i);
               if (ls->getT0() >= mViewInfo.selectedRegion.t0() &&
                   ls->getT1() <= mViewInfo.selectedRegion.t1()) {
                  flags |= LabelsSelectedFlag;
                  break;
               }
            }
         }

         if (lt->IsTextSelected()) {
            flags |= CutCopyAvailableFlag;
         }
      }
      else if (t->GetKind() == Track::Wave) {
         flags |= WaveTracksExistFlag;
         if (t->GetSelected()) {
            flags |= TracksSelectedFlag;
            if (t->GetLinked()) {
               flags |= StereoRequiredFlag;
            }
            else {
               flags |= WaveTracksSelectedFlag;
            }
         }
      }
#if defined(USE_MIDI)
      else if (t->GetKind() == Track::Note) {
         NoteTrack *nt = (NoteTrack *) t;

         flags |= NoteTracksExistFlag;

         if (nt->GetSelected()) {
            flags |= TracksSelectedFlag;
            flags |= NoteTracksSelectedFlag;
         }
      }
#endif
      t = iter.Next();
   }

   if((msClipT1 - msClipT0) > 0.0)
      flags |= ClipboardFlag;

   if (GetUndoManager()->UnsavedChanges())
      flags |= UnsavedChangesFlag;

   if (!mLastEffect.IsEmpty())
      flags |= HasLastEffectFlag;

   if (GetUndoManager()->UndoAvailable())
      flags |= UndoAvailableFlag;

   if (GetUndoManager()->RedoAvailable())
      flags |= RedoAvailableFlag;

   if (ZoomInAvailable() && (flags & TracksExistFlag))
      flags |= ZoomInAvailableFlag;

   if (ZoomOutAvailable() && (flags & TracksExistFlag))
      flags |= ZoomOutAvailableFlag;

   if ((flags & LabelTracksExistFlag) && LabelTrack::IsTextClipSupported())
      flags |= TextClipFlag;

   flags |= GetFocusedFrame();

   double start, end;
   GetPlayRegion(&start, &end);
   if (IsPlayRegionLocked())
      flags |= PlayRegionLockedFlag;
   else if (start != end)
      flags |= PlayRegionNotLockedFlag;

   if (flags & AudioIONotBusyFlag) {
      if (flags & TimeSelectedFlag) {
         if (flags & TracksSelectedFlag) {
            flags |= CutCopyAvailableFlag;
         }
      }
   }

   if (wxGetApp().GetRecentFiles()->GetCount() > 0)
      flags |= HaveRecentFiles;

   if (IsSyncLocked())
      flags |= IsSyncLockedFlag;
   else
      flags |= IsNotSyncLockedFlag;

   if (!EffectManager::Get().RealtimeIsActive())
      flags |= IsRealtimeNotActiveFlag;

      if (!mIsCapturing)
      flags |= CaptureNotBusyFlag;

   ControlToolBar *bar = GetControlToolBar();
   if (bar->ControlToolBar::CanStopAudioStream())
      flags |= CanStopAudioStreamFlag;

   return flags;
}

void AudacityProject::SelectAllIfNone()
{
   wxUint32 flags = GetUpdateFlags();
   if(((flags & TracksSelectedFlag) ==0) ||
      (mViewInfo.selectedRegion.isPoint()))
      OnSelectAll();
}

void AudacityProject::ModifyAllProjectToolbarMenus()
{
   AProjectArray::iterator i;
   for (i = gAudacityProjects.begin(); i != gAudacityProjects.end(); ++i) {
      ((AudacityProject *)*i)->ModifyToolbarMenus();
   }
}

void AudacityProject::ModifyToolbarMenus()
{
   // Refreshes can occur during shutdown and the toolmanager may already
   // be deleted, so protect against it.
   if (!mToolManager) {
      return;
   }

   mCommandManager.Check(wxT("ShowDeviceTB"),
                         mToolManager->IsVisible(DeviceBarID));
   mCommandManager.Check(wxT("ShowEditTB"),
                         mToolManager->IsVisible(EditBarID));
   mCommandManager.Check(wxT("ShowMeterTB"),
                         mToolManager->IsVisible(MeterBarID));
   mCommandManager.Check(wxT("ShowRecordMeterTB"),
                         mToolManager->IsVisible(RecordMeterBarID));
   mCommandManager.Check(wxT("ShowPlayMeterTB"),
                         mToolManager->IsVisible(PlayMeterBarID));
   mCommandManager.Check(wxT("ShowMixerTB"),
                         mToolManager->IsVisible(MixerBarID));
   mCommandManager.Check(wxT("ShowSelectionTB"),
                         mToolManager->IsVisible(SelectionBarID));
#ifdef EXPERIMENTAL_SPECTRAL_EDITING
   mCommandManager.Check(wxT("ShowSpectralSelectionTB"),
                         mToolManager->IsVisible(SpectralSelectionBarID));
#endif
   mCommandManager.Check(wxT("ShowToolsTB"),
                         mToolManager->IsVisible(ToolsBarID));
   mCommandManager.Check(wxT("ShowTranscriptionTB"),
                         mToolManager->IsVisible(TranscriptionBarID));
   mCommandManager.Check(wxT("ShowTransportTB"),
                         mToolManager->IsVisible(TransportBarID));

   // Now, go through each toolbar, and call EnableDisableButtons()
   for (int i = 0; i < ToolBarCount; i++) {
      mToolManager->GetToolBar(i)->EnableDisableButtons();
   }

   // These don't really belong here, but it's easier and especially so for
   // the Edit toolbar and the sync-lock menu item.
   bool active;
   gPrefs->Read(wxT("/AudioIO/SoundActivatedRecord"),&active, false);
   mCommandManager.Check(wxT("SoundActivation"), active);
#ifdef EXPERIMENTAL_AUTOMATED_INPUT_LEVEL_ADJUSTMENT
   gPrefs->Read(wxT("/AudioIO/AutomatedInputLevelAdjustment"),&active, false);
   mCommandManager.Check(wxT("AutomatedInputLevelAdjustmentOnOff"), active);
#endif
   gPrefs->Read(wxT("/AudioIO/Duplex"),&active, true);
   mCommandManager.Check(wxT("Duplex"), active);
   gPrefs->Read(wxT("/AudioIO/SWPlaythrough"),&active, false);
   mCommandManager.Check(wxT("SWPlaythrough"), active);
   gPrefs->Read(wxT("/GUI/SyncLockTracks"), &active, false);
   SetSyncLock(active);
   mCommandManager.Check(wxT("SyncLock"), active);
}

// checkActive is a temporary hack that should be removed as soon as we
// get multiple effect preview working
void AudacityProject::UpdateMenus(bool checkActive)
{
   //ANSWER-ME: Why UpdateMenus only does active project?
   //JKC: Is this test fixing a bug when multiple projects are open?
   //so that menu states work even when different in different projects?
   if (this != GetActiveProject())
      return;

   if (checkActive && !IsActive())
      return;

   wxUint32 flags = GetUpdateFlags();
   wxUint32 flags2 = flags;

   // We can enable some extra items if we have select-all-on-none.
   //EXPLAIN-ME: Why is this here rather than in GetUpdateFlags()?
   if (mSelectAllOnNone)
   {
      if ((flags & TracksExistFlag) != 0)
      {
         flags2 |= TracksSelectedFlag;
         if ((flags & WaveTracksExistFlag) != 0 )
         {
            flags2 |= TimeSelectedFlag
                   |  WaveTracksSelectedFlag
                   |  CutCopyAvailableFlag;
         }
      }
   }

   // Return from this function if nothing's changed since
   // the last time we were here.
   if (flags == mLastFlags)
      return;
   mLastFlags = flags;

   mCommandManager.EnableUsingFlags(flags2 , 0xFFFFFFFF);

   // With select-all-on-none, some items that we don't want enabled may have
   // been enabled, since we changed the flags.  Here we manually disable them.
   if (mSelectAllOnNone)
   {
      if ((flags & TracksSelectedFlag) == 0)
      {
         mCommandManager.Enable(wxT("SplitCut"), false);

         if ((flags & WaveTracksSelectedFlag) == 0)
         {
            mCommandManager.Enable(wxT("Split"), false);
         }
         if ((flags & TimeSelectedFlag) == 0)
         {
            mCommandManager.Enable(wxT("ExportSel"), false);
            mCommandManager.Enable(wxT("SplitNew"), false);
            mCommandManager.Enable(wxT("Trim"), false);
            mCommandManager.Enable(wxT("SplitDelete"), false);
         }
      }
   }

#if 0
   if (flags & CutCopyAvailableFlag) {
      mCommandManager.Enable(wxT("Copy"), true);
      mCommandManager.Enable(wxT("Cut"), true);
   }
#endif

   ModifyToolbarMenus();
}

//
// Tool selection commands
//

void AudacityProject::SetTool(int tool)
{
   ToolsToolBar *toolbar = GetToolsToolBar();
   if (toolbar) {
      toolbar->SetCurrentTool(tool, true);
      mTrackPanel->Refresh(false);
   }
}

void AudacityProject::OnSelectTool()
{
   SetTool(selectTool);
}

void AudacityProject::OnZoomTool()
{
   SetTool(zoomTool);
}

void AudacityProject::OnEnvelopeTool()
{
   SetTool(envelopeTool);
}

void AudacityProject::OnTimeShiftTool()
{
   SetTool(slideTool);
}

void AudacityProject::OnDrawTool()
{
   SetTool(drawTool);
}

void AudacityProject::OnMultiTool()
{
   SetTool(multiTool);
}


void AudacityProject::OnNextTool()
{
   ToolsToolBar *toolbar = GetToolsToolBar();
   if (toolbar) {
      // Use GetDownTool() here since GetCurrentTool() can return a value that
      // doesn't represent the real tool if the Multi-tool is being used.
      toolbar->SetCurrentTool((toolbar->GetDownTool()+1)%numTools, true);
      mTrackPanel->Refresh(false);
   }
}

void AudacityProject::OnPrevTool()
{
   ToolsToolBar *toolbar = GetToolsToolBar();
   if (toolbar) {
      // Use GetDownTool() here since GetCurrentTool() can return a value that
      // doesn't represent the real tool if the Multi-tool is being used.
      toolbar->SetCurrentTool((toolbar->GetDownTool()+(numTools-1))%numTools, true);
      mTrackPanel->Refresh(false);
   }
}


//
// Audio I/O Commands
//

// TODO: Should all these functions which involve
// the toolbar actually move into ControlToolBar?

/// MakeReadyToPlay stops whatever is currently playing
/// and pops the play button up.  Then, if nothing is now
/// playing, it pushes the play button down and enables
/// the stop button.
bool AudacityProject::MakeReadyToPlay(bool loop, bool cutpreview)
{
   ControlToolBar *toolbar = GetControlToolBar();
   wxCommandEvent evt;

   // If this project is playing, stop playing
   if (gAudioIO->IsStreamActive(GetAudioIOToken())) {
      toolbar->SetPlay(false);        //Pops
      toolbar->SetStop(true);         //Pushes stop down
      toolbar->OnStop(evt);

      ::wxMilliSleep(100);
   }

   // If it didn't stop playing quickly, or if some other
   // project is playing, return
   if (gAudioIO->IsBusy())
      return false;

   toolbar->SetPlay(true, loop, cutpreview);
   toolbar->SetStop(false);

   return true;
}

void AudacityProject::OnPlayOneSecond()
{
   if( !MakeReadyToPlay() )
      return;

   double pos = mTrackPanel->GetMostRecentXPos();
   mLastPlayMode = oneSecondPlay;
   GetControlToolBar()->PlayPlayRegion
      (SelectedRegion(pos - 0.5, pos + 0.5), GetDefaultPlayOptions());
}


/// The idea for this function (and first implementation)
/// was from Juhana Sadeharju.  The function plays the
/// sound between the current mouse position and the
/// nearest selection boundary.  This gives four possible
/// play regions depending on where the current mouse
/// position is relative to the left and right boundaries
/// of the selection region.
void AudacityProject::OnPlayToSelection()
{
   if( !MakeReadyToPlay() )
      return;

   double pos = mTrackPanel->GetMostRecentXPos();

   double t0,t1;
   // check region between pointer and the nearest selection edge
   if (fabs(pos - mViewInfo.selectedRegion.t0()) <
       fabs(pos - mViewInfo.selectedRegion.t1())) {
      t0 = t1 = mViewInfo.selectedRegion.t0();
   } else {
      t0 = t1 = mViewInfo.selectedRegion.t1();
   }
   if( pos < t1)
      t0=pos;
   else
      t1=pos;

   // JKC: oneSecondPlay mode disables auto scrolling
   // On balance I think we should always do this in this function
   // since you are typically interested in the sound EXACTLY
   // where the cursor is.
   // TODO: have 'playing attributes' such as 'with_autoscroll'
   // rather than modes, since that's how we're now using the modes.
   mLastPlayMode = oneSecondPlay;

   // An alternative, commented out below, is to disable autoscroll
   // only when playing a short region, less than or equal to a second.
//   mLastPlayMode = ((t1-t0) > 1.0) ? normalPlay : oneSecondPlay;

   GetControlToolBar()->PlayPlayRegion
      (SelectedRegion(t0, t1), GetDefaultPlayOptions());
}

// The next 4 functions provide a limited version of the
// functionality of OnPlayToSelection() for keyboard users

void AudacityProject::OnPlayBeforeSelectionStart()
{
   if( !MakeReadyToPlay() )
      return;

   double t0 = mViewInfo.selectedRegion.t0();
   double beforeLen;
   gPrefs->Read(wxT("/AudioIO/CutPreviewBeforeLen"), &beforeLen, 2.0);

   mLastPlayMode = oneSecondPlay;      // this disables auto scrolling, as in OnPlayToSelection()

   GetControlToolBar()->PlayPlayRegion(SelectedRegion(t0 - beforeLen, t0), GetDefaultPlayOptions());
}

void AudacityProject::OnPlayAfterSelectionStart()
{
   if( !MakeReadyToPlay() )
      return;

   double t0 = mViewInfo.selectedRegion.t0();
   double t1 = mViewInfo.selectedRegion.t1();
   double afterLen;
   gPrefs->Read(wxT("/AudioIO/CutPreviewAfterLen"), &afterLen, 1.0);

   mLastPlayMode = oneSecondPlay;      // this disables auto scrolling, as in OnPlayToSelection()

   if ( t1 - t0 > 0.0 && t1 - t0 < afterLen )
      GetControlToolBar()->PlayPlayRegion(SelectedRegion(t0, t1), GetDefaultPlayOptions());
   else
      GetControlToolBar()->PlayPlayRegion(SelectedRegion(t0, t0 + afterLen), GetDefaultPlayOptions());
}

void AudacityProject::OnPlayBeforeSelectionEnd()
{
   if( !MakeReadyToPlay() )
      return;

   double t0 = mViewInfo.selectedRegion.t0();
   double t1 = mViewInfo.selectedRegion.t1();
   double beforeLen;
   gPrefs->Read(wxT("/AudioIO/CutPreviewBeforeLen"), &beforeLen, 2.0);

   mLastPlayMode = oneSecondPlay;      // this disables auto scrolling, as in OnPlayToSelection()

   if ( t1 - t0 > 0.0 && t1 - t0 < beforeLen )
      GetControlToolBar()->PlayPlayRegion(SelectedRegion(t0, t1), GetDefaultPlayOptions());
   else
      GetControlToolBar()->PlayPlayRegion(SelectedRegion(t1 - beforeLen, t1), GetDefaultPlayOptions());
}


void AudacityProject::OnPlayAfterSelectionEnd()
{
   if( !MakeReadyToPlay() )
      return;

   double t1 = mViewInfo.selectedRegion.t1();
   double afterLen;
   gPrefs->Read(wxT("/AudioIO/CutPreviewAfterLen"), &afterLen, 1.0);

   mLastPlayMode = oneSecondPlay;      // this disables auto scrolling, as in OnPlayToSelection()

   GetControlToolBar()->PlayPlayRegion(SelectedRegion(t1, t1 + afterLen), GetDefaultPlayOptions());
}

void AudacityProject::OnPlayBeforeAndAfterSelectionStart()
{
   if (!MakeReadyToPlay())
      return;

   double t0 = mViewInfo.selectedRegion.t0();
   double t1 = mViewInfo.selectedRegion.t1();
   double beforeLen;
   gPrefs->Read(wxT("/AudioIO/CutPreviewBeforeLen"), &beforeLen, 2.0);
   double afterLen;
   gPrefs->Read(wxT("/AudioIO/CutPreviewAfterLen"), &afterLen, 1.0);

   mLastPlayMode = oneSecondPlay;      // this disables auto scrolling, as in OnPlayToSelection()

   if ( t1 - t0 > 0.0 && t1 - t0 < afterLen )
      GetControlToolBar()->PlayPlayRegion(SelectedRegion(t0 - beforeLen, t1), GetDefaultPlayOptions());
   else
      GetControlToolBar()->PlayPlayRegion(SelectedRegion(t0 - beforeLen, t0 + afterLen), GetDefaultPlayOptions());
}

void AudacityProject::OnPlayBeforeAndAfterSelectionEnd()
{
   if (!MakeReadyToPlay())
      return;

   double t0 = mViewInfo.selectedRegion.t0();
   double t1 = mViewInfo.selectedRegion.t1();
   double beforeLen;
   gPrefs->Read(wxT("/AudioIO/CutPreviewBeforeLen"), &beforeLen, 2.0);
   double afterLen;
   gPrefs->Read(wxT("/AudioIO/CutPreviewAfterLen"), &afterLen, 1.0);

   mLastPlayMode = oneSecondPlay;      // this disables auto scrolling, as in OnPlayToSelection()

   if ( t1 - t0 > 0.0 && t1 - t0 < beforeLen )
      GetControlToolBar()->PlayPlayRegion(SelectedRegion(t0, t1 + afterLen), GetDefaultPlayOptions());
   else
      GetControlToolBar()->PlayPlayRegion(SelectedRegion(t1 - beforeLen, t1 + afterLen), GetDefaultPlayOptions());
}


void AudacityProject::OnPlayLooped()
{
   if( !MakeReadyToPlay(true) )
      return;

   // Now play in a loop
   // Will automatically set mLastPlayMode
   GetControlToolBar()->PlayCurrentRegion(true);
}

void AudacityProject::OnPlayCutPreview()
{
   if ( !MakeReadyToPlay(false, true) )
      return;

   // Play with cut preview
   GetControlToolBar()->PlayCurrentRegion(false, true);
}

void AudacityProject::OnPlayStop()
{
   ControlToolBar *toolbar = GetControlToolBar();

   //If this project is playing, stop playing, make sure everything is unpaused.
   if (gAudioIO->IsStreamActive(GetAudioIOToken())) {
      toolbar->SetPlay(false);        //Pops
      toolbar->SetStop(true);         //Pushes stop down
      toolbar->StopPlaying();
   }
   else if (gAudioIO->IsStreamActive()) {
      //If this project isn't playing, but another one is, stop playing the old and start the NEW.

      //find out which project we need;
      AudacityProject* otherProject = NULL;
      for(unsigned i=0; i<gAudacityProjects.GetCount(); i++) {
         if(gAudioIO->IsStreamActive(gAudacityProjects[i]->GetAudioIOToken())) {
            otherProject=gAudacityProjects[i];
            break;
         }
      }

      //stop playing the other project
      if(otherProject) {
         ControlToolBar *otherToolbar = otherProject->GetControlToolBar();
         otherToolbar->SetPlay(false);        //Pops
         otherToolbar->SetStop(true);         //Pushes stop down
         otherToolbar->StopPlaying();
      }

      //play the front project
      if (!gAudioIO->IsBusy()) {
         //update the playing area
         TP_DisplaySelection();
         //Otherwise, start playing (assuming audio I/O isn't busy)
         //toolbar->SetPlay(true); // Not needed as done in PlayPlayRegion.
         toolbar->SetStop(false);

         // Will automatically set mLastPlayMode
         toolbar->PlayCurrentRegion(false);
      }
   }
   else if (!gAudioIO->IsBusy()) {
      //Otherwise, start playing (assuming audio I/O isn't busy)
      //toolbar->SetPlay(true); // Not needed as done in PlayPlayRegion.
      toolbar->SetStop(false);

      // Will automatically set mLastPlayMode
      toolbar->PlayCurrentRegion(false);
   }
}

void AudacityProject::OnStop()
{
   wxCommandEvent evt;

   if (gAudioIO->IsStreamActive())
      GetControlToolBar()->OnStop(evt);
}

void AudacityProject::OnPause()
{
   wxCommandEvent evt;

   GetControlToolBar()->OnPause(evt);
}

void AudacityProject::OnRecord()
{
   wxCommandEvent evt;
   evt.SetInt(2); // 0 is default, use 1 to set shift on, 2 to clear it

   GetControlToolBar()->OnRecord(evt);
}

void AudacityProject::OnRecordAppend()
{
   wxCommandEvent evt;
   evt.SetInt(1); // 0 is default, use 1 to set shift on, 2 to clear it

   GetControlToolBar()->OnRecord(evt);
}

// The code for "OnPlayStopSelect" is simply the code of "OnPlayStop" and "OnStopSelect" merged.
void AudacityProject::OnPlayStopSelect()
{
   wxCommandEvent evt;
   ControlToolBar *toolbar = GetControlToolBar();

   //If busy, stop playing, make sure everything is unpaused.
   if (gAudioIO->IsStreamActive(GetAudioIOToken())) {
      toolbar->SetPlay(false);        //Pops
      toolbar->SetStop(true);         //Pushes stop down
      mViewInfo.selectedRegion.setT0(gAudioIO->GetStreamTime(), false);
      ModifyState(false);           // without bWantsAutoSave
      toolbar->OnStop(evt);
   }
   else if (!gAudioIO->IsBusy()) {
      //Otherwise, start playing (assuming audio I/O isn't busy)
      //toolbar->SetPlay(true); // Not needed as set in PlayPlayRegion()
      toolbar->SetStop(false);

      // Will automatically set mLastPlayMode
      toolbar->PlayCurrentRegion(false);
   }
}

void AudacityProject::OnStopSelect()
{
   wxCommandEvent evt;

   if (gAudioIO->IsStreamActive()) {
      mViewInfo.selectedRegion.setT0(gAudioIO->GetStreamTime(), false);
      GetControlToolBar()->OnStop(evt);
      ModifyState(false);           // without bWantsAutoSave
   }
}

void AudacityProject::OnToggleSoundActivated()
{
   bool pause;
   gPrefs->Read(wxT("/AudioIO/SoundActivatedRecord"), &pause, false);
   gPrefs->Write(wxT("/AudioIO/SoundActivatedRecord"), !pause);
   gPrefs->Flush();
   ModifyAllProjectToolbarMenus();
}

void AudacityProject::OnTogglePlayRecording()
{
   bool Duplex;
   gPrefs->Read(wxT("/AudioIO/Duplex"), &Duplex, true);
   gPrefs->Write(wxT("/AudioIO/Duplex"), !Duplex);
   gPrefs->Flush();
   ModifyAllProjectToolbarMenus();
}

void AudacityProject::OnToggleSWPlaythrough()
{
   bool SWPlaythrough;
   gPrefs->Read(wxT("/AudioIO/SWPlaythrough"), &SWPlaythrough, false);
   gPrefs->Write(wxT("/AudioIO/SWPlaythrough"), !SWPlaythrough);
   gPrefs->Flush();
   ModifyAllProjectToolbarMenus();
}

#ifdef EXPERIMENTAL_AUTOMATED_INPUT_LEVEL_ADJUSTMENT
void AudacityProject::OnToogleAutomatedInputLevelAdjustment()
{
   bool AVEnabled;
   gPrefs->Read(wxT("/AudioIO/AutomatedInputLevelAdjustment"), &AVEnabled, false);
   gPrefs->Write(wxT("/AudioIO/AutomatedInputLevelAdjustment"), !AVEnabled);
   gPrefs->Flush();
   ModifyAllProjectToolbarMenus();
}
#endif

double AudacityProject::GetTime(const Track *t)
{
   double stime = 0.0;

   if (t->GetKind() == Track::Wave) {
      WaveTrack *w = (WaveTrack *)t;
      stime = w->GetEndTime();

      WaveClip *c;
      int ndx;
      for (ndx = 0; ndx < w->GetNumClips(); ndx++) {
         c = w->GetClipByIndex(ndx);
         if (c->GetNumSamples() == 0)
            continue;
         if (c->GetStartTime() < stime) {
            stime = c->GetStartTime();
         }
      }
   }
   else if (t->GetKind() == Track::Label) {
      LabelTrack *l = (LabelTrack *)t;
      stime = l->GetStartTime();
   }

   return stime;
}

//sort based on flags.  see Project.h for sort flags
void AudacityProject::SortTracks(int flags)
{
   size_t ndx = 0;
   int cmpValue;
   std::vector<ListOfTracks::iterator> arr;
   arr.reserve(mTracks->GetCount());
   bool lastTrackLinked = false;
   //sort by linked tracks. Assumes linked track follows owner in list.

   // First find the permutation.
   for (auto iter = mTracks->begin(), end = mTracks->end(); iter != end; ++iter) {
      const auto &track = *iter;
      if(lastTrackLinked) {
         //insert after the last track since this track should be linked to it.
         ndx++;
      }
      else {
         for (ndx = 0; ndx < arr.size(); ++ndx) {
            Track &arrTrack = **arr[ndx];
            if(flags & kAudacitySortByName) {
               //do case insensitive sort - cmpNoCase returns less than zero if the string is 'less than' its argument
               //also if we have case insensitive equality, then we need to sort by case as well
               //We sort 'b' before 'B' accordingly.  We uncharacteristically use greater than for the case sensitive
               //compare because 'b' is greater than 'B' in ascii.
               cmpValue = track->GetName().CmpNoCase(arrTrack.GetName());
               if (cmpValue < 0 ||
                   (0 == cmpValue && track->GetName().CompareTo(arrTrack.GetName()) > 0) )
                  break;
            }
            //sort by time otherwise
            else if(flags & kAudacitySortByTime) {
               //we have to search each track and all its linked ones to fine the minimum start time.
               double time1, time2, tempTime;
               const Track* tempTrack;
               size_t candidatesLookedAt;

               candidatesLookedAt = 0;
               tempTrack = &*track;
               time1 = time2 = std::numeric_limits<double>::max(); //TODO: find max time value. (I don't think we have one yet)
               while(tempTrack) {
                  tempTime = GetTime(tempTrack);
                  time1 = std::min(time1, tempTime);
                  if(tempTrack->GetLinked())
                     tempTrack = tempTrack->GetLink();
                  else
                     tempTrack = NULL;
               }

               //get candidate's (from sorted array) time
               tempTrack = &arrTrack;
               while(tempTrack) {
                  tempTime = GetTime(tempTrack);
                  time2 = std::min(time2, tempTime);
                  if(tempTrack->GetLinked() && (ndx+candidatesLookedAt < arr.size()-1) ) {
                     candidatesLookedAt++;
                     tempTrack = &**arr[ndx+candidatesLookedAt];
                  }
                  else
                     tempTrack = NULL;
               }

               if (time1 < time2)
                  break;

               ndx+=candidatesLookedAt;
            }
         }
      }
      arr.insert(arr.begin() + ndx, iter);

      lastTrackLinked = track->GetLinked();
   }

   // Now apply the permutation
   mTracks->Permute(arr);
}

void AudacityProject::OnSortTime()
{
   SortTracks(kAudacitySortByTime);

   PushState(_("Tracks sorted by time"), _("Sort by Time"));

   mTrackPanel->Refresh(false);
}

void AudacityProject::OnSortName()
{
   SortTracks(kAudacitySortByName);

   PushState(_("Tracks sorted by name"), _("Sort by Name"));

   mTrackPanel->Refresh(false);
}

void AudacityProject::OnSkipStart()
{
   wxCommandEvent evt;

   GetControlToolBar()->OnRewind(evt);
   ModifyState(false);
}

void AudacityProject::OnSkipEnd()
{
   wxCommandEvent evt;

   GetControlToolBar()->OnFF(evt);
   ModifyState(false);
}

void AudacityProject::OnSeekLeftShort()
{
   OnCursorLeft( false, false );
}

void AudacityProject::OnSeekRightShort()
{
   OnCursorRight( false, false );
}

void AudacityProject::OnSeekLeftLong()
{
   OnCursorLeft( true, false );
}

void AudacityProject::OnSeekRightLong()
{
   OnCursorRight( true, false );
}

void AudacityProject::OnSelToStart()
{
   Rewind(true);
   ModifyState(false);
}

void AudacityProject::OnSelToEnd()
{
   SkipEnd(true);
   ModifyState(false);
}

void AudacityProject::OnCursorUp()
{
   mTrackPanel->OnPrevTrack( false );
}

void AudacityProject::OnCursorDown()
{
   mTrackPanel->OnNextTrack( false );
}

void AudacityProject::OnFirstTrack()
{
   mTrackPanel->OnFirstTrack();
}

void AudacityProject::OnLastTrack()
{
   mTrackPanel->OnLastTrack();
}

void AudacityProject::OnShiftUp()
{
   mTrackPanel->OnPrevTrack( true );
}

void AudacityProject::OnShiftDown()
{
   mTrackPanel->OnNextTrack( true );
}

void AudacityProject::OnToggle()
{
   mTrackPanel->OnToggle( );
}

void AudacityProject::OnCursorLeft(const wxEvent * evt)
{
   OnCursorLeft( false, false, evt->GetEventType() == wxEVT_KEY_UP );
}

void AudacityProject::OnCursorRight(const wxEvent * evt)
{
   OnCursorRight( false, false, evt->GetEventType() == wxEVT_KEY_UP );
}

void AudacityProject::OnCursorShortJumpLeft()
{
   OnCursorMove( false, true, false );
}

void AudacityProject::OnCursorShortJumpRight()
{
   OnCursorMove( true, true, false );
}

void AudacityProject::OnCursorLongJumpLeft()
{
   OnCursorMove( false, true, true );
}

void AudacityProject::OnCursorLongJumpRight()
{
   OnCursorMove( true, true, true );
}

void AudacityProject::OnSelSetExtendLeft()
{
   OnBoundaryMove( true, false);
}

void AudacityProject::OnSelSetExtendRight()
{
   OnBoundaryMove( false, false);
}

void AudacityProject::OnSelExtendLeft(const wxEvent * evt)
{
   OnCursorLeft( true, false, evt->GetEventType() == wxEVT_KEY_UP );
}

void AudacityProject::OnSelExtendRight(const wxEvent * evt)
{
   OnCursorRight( true, false, evt->GetEventType() == wxEVT_KEY_UP );
}

void AudacityProject::OnSelContractLeft(const wxEvent * evt)
{
   OnCursorRight( true, true, evt->GetEventType() == wxEVT_KEY_UP );
}

void AudacityProject::OnSelContractRight(const wxEvent * evt)
{
   OnCursorLeft( true, true, evt->GetEventType() == wxEVT_KEY_UP );
}

//this pops up a dialog which allows the left selection to be set.
//If playing/recording is happening, it sets the left selection at
//the current play position.
void AudacityProject::OnSetLeftSelection()
{
   bool bSelChanged = false;
   if ((GetAudioIOToken() > 0) && gAudioIO->IsStreamActive(GetAudioIOToken()))
   {
      double indicator = gAudioIO->GetStreamTime();
      mViewInfo.selectedRegion.setT0(indicator, false);
      bSelChanged = true;
   }
   else
   {
      wxString fmt = GetSelectionFormat();
      TimeDialog dlg(this, _("Set Left Selection Boundary"),
         fmt, mRate, mViewInfo.selectedRegion.t0(), _("Position"));

      if (wxID_OK == dlg.ShowModal())
      {
         //Get the value from the dialog
         mViewInfo.selectedRegion.setT0(
            std::max(0.0, dlg.GetTimeValue()), false);
         bSelChanged = true;
      }
   }

   if (bSelChanged)
   {
      ModifyState(false);
      mTrackPanel->Refresh(false);
   }
}


void AudacityProject::OnSetRightSelection()
{
   bool bSelChanged = false;
   if ((GetAudioIOToken() > 0) && gAudioIO->IsStreamActive(GetAudioIOToken()))
   {
      double indicator = gAudioIO->GetStreamTime();
      mViewInfo.selectedRegion.setT1(indicator, false);
      bSelChanged = true;
   }
   else
   {
      wxString fmt = GetSelectionFormat();
      TimeDialog dlg(this, _("Set Right Selection Boundary"),
         fmt, mRate, mViewInfo.selectedRegion.t1(), _("Position"));

      if (wxID_OK == dlg.ShowModal())
      {
         //Get the value from the dialog
         mViewInfo.selectedRegion.setT1(
            std::max(0.0, dlg.GetTimeValue()), false);
         bSelChanged = true;
      }
   }

   if (bSelChanged)
   {
      ModifyState(false);
      mTrackPanel->Refresh(false);
   }
}

void AudacityProject::NextFrame()
{
   switch( GetFocusedFrame() )
   {
      case TopDockHasFocus:
         mTrackPanel->SetFocus();
      break;

      case TrackPanelHasFocus:
         mToolManager->GetBotDock()->SetFocus();
      break;

      case BotDockHasFocus:
         mToolManager->GetTopDock()->SetFocus();
      break;
   }
}

void AudacityProject::PrevFrame()
{
   switch( GetFocusedFrame() )
   {
      case TopDockHasFocus:
         mToolManager->GetBotDock()->SetFocus();
      break;

      case TrackPanelHasFocus:
         mToolManager->GetTopDock()->SetFocus();
      break;

      case BotDockHasFocus:
         mTrackPanel->SetFocus();
      break;
   }
}

void AudacityProject::NextWindow()
{
   wxWindow *w = wxGetTopLevelParent(wxWindow::FindFocus());
   const wxWindowList & list = GetChildren();
   wxWindowList::compatibility_iterator iter;

   // If the project window has the current focus, start the search with the first child
   if (w == this)
   {
      iter = list.GetFirst();
   }
   // Otherwise start the search with the current window's next sibling
   else
   {
      // Find the window in this projects children.  If the window with the
      // focus isn't a child of this project (like when a dialog is created
      // without specifying a parent), then we'll get back NULL here.
      iter = list.Find(w);
      if (iter)
      {
         iter = iter->GetNext();
      }
   }

   // Search for the next toplevel window
   while (iter)
   {
      // If it's a toplevel, visible (we have hidden windows) and is enabled,
      // then we're done.  The IsEnabled() prevents us from moving away from 
      // a modal dialog because all other toplevel windows will be disabled.
      w = iter->GetData();
      if (w->IsTopLevel() && w->IsShown() && w->IsEnabled())
      {
         break;
      }

      // Get the next sibling
      iter = iter->GetNext();
   }

   // Ran out of siblings, so make the current project active
   if (!iter && IsEnabled())
   {
      w = this;
   }

   // And make sure it's on top (only for floating windows...project window will not raise)
   // (Really only works on Windows)
   w->Raise();
}

void AudacityProject::PrevWindow()
{
   wxWindow *w = wxGetTopLevelParent(wxWindow::FindFocus());
   const wxWindowList & list = GetChildren();
   wxWindowList::compatibility_iterator iter;

   // If the project window has the current focus, start the search with the last child
   if (w == this)
   {
      iter = list.GetLast();
   }
   // Otherwise start the search with the current window's previous sibling
   else
   {
      if (list.Find(w))
         iter = list.Find(w)->GetPrevious();
   }

   // Search for the previous toplevel window
   while (iter)
   {
      // If it's a toplevel and is visible (we have come hidden windows), then we're done
      w = iter->GetData();
      if (w->IsTopLevel() && w->IsShown())
      {
         break;
      }

      // Find the window in this projects children.  If the window with the
      // focus isn't a child of this project (like when a dialog is created
      // without specifying a parent), then we'll get back NULL here.
      iter = list.Find(w);
      if (iter)
      {
         iter = iter->GetPrevious();
      }
   }

   // Ran out of siblings, so make the current project active
   if (!iter && IsEnabled())
   {
      w = this;
   }

   // And make sure it's on top (only for floating windows...project window will not raise)
   // (Really only works on Windows)
   w->Raise();
}

//The following methods operate controls on specified tracks,
//This will pop up the track panning dialog for specified track
void AudacityProject::OnTrackPan()
{
   Track *const track = mTrackPanel->GetFocusedTrack();
   if (!track || (track->GetKind() != Track::Wave)) {
      return;
   }

   LWSlider *slider = mTrackPanel->GetTrackInfo()->PanSlider
      (static_cast<WaveTrack*>(track));
   if (slider->ShowDialog()) {
      SetTrackPan(track, slider);
   }
}

void AudacityProject::OnTrackPanLeft()
{
   Track *const track = mTrackPanel->GetFocusedTrack();
   if (!track || (track->GetKind() != Track::Wave)) {
      return;
   }

   LWSlider *slider = mTrackPanel->GetTrackInfo()->PanSlider
      (static_cast<WaveTrack*>(track));
   slider->Decrease(1);
   SetTrackPan(track, slider);
}

void AudacityProject::OnTrackPanRight()
{
   Track *const track = mTrackPanel->GetFocusedTrack();
   if (!track || (track->GetKind() != Track::Wave)) {
      return;
   }

   LWSlider *slider = mTrackPanel->GetTrackInfo()->PanSlider
      (static_cast<WaveTrack*>(track));
   slider->Increase(1);
   SetTrackPan(track, slider);
}

void AudacityProject::OnTrackGain()
{
   /// This will pop up the track gain dialog for specified track
   Track *const track = mTrackPanel->GetFocusedTrack();
   if (!track || (track->GetKind() != Track::Wave)) {
      return;
   }

   LWSlider *slider = mTrackPanel->GetTrackInfo()->GainSlider
      (static_cast<WaveTrack*>(track));
   if (slider->ShowDialog()) {
      SetTrackGain(track, slider);
   }
}

void AudacityProject::OnTrackGainInc()
{
   Track *const track = mTrackPanel->GetFocusedTrack();
   if (!track || (track->GetKind() != Track::Wave)) {
      return;
   }

   LWSlider *slider = mTrackPanel->GetTrackInfo()->GainSlider
      (static_cast<WaveTrack*>(track));
   slider->Increase(1);
   SetTrackGain(track, slider);
}

void AudacityProject::OnTrackGainDec()
{
   Track *const track = mTrackPanel->GetFocusedTrack();
   if (!track || (track->GetKind() != Track::Wave)) {
      return;
   }

   LWSlider *slider = mTrackPanel->GetTrackInfo()->GainSlider
      (static_cast<WaveTrack*>(track));
   slider->Decrease(1);
   SetTrackGain(track, slider);
}

void AudacityProject::OnTrackMenu()
{
   mTrackPanel->OnTrackMenu();
}

void AudacityProject::OnTrackMute()
{
   Track *t = NULL;
   if (!t) {
      t = mTrackPanel->GetFocusedTrack();
      if (!t || (t->GetKind() != Track::Wave))
         return;
   }
   DoTrackMute(t, false);
}

void AudacityProject::OnTrackSolo()
{
   Track *t = NULL;
   if (!t)
   {
      t = mTrackPanel->GetFocusedTrack();
      if (!t || (t->GetKind() != Track::Wave))
         return;
   }
   DoTrackSolo(t, false);
}

void AudacityProject::OnTrackClose()
{
   Track *t = mTrackPanel->GetFocusedTrack();
   if (!t)
      return;

   if (IsAudioActive())
   {
      this->TP_DisplayStatusMessage(_("Can't delete track with active audio"));
      wxBell();
      return;
   }

   RemoveTrack(t);

   GetTrackPanel()->UpdateViewIfNoTracks();
   GetTrackPanel()->Refresh(false);
}

void AudacityProject::OnTrackMoveUp()
{
   Track *const focusedTrack = mTrackPanel->GetFocusedTrack();
   if (mTracks->CanMoveUp(focusedTrack)) {
      MoveTrack(focusedTrack, OnMoveUpID);
      mTrackPanel->Refresh(false);
   }
}

void AudacityProject::OnTrackMoveDown()
{
   Track *const focusedTrack = mTrackPanel->GetFocusedTrack();
   if (mTracks->CanMoveDown(focusedTrack)) {
      MoveTrack(focusedTrack, OnMoveDownID);
      mTrackPanel->Refresh(false);
   }
}

void AudacityProject::OnTrackMoveTop()
{
   Track *const focusedTrack = mTrackPanel->GetFocusedTrack();
   if (mTracks->CanMoveUp(focusedTrack)) {
      MoveTrack(focusedTrack, OnMoveTopID);
      mTrackPanel->Refresh(false);
   }
}

void AudacityProject::OnTrackMoveBottom()
{
   Track *const focusedTrack = mTrackPanel->GetFocusedTrack();
   if (mTracks->CanMoveDown(focusedTrack)) {
      MoveTrack(focusedTrack, OnMoveBottomID);
      mTrackPanel->Refresh(false);
   }
}

/// Move a track up, down, to top or to bottom.

void AudacityProject::MoveTrack(Track* target, MoveChoice choice)
{
   wxString direction;

   switch (choice)
   {
   case OnMoveTopID:
      /* i18n-hint: where the track is moving to.*/
      direction = _("to Top");

      while (mTracks->CanMoveUp(target)) {
         if (mTracks->Move(target, true)) {
            MixerBoard* pMixerBoard = this->GetMixerBoard(); // Update mixer board.
            if (pMixerBoard && (target->GetKind() == Track::Wave))
               pMixerBoard->MoveTrackCluster((WaveTrack*)target, true);
         }
      }
      break;
   case OnMoveBottomID:
      /* i18n-hint: where the track is moving to.*/
      direction = _("to Bottom");

      while (mTracks->CanMoveDown(target)) {
         if (mTracks->Move(target, false)) {
            MixerBoard* pMixerBoard = this->GetMixerBoard(); // Update mixer board.
            if (pMixerBoard && (target->GetKind() == Track::Wave))
               pMixerBoard->MoveTrackCluster((WaveTrack*)target, false);
         }
      }
      break;
   default:
      bool bUp = (OnMoveUpID == choice);
      /* i18n-hint: a direction.*/
      direction = bUp ? _("Up") : _("Down");

      if (mTracks->Move(target, bUp)) {
         MixerBoard* pMixerBoard = this->GetMixerBoard();
         if (pMixerBoard && (target->GetKind() == Track::Wave)) {
            pMixerBoard->MoveTrackCluster((WaveTrack*)target, bUp);
         }
      }
   }

   /* i18n-hint: Past tense of 'to move', as in 'moved audio track up'.*/
   wxString longDesc = (_("Moved"));
   /* i18n-hint: The direction of movement will be up, down, to top or to bottom.. */
   wxString shortDesc = (_("Move Track"));

   longDesc = (wxString::Format(wxT("%s '%s' %s"), longDesc.c_str(),
      target->GetName().c_str(), direction.c_str()));
   shortDesc = (wxString::Format(wxT("%s %s"), shortDesc.c_str(), direction.c_str()));

   PushState(longDesc, shortDesc);
   GetTrackPanel()->Refresh(false);
}

void AudacityProject::OnInputDevice()
{
   DeviceToolBar *tb = GetDeviceToolBar();
   if (tb) {
      tb->ShowInputDialog();
   }
}

void AudacityProject::OnOutputDevice()
{
   DeviceToolBar *tb = GetDeviceToolBar();
   if (tb) {
      tb->ShowOutputDialog();
   }
}

void AudacityProject::OnAudioHost()
{
   DeviceToolBar *tb = GetDeviceToolBar();
   if (tb) {
      tb->ShowHostDialog();
   }
}

void AudacityProject::OnInputChannels()
{
   DeviceToolBar *tb = GetDeviceToolBar();
   if (tb) {
      tb->ShowChannelsDialog();
   }
}

void AudacityProject::OnOutputGain()
{
   MixerToolBar *tb = GetMixerToolBar();
   if (tb) {
      tb->ShowOutputGainDialog();
   }
}

void AudacityProject::OnInputGain()
{
   MixerToolBar *tb = GetMixerToolBar();
   if (tb) {
      tb->ShowInputGainDialog();
   }
}

void AudacityProject::OnOutputGainInc()
{
   MixerToolBar *tb = GetMixerToolBar();
   if (tb) {
      tb->AdjustOutputGain(1);
   }
}

void AudacityProject::OnOutputGainDec()
{
   MixerToolBar *tb = GetMixerToolBar();
   if (tb) {
      tb->AdjustOutputGain(-1);
   }
}

void AudacityProject::OnInputGainInc()
{
   MixerToolBar *tb = GetMixerToolBar();
   if (tb) {
      tb->AdjustInputGain(1);
   }
}

void AudacityProject::OnInputGainDec()
{
   MixerToolBar *tb = GetMixerToolBar();
   if (tb) {
      tb->AdjustInputGain(-1);
   }
}

void AudacityProject::OnPlayAtSpeed()
{
   TranscriptionToolBar *tb = GetTranscriptionToolBar();
   if (tb) {
      tb->PlayAtSpeed(false, false);
   }
}

void AudacityProject::OnPlayAtSpeedLooped()
{
   TranscriptionToolBar *tb = GetTranscriptionToolBar();
   if (tb) {
      tb->PlayAtSpeed(true, false);
   }
}

void AudacityProject::OnPlayAtSpeedCutPreview()
{
   TranscriptionToolBar *tb = GetTranscriptionToolBar();
   if (tb) {
      tb->PlayAtSpeed(false, true);
   }
}

void AudacityProject::OnSetPlaySpeed()
{
   TranscriptionToolBar *tb = GetTranscriptionToolBar();
   if (tb) {
      tb->ShowPlaySpeedDialog();
   }
}

void AudacityProject::OnPlaySpeedInc()
{
   TranscriptionToolBar *tb = GetTranscriptionToolBar();
   if (tb) {
      tb->AdjustPlaySpeed(0.1f);
   }
}

void AudacityProject::OnPlaySpeedDec()
{
   TranscriptionToolBar *tb = GetTranscriptionToolBar();
   if (tb) {
      tb->AdjustPlaySpeed(-0.1f);
   }
}

double AudacityProject::NearestZeroCrossing(double t0)
{
   // Window is 1/100th of a second.
   int windowSize = (int)(GetRate() / 100);
   float *dist = new float[windowSize];
   int i, j;

   for(i=0; i<windowSize; i++)
      dist[i] = 0.0;

   TrackListIterator iter(mTracks);
   Track *track = iter.First();
   while (track) {
      if (!track->GetSelected() || track->GetKind() != (Track::Wave)) {
         track = iter.Next();
         continue;
      }
      WaveTrack *one = (WaveTrack *)track;
      int oneWindowSize = (int)(one->GetRate() / 100);
      float *oneDist = new float[oneWindowSize];
      sampleCount s = one->TimeToLongSamples(t0);
      // fillTwo to ensure that missing values are treated as 2, and hence do not
      // get used as zero crossings.
      one->Get((samplePtr)oneDist, floatSample,
               s - oneWindowSize/2, oneWindowSize, fillTwo);

      // Start by penalizing downward motion.  We prefer upward
      // zero crossings.
      if (oneDist[1] - oneDist[0] < 0)
         oneDist[0] = oneDist[0]*6 + (oneDist[0] > 0 ? 0.3 : -0.3);
      for(i=1; i<oneWindowSize; i++)
         if (oneDist[i] - oneDist[i-1] < 0)
            oneDist[i] = oneDist[i]*6 + (oneDist[i] > 0 ? 0.3 : -0.3);

      // Taking the absolute value -- apply a tiny LPF so square waves work.
      float newVal, oldVal = oneDist[0];
      oneDist[0] = fabs(.75 * oneDist[0] + .25 * oneDist[1]);
      for(i=1; i<oneWindowSize-1; i++)
      {
         newVal = fabs(.25 * oldVal + .5 * oneDist[i] + .25 * oneDist[i+1]);
         oldVal = oneDist[i];
         oneDist[i] = newVal;
      }
      oneDist[oneWindowSize-1] = fabs(.25 * oldVal +
            .75 * oneDist[oneWindowSize-1]);

      // TODO: The mixed rate zero crossing code is broken,
      // if oneWindowSize > windowSize we'll miss out some
      // samples - so they will still be zero, so we'll use them.
      for(i=0; i<windowSize; i++) {
         if (windowSize != oneWindowSize)
            j = i * (oneWindowSize-1) / (windowSize-1);
         else
            j = i;

         dist[i] += oneDist[j];
         // Apply a small penalty for distance from the original endpoint
         dist[i] += 0.1 * (abs(i - windowSize/2)) / float(windowSize/2);
      }

      delete [] oneDist;
      track = iter.Next();
   }

   // Find minimum
   int argmin = 0;
   float min = 3.0;
   for(i=0; i<windowSize; i++) {
      if (dist[i] < min) {
         argmin = i;
         min = dist[i];
      }
   }

   delete [] dist;

   return t0 + (argmin - windowSize/2)/GetRate();
}

void AudacityProject::OnZeroCrossing()
{
   const double t0 = NearestZeroCrossing(mViewInfo.selectedRegion.t0());
   if (mViewInfo.selectedRegion.isPoint())
      mViewInfo.selectedRegion.setTimes(t0, t0);
   else {
      const double t1 = NearestZeroCrossing(mViewInfo.selectedRegion.t1());
      mViewInfo.selectedRegion.setTimes(t0, t1);
   }

   ModifyState(false);

   mTrackPanel->Refresh(false);
}

//
// Effect Menus
//

/// OnEffect() takes a PluginID and has the EffectManager execute the assocated effect.
///
/// At the moment flags are used only to indicate whether to prompt for parameters,
/// whether to save the state to history and whether to allow 'Repeat Last Effect'.
bool AudacityProject::OnEffect(const PluginID & ID, int flags)
{
   const PluginDescriptor *plug = PluginManager::Get().GetPlugin(ID);
   if (!plug)
      return false;

   EffectType type = plug->GetEffectType();

   // Make sure there's no activity since the effect is about to be applied
   // to the project's tracks.  Mainly for Apply during RTP, but also used
   // for batch commands
   if (flags & OnEffectFlags::kConfigured)
   {
      OnStop();
      SelectAllIfNone();
   }

   wxGetApp().SetMissingAliasedFileWarningShouldShow(true);

   TrackListIterator iter(mTracks);
   Track *t = iter.First();
   WaveTrack *newTrack{};
   wxWindow *focus = wxWindow::FindFocus();

   //double prevEndTime = mTracks->GetEndTime();
   int count = 0;
   bool clean = true;
   while (t) {
      if (t->GetSelected() && t->GetKind() == (Track::Wave)) {
         if (t->GetEndTime() != 0.0) clean = false;
         count++;
      }
      t = iter.Next();
   }

   if (count == 0) {
      // No tracks were selected...
      if (type == EffectTypeGenerate) {
         // Create a NEW track for the generated audio...
         newTrack = static_cast<WaveTrack*>(mTracks->Add(mTrackFactory->NewWaveTrack()));
         newTrack->SetSelected(true);
      }
   }

   EffectManager & em = EffectManager::Get();

   bool success = em.DoEffect(ID, this, mRate,
                               mTracks, mTrackFactory, 
                               &mViewInfo.selectedRegion,
                               (flags & OnEffectFlags::kConfigured) == 0);

   if (!success) {
      if (newTrack) {
         mTracks->Remove(newTrack);
         mTrackPanel->Refresh(false);
      }

      // For now, we're limiting realtime preview to a single effect, so
      // make sure the menus reflect that fact that one may have just been
      // opened.
      UpdateMenus(false);

      return false;
   }

   if (em.GetSkipStateFlag())
      flags = flags | OnEffectFlags::kSkipState;

   if (!(flags & OnEffectFlags::kSkipState))
   {
      wxString shortDesc = em.GetEffectName(ID);
      wxString longDesc = em.GetEffectDescription(ID);
      PushState(longDesc, shortDesc);
   }

   if (!(flags & OnEffectFlags::kDontRepeatLast))
   {
      // Only remember a successful effect, don't rmemeber insert,
      // or analyze effects.
      if (type == EffectTypeProcess) {
         wxString shortDesc = em.GetEffectName(ID);
         mLastEffect = ID;
         wxString lastEffectDesc;
         /* i18n-hint: %s will be the name of the effect which will be
          * repeated if this menu item is chosen */
         lastEffectDesc.Printf(_("Repeat %s"), shortDesc.c_str());
         mCommandManager.Modify(wxT("RepeatLastEffect"), lastEffectDesc);
      }
   }

   //STM:
   //The following automatically re-zooms after sound was generated.
   // IMO, it was disorienting, removing to try out without re-fitting
   //mchinen:12/14/08 reapplying for generate effects
   if (type == EffectTypeGenerate)
   {
      if (count == 0 || (clean && mViewInfo.selectedRegion.t0() == 0.0))
         OnZoomFit();
         //  mTrackPanel->Refresh(false);
   }
   RedrawProject();
   if (focus != NULL) {
      focus->SetFocus();
   }
   mTrackPanel->EnsureVisible(mTrackPanel->GetFirstSelectedTrack());

   mTrackPanel->Refresh(false);

   return true;
}

void AudacityProject::OnRepeatLastEffect(int WXUNUSED(index))
{
   if (!mLastEffect.IsEmpty())
   {
      OnEffect(mLastEffect, OnEffectFlags::kConfigured);
   }
}




void AudacityProject::OnManagePluginsMenu(EffectType type)
{
   if (PluginManager::Get().ShowManager(this, type))
   {
      for (size_t i = 0; i < gAudacityProjects.GetCount(); i++) {
         AudacityProject *p = gAudacityProjects[i];

         p->RebuildMenuBar();
#if defined(__WXGTK__)
         // Workaround for:
         //
         //   http://bugzilla.audacityteam.org/show_bug.cgi?id=458
         //
         // This workaround should be removed when Audacity updates to wxWidgets 3.x which has a fix.
         wxRect r = p->GetRect();
         p->SetSize(wxSize(1,1));
         p->SetSize(r.GetSize());
#endif
      }
   }
}

void AudacityProject::OnManageGenerators()
{
   OnManagePluginsMenu(EffectTypeGenerate);
}

void AudacityProject::OnManageEffects()
{
   OnManagePluginsMenu(EffectTypeProcess);
}

void AudacityProject::OnManageAnalyzers()
{
   OnManagePluginsMenu(EffectTypeAnalyze);
}



void AudacityProject::OnStereoToMono(int WXUNUSED(index))
{
   OnEffect(EffectManager::Get().GetEffectByIdentifier(wxT("StereoToMono")),
            OnEffectFlags::kConfigured);
}

//
// File Menu
//

void AudacityProject::OnNew()
{
   CreateNewAudacityProject();
}

void AudacityProject::OnOpen()
{
   OpenFiles(this);
}

void AudacityProject::OnClose()
{
   mMenuClose = true;
   Close();
}

void AudacityProject::OnSave()
{
   Save();
}

void AudacityProject::OnSaveAs()
{
   SaveAs();
}

#ifdef USE_LIBVORBIS
   void AudacityProject::OnSaveCompressed()
   {
      SaveAs(true);
   }
#endif

void AudacityProject::OnCheckDependencies()
{
   ShowDependencyDialogIfNeeded(this, false);
}

void AudacityProject::OnExit()
{
   QuitAudacity();
}

void AudacityProject::OnExportLabels()
{
   Track *t;
   int numLabelTracks = 0;

   TrackListIterator iter(mTracks);

   wxString fName = _("labels.txt");
   t = iter.First();
   while (t) {
      if (t->GetKind() == Track::Label)
      {
         numLabelTracks++;
         fName = t->GetName();
      }
      t = iter.Next();
   }

   if (numLabelTracks == 0) {
      wxMessageBox(_("There are no label tracks to export."));
      return;
   }

   fName = FileSelector(_("Export Labels As:"),
                        wxEmptyString,
                        fName,
                        wxT("txt"),
                        wxT("*.txt"),
                        wxFD_SAVE | wxFD_OVERWRITE_PROMPT | wxRESIZE_BORDER,
                        this);

   if (fName == wxT(""))
      return;

   // Move existing files out of the way.  Otherwise wxTextFile will
   // append to (rather than replace) the current file.

   if (wxFileExists(fName)) {
#ifdef __WXGTK__
      wxString safetyFileName = fName + wxT("~");
#else
      wxString safetyFileName = fName + wxT(".bak");
#endif

      if (wxFileExists(safetyFileName))
         wxRemoveFile(safetyFileName);

      wxRename(fName, safetyFileName);
   }

   wxTextFile f(fName);
   f.Create();
   f.Open();
   if (!f.IsOpened()) {
      wxMessageBox(_("Couldn't write to file: ") + fName);
      return;
   }

   t = iter.First();
   while (t) {
      if (t->GetKind() == Track::Label)
         ((LabelTrack *) t)->Export(f);

      t = iter.Next();
   }

   f.Write();
   f.Close();
}


#ifdef USE_MIDI
void AudacityProject::OnExportMIDI(){
   TrackListIterator iter(mTracks);
   Track *t = iter.First();
   int numNoteTracksSelected = 0;
   NoteTrack *nt = NULL;

   // Iterate through once to make sure that there is
   // exactly one NoteTrack selected.
   while (t) {
      if (t->GetSelected()) {
         if(t->GetKind() == Track::Note) {
            numNoteTracksSelected++;
            nt = (NoteTrack *) t;
         }
      }
      t = iter.Next();
   }

   if(numNoteTracksSelected > 1){
      wxMessageBox(wxString::Format(wxT(
         "Please select only one MIDI track at a time.")));
      return;
   }

   wxASSERT(nt);
   if (!nt)
      return;

   while(true){

      wxString fName = wxT("");

      fName = FileSelector(_("Export MIDI As:"),
         wxEmptyString,
         fName,
         wxT(".mid|.gro"),
         _("MIDI file (*.mid)|*.mid|Allegro file (*.gro)|*.gro"),
         wxFD_SAVE | wxFD_OVERWRITE_PROMPT | wxRESIZE_BORDER,
         this);

      if (fName == wxT(""))
         return;

      if(!fName.Contains(wxT("."))) {
         fName = fName + wxT(".mid");
      }

      // Move existing files out of the way.  Otherwise wxTextFile will
      // append to (rather than replace) the current file.

      if (wxFileExists(fName)) {
#ifdef __WXGTK__
         wxString safetyFileName = fName + wxT("~");
#else
         wxString safetyFileName = fName + wxT(".bak");
#endif

         if (wxFileExists(safetyFileName))
            wxRemoveFile(safetyFileName);

         wxRename(fName, safetyFileName);
      }

      if(fName.EndsWith(wxT(".mid")) || fName.EndsWith(wxT(".midi"))) {
         nt->ExportMIDI(fName);
      } else if(fName.EndsWith(wxT(".gro"))) {
         nt->ExportAllegro(fName);
      } else {
         wxString msg = _("You have selected a filename with an unrecognized file extension.\nDo you want to continue?");
         wxString title = _("Export MIDI");
         int id = wxMessageBox(msg, title, wxYES_NO);
         if (id == wxNO) {
            continue;
         } else if (id == wxYES) {
            nt->ExportMIDI(fName);
         }
      }
      break;
   }
}
#endif // USE_MIDI


void AudacityProject::OnExport()
{
   Exporter e;

   wxGetApp().SetMissingAliasedFileWarningShouldShow(true);
   e.Process(this, false, 0.0, mTracks->GetEndTime());
}

void AudacityProject::OnExportSelection()
{
   Exporter e;

   wxGetApp().SetMissingAliasedFileWarningShouldShow(true);
   e.SetFileDialogTitle( _("Export Selected Audio") );
   e.Process(this, true, mViewInfo.selectedRegion.t0(),
      mViewInfo.selectedRegion.t1());
}

void AudacityProject::OnExportMultiple()
{
   ExportMultiple em(this);

   wxGetApp().SetMissingAliasedFileWarningShouldShow(true);
   em.ShowModal();
}

void AudacityProject::OnPreferences()
{
   GlobalPrefsDialog dialog(this /* parent */ );

   if (!dialog.ShowModal()) {
      // Canceled
      return;
   }

   // LL:  Moved from PrefsDialog since wxWidgets on OSX can't deal with
   //      rebuilding the menus while the PrefsDialog is still in the modal
   //      state.
   for (size_t i = 0; i < gAudacityProjects.GetCount(); i++) {
      AudacityProject *p = gAudacityProjects[i];

      p->RebuildMenuBar();
      p->RebuildOtherMenus();
#if defined(__WXGTK__)
      // Workaround for:
      //
      //   http://bugzilla.audacityteam.org/show_bug.cgi?id=458
      //
      // This workaround should be removed when Audacity updates to wxWidgets 3.x which has a fix.
      wxRect r = p->GetRect();
      p->SetSize(wxSize(1,1));
      p->SetSize(r.GetSize());
#endif
   }
}

void AudacityProject::OnPageSetup()
{
   HandlePageSetup(this);
}

void AudacityProject::OnPrint()
{
   HandlePrint(this, GetName(), mTracks);
}

//
// Edit Menu
//

void AudacityProject::OnUndo()
{
   if (!GetUndoManager()->UndoAvailable()) {
      wxMessageBox(_("Nothing to undo"));
      return;
   }

   // can't undo while dragging
   if (mTrackPanel->IsMouseCaptured()) {
      return;
   }

   const UndoState &state = GetUndoManager()->Undo(&mViewInfo.selectedRegion);
   PopState(state);

   mTrackPanel->SetFocusedTrack(NULL);
   mTrackPanel->EnsureVisible(mTrackPanel->GetFirstSelectedTrack());

   RedrawProject();

   if (mHistoryWindow)
      mHistoryWindow->UpdateDisplay();

   ModifyUndoMenuItems();
}

void AudacityProject::OnRedo()
{
   if (!GetUndoManager()->RedoAvailable()) {
      wxMessageBox(_("Nothing to redo"));
      return;
   }
   // Can't redo whilst dragging
   if (mTrackPanel->IsMouseCaptured()) {
      return;
   }

   const UndoState &state = GetUndoManager()->Redo(&mViewInfo.selectedRegion);
   PopState(state);

   mTrackPanel->SetFocusedTrack(NULL);
   mTrackPanel->EnsureVisible(mTrackPanel->GetFirstSelectedTrack());

   RedrawProject();

   if (mHistoryWindow)
      mHistoryWindow->UpdateDisplay();

   ModifyUndoMenuItems();
}

void AudacityProject::OnCut()
{
   TrackListIterator iter(mTracks);
   Track *n = iter.First();

   // This doesn't handle cutting labels, it handles
   // cutting the _text_ inside of labels, i.e. if you're
   // in the middle of editing the label text and select "Cut".

   while (n) {
      if (n->GetSelected()) {
         if (n->GetKind() == Track::Label) {
            if (((LabelTrack *)n)->CutSelectedText()) {
               mTrackPanel->Refresh(false);
               return;
            }
         }
      }
      n = iter.Next();
   }

   ClearClipboard();
   n = iter.First();
   while (n) {
      if (n->GetSelected()) {
         Track::Holder dest;
#if defined(USE_MIDI)
         if (n->GetKind() == Track::Note)
            // Since portsmf has a built-in cut operator, we use that instead
            dest = n->Cut(mViewInfo.selectedRegion.t0(),
                   mViewInfo.selectedRegion.t1());
         else
#endif
            dest = n->Copy(mViewInfo.selectedRegion.t0(),
                    mViewInfo.selectedRegion.t1());

         if (dest) {
            dest->SetChannel(n->GetChannel());
            dest->SetLinked(n->GetLinked());
            dest->SetName(n->GetName());
            msClipboard->Add(std::move(dest));
         }
      }
      n = iter.Next();
   }

   n = iter.First();
   while (n) {
      // We clear from selected and sync-lock selected tracks.
      if (n->GetSelected() || n->IsSyncLockSelected()) {
         switch (n->GetKind())
         {
#if defined(USE_MIDI)
            case Track::Note:
               //if NoteTrack, it was cut, so do not clear anything
            break;
#endif
            case Track::Wave:
               if (gPrefs->Read(wxT("/GUI/EnableCutLines"), (long)0)) {
                  ((WaveTrack*)n)->ClearAndAddCutLine(
                     mViewInfo.selectedRegion.t0(),
                     mViewInfo.selectedRegion.t1());
                  break;
               }

               // Fall through

            default:
               n->Clear(mViewInfo.selectedRegion.t0(),
                        mViewInfo.selectedRegion.t1());
            break;
         }
      }
      n = iter.Next();
   }

   msClipT0 = mViewInfo.selectedRegion.t0();
   msClipT1 = mViewInfo.selectedRegion.t1();
   msClipProject = this;

   PushState(_("Cut to the clipboard"), _("Cut"));

   RedrawProject();

   mViewInfo.selectedRegion.collapseToT0();
}


void AudacityProject::OnSplitCut()
{
   TrackListIterator iter(mTracks);
   Track *n = iter.First();

   ClearClipboard();
   while (n) {
      if (n->GetSelected()) {
         Track::Holder dest;
         if (n->GetKind() == Track::Wave)
         {
            dest = ((WaveTrack*)n)->SplitCut(
               mViewInfo.selectedRegion.t0(),
               mViewInfo.selectedRegion.t1());
         }
         else
         {
            dest = n->Copy(mViewInfo.selectedRegion.t0(),
                    mViewInfo.selectedRegion.t1());
            n->Silence(mViewInfo.selectedRegion.t0(),
                       mViewInfo.selectedRegion.t1());
         }
         if (dest) {
            dest->SetChannel(n->GetChannel());
            dest->SetLinked(n->GetLinked());
            dest->SetName(n->GetName());
            msClipboard->Add(std::move(dest));
         }
      }
      n = iter.Next();
   }

   msClipT0 = mViewInfo.selectedRegion.t0();
   msClipT1 = mViewInfo.selectedRegion.t1();
   msClipProject = this;

   PushState(_("Split-cut to the clipboard"), _("Split Cut"));

   RedrawProject();
}


void AudacityProject::OnCopy()
{

   TrackListIterator iter(mTracks);

   Track *n = iter.First();

   while (n) {
      if (n->GetSelected()) {
         if (n->GetKind() == Track::Label) {
            if (((LabelTrack *)n)->CopySelectedText()) {
               //mTrackPanel->Refresh(false);
               return;
            }
         }
      }
      n = iter.Next();
   }

   ClearClipboard();
   n = iter.First();
   while (n) {
      if (n->GetSelected()) {
         auto dest = n->Copy(mViewInfo.selectedRegion.t0(),
                 mViewInfo.selectedRegion.t1());
         if (dest) {
            dest->SetChannel(n->GetChannel());
            dest->SetLinked(n->GetLinked());
            dest->SetName(n->GetName());
            msClipboard->Add(std::move(dest));
         }
      }
      n = iter.Next();
   }

   msClipT0 = mViewInfo.selectedRegion.t0();
   msClipT1 = mViewInfo.selectedRegion.t1();
   msClipProject = this;

   //Make sure the menus/toolbar states get updated
   mTrackPanel->Refresh(false);
}

void AudacityProject::OnPaste()
{
   // Handle text paste (into active label) first.
   if (this->HandlePasteText())
      return;

   // If nothing's selected, we just insert NEW tracks.
   if (this->HandlePasteNothingSelected())
      return;

   // Otherwise, paste into the selected tracks.
   double t0 = mViewInfo.selectedRegion.t0();
   double t1 = mViewInfo.selectedRegion.t1();

   TrackListIterator iter(mTracks);
   TrackListIterator clipIter(msClipboard.get());

   Track *n = iter.First();
   Track *c = clipIter.First();
   if (c == NULL)
      return;
   Track *ff = NULL;
   Track *tmpSrc = NULL;
   Track *tmpC = NULL;
   Track *prev = NULL;

   bool bAdvanceClipboard = true;
   bool bPastedSomething = false;
   bool bTrackTypeMismatch = false;

   while (n && c) {
      if (n->GetSelected()) {
         bAdvanceClipboard = true;
         if (tmpC)
            c = tmpC;
         if (c->GetKind() != n->GetKind()) {
            if (!bTrackTypeMismatch) {
               tmpSrc = prev;
               tmpC = c;
            }
            bTrackTypeMismatch = true;
            bAdvanceClipboard = false;
            c = tmpSrc;

            // If the types still don't match...
            while (c && c->GetKind() != n->GetKind()) {
               prev = c;
               c = clipIter.Next();
            }
         }

         // Handle case where the first track in clipboard
         // is of different type than the first selected track
         if (!c) {
            c = tmpC;
            while (n && (c->GetKind() != n->GetKind() || !n->GetSelected()))
            {
               // Must perform sync-lock adjustment before incrementing n
               if (n->IsSyncLockSelected()) {
                  bPastedSomething |= n->SyncLockAdjust(t1, t0+(msClipT1 - msClipT0));
               }
               n = iter.Next();
            }
            if (!n)
               c = NULL;
         }

         // The last possible case for cross-type pastes: triggered when we try to
         // paste 1+ tracks from one type into 1+ tracks of another type. If
         // there's a mix of types, this shouldn't run.
         if (!c) {
            wxMessageBox(
               _("Pasting one type of track into another is not allowed."),
               _("Error"), wxICON_ERROR, this);
            c = n;//so we don't trigger any !c conditions on our way out
            break;
         }

         // When trying to copy from stereo to mono track, show error and exit
         // TODO: Automatically offer user to mix down to mono (unfortunately
         //       this is not easy to implement
         if (c->GetLinked() && !n->GetLinked())
         {
            wxMessageBox(
               _("Copying stereo audio into a mono track is not allowed."),
               _("Error"), wxICON_ERROR, this);
            break;
         }

         if (!ff)
            ff = n;

         if (msClipProject != this && c->GetKind() == Track::Wave)
            ((WaveTrack *) c)->Lock();

         if (c->GetKind() == Track::Wave && n && n->GetKind() == Track::Wave)
         {
            bPastedSomething |=
               ((WaveTrack*)n)->ClearAndPaste(t0, t1, (WaveTrack*)c, true, true);
         }
         else if (c->GetKind() == Track::Label &&
                  n && n->GetKind() == Track::Label)
         {
            ((LabelTrack *)n)->Clear(t0, t1);

            // To be (sort of) consistent with Clear behavior, we'll only shift
            // them if sync-lock is on.
            if (IsSyncLocked())
               ((LabelTrack *)n)->ShiftLabelsOnInsert(msClipT1 - msClipT0, t0);

            bPastedSomething |= ((LabelTrack *)n)->PasteOver(t0, c);
         }
         else
         {
            bPastedSomething |= n->Paste(t0, c);
         }

         // When copying from mono to stereo track, paste the wave form
         // to both channels
         if (n->GetLinked() && !c->GetLinked())
         {
            n = iter.Next();

            if (n->GetKind() == Track::Wave) {
               bPastedSomething |= ((WaveTrack *)n)->ClearAndPaste(t0, t1, c, true, true);
            }
            else
            {
               n->Clear(t0, t1);
               bPastedSomething |= n->Paste(t0, c);
            }
         }

         if (msClipProject != this && c->GetKind() == Track::Wave)
            ((WaveTrack *) c)->Unlock();

         if (bAdvanceClipboard){
            prev = c;
            c = clipIter.Next();
         }
      } // if (n->GetSelected())
      else if (n->IsSyncLockSelected())
      {
         bPastedSomething |=  n->SyncLockAdjust(t1, t0 + msClipT1 - msClipT0);
      }

      n = iter.Next();
   }

   // This block handles the cases where our clipboard is smaller
   // than the amount of selected destination tracks. We take the
   // last wave track, and paste that one into the remaining
   // selected tracks.
   if ( n && !c )
   {
      TrackListOfKindIterator clipWaveIter(Track::Wave, msClipboard.get());
      c = clipWaveIter.Last();

      while (n) {
         if (n->GetSelected() && n->GetKind()==Track::Wave) {
            if (c && c->GetKind() == Track::Wave) {
               bPastedSomething |=
                  ((WaveTrack *)n)->ClearAndPaste(t0, t1, (WaveTrack *)c, true, true);
            }
            else {
               auto tmp = mTrackFactory->NewWaveTrack( ((WaveTrack*)n)->GetSampleFormat(), ((WaveTrack*)n)->GetRate());
               bool bResult = tmp->InsertSilence(0.0, msClipT1 - msClipT0); // MJS: Is this correct?
               wxASSERT(bResult); // TO DO: Actually handle this.
               wxUnusedVar(bResult);
               tmp->Flush();

               bPastedSomething |=
                  ((WaveTrack *)n)->ClearAndPaste(t0, t1, tmp.get(), true, true);
            }
         }
         else if (n->GetKind() == Track::Label && n->GetSelected())
         {
            ((LabelTrack *)n)->Clear(t0, t1);

            // As above, only shift labels if sync-lock is on.
            if (IsSyncLocked())
               ((LabelTrack *)n)->ShiftLabelsOnInsert(msClipT1 - msClipT0, t0);
         }
         else if (n->IsSyncLockSelected())
         {
            n->SyncLockAdjust(t1, t0 + msClipT1 - msClipT0);
         }

         n = iter.Next();
      }
   }

   // TODO: What if we clicked past the end of the track?

   if (bPastedSomething)
   {
      mViewInfo.selectedRegion.setT1(t0 + msClipT1 - msClipT0);

      PushState(_("Pasted from the clipboard"), _("Paste"));

      RedrawProject();

      if (ff)
         mTrackPanel->EnsureVisible(ff);
   }
}

// Handle text paste (into active label), if any. Return true if did paste.
// (This was formerly the first part of overly-long OnPaste.)
bool AudacityProject::HandlePasteText()
{
   TrackListOfKindIterator iterLabelTrack(Track::Label, mTracks);
   LabelTrack* pLabelTrack = (LabelTrack*)(iterLabelTrack.First());
   while (pLabelTrack)
   {
      // Does this track have an active label?
      if (pLabelTrack->IsSelected()) {

         // Yes, so try pasting into it
         if (pLabelTrack->PasteSelectedText(mViewInfo.selectedRegion.t0(),
                                            mViewInfo.selectedRegion.t1()))
         {
            PushState(_("Pasted text from the clipboard"), _("Paste"));

            // Make sure caret is in view
            int x;
            if (pLabelTrack->CalcCursorX(this, &x)) {
               mTrackPanel->ScrollIntoView(x);
            }

            // Redraw everyting (is that necessary???) and bail
            RedrawProject();
            return true;
         }
      }
      pLabelTrack = (LabelTrack *) iterLabelTrack.Next();
   }
   return false;
}

// Return true if nothing selected, regardless of paste result.
// If nothing was selected, create and paste into NEW tracks.
// (This was formerly the second part of overly-long OnPaste.)
bool AudacityProject::HandlePasteNothingSelected()
{
   // First check whether anything's selected.
   bool bAnySelected = false;
   TrackListIterator iterTrack(mTracks);
   Track* pTrack = iterTrack.First();
   while (pTrack) {
      if (pTrack->GetSelected())
      {
         bAnySelected = true;
         break;
      }
      pTrack = iterTrack.Next();
   }

   if (bAnySelected)
      return false;
   else
   {
      TrackListIterator iterClip(msClipboard.get());
      Track* pClip = iterClip.First();
      if (!pClip)
         return true; // nothing to paste

      Track::Holder pNewTrack;
      Track* pFirstNewTrack = NULL;
      while (pClip) {
         if ((msClipProject != this) && (pClip->GetKind() == Track::Wave))
            ((WaveTrack*)pClip)->Lock();

         switch (pClip->GetKind()) {
         case Track::Wave:
            {
               WaveTrack *w = (WaveTrack *)pClip;
               pNewTrack = mTrackFactory->NewWaveTrack(w->GetSampleFormat(), w->GetRate());
            }
            break;
         #ifdef USE_MIDI
            case Track::Note:
               pNewTrack = mTrackFactory->NewNoteTrack();
               break;
            #endif // USE_MIDI
         case Track::Label:
            pNewTrack = mTrackFactory->NewLabelTrack();
            break;
         case Track::Time:
            pNewTrack = mTrackFactory->NewTimeTrack();
            break;
         default:
            pClip = iterClip.Next();
            continue;
         }
         wxASSERT(pClip);

         pNewTrack->SetLinked(pClip->GetLinked());
         pNewTrack->SetChannel(pClip->GetChannel());
         pNewTrack->SetName(pClip->GetName());

         bool bResult = pNewTrack->Paste(0.0, pClip);
         wxASSERT(bResult); // TO DO: Actually handle this.
         wxUnusedVar(bResult);

         if (!pFirstNewTrack)
            pFirstNewTrack = pNewTrack.get();

         pNewTrack->SetSelected(true);
         mTracks->Add(std::move(pNewTrack));

         if (msClipProject != this && pClip->GetKind() == Track::Wave)
            ((WaveTrack *) pClip)->Unlock();


         pClip = iterClip.Next();
      }

      // Select some pasted samples, which is probably impossible to get right
      // with various project and track sample rates.
      // So do it at the sample rate of the project
      AudacityProject *p = GetActiveProject();
      double projRate = p->GetRate();
      double quantT0 = QUANTIZED_TIME(msClipT0, projRate);
      double quantT1 = QUANTIZED_TIME(msClipT1, projRate);
      mViewInfo.selectedRegion.setTimes(
         0.0,   // anywhere else and this should be
                // half a sample earlier
         quantT1 - quantT0);

      PushState(_("Pasted from the clipboard"), _("Paste"));

      RedrawProject();

      if (pFirstNewTrack)
         mTrackPanel->EnsureVisible(pFirstNewTrack);

      return true;
   }
}


// Creates a NEW label in each selected label track with text from the system
// clipboard
void AudacityProject::OnPasteNewLabel()
{
   bool bPastedSomething = false;

   SelectedTrackListOfKindIterator iter(Track::Label, mTracks);
   Track *t = iter.First();
   if (!t)
   {
      // If there are no selected label tracks, try to choose the first label
      // track after some other selected track
      TrackListIterator iter1(mTracks);
      for (Track *t1 = iter1.First(); t1; t1 = iter1.Next()) {
         if (t1->GetSelected()) {
            // Look for a label track
            while (0 != (t1 = iter1.Next())) {
               if (t1->GetKind() == Track::Label) {
                  t = t1;
                  break;
               }
            }
            if (t) break;
         }
      }

      // If no match found, add one
      if (!t) {
         t = mTracks->Add(GetTrackFactory()->NewLabelTrack());
      }

      // Select this track so the loop picks it up
      t->SetSelected(true);
   }

   LabelTrack *plt = NULL; // the previous track
   for (Track *t = iter.First(); t; t = iter.Next())
   {
      LabelTrack *lt = (LabelTrack *)t;

      // Unselect the last label, so we'll have just one active label when
      // we're done
      if (plt)
         plt->Unselect();

      // Add a NEW label, paste into it
      // Paul L:  copy whatever defines the selected region, not just times
      lt->AddLabel(mViewInfo.selectedRegion);
      if (lt->PasteSelectedText(mViewInfo.selectedRegion.t0(),
                                mViewInfo.selectedRegion.t1()))
         bPastedSomething = true;

      // Set previous track
      plt = lt;
   }

   // plt should point to the last label track pasted to -- ensure it's visible
   // and set focus
   if (plt) {
      mTrackPanel->EnsureVisible(plt);
      mTrackPanel->SetFocus();
   }

   if (bPastedSomething) {
      PushState(_("Pasted from the clipboard"), _("Paste Text to New Label"));

      // Is this necessary? (carried over from former logic in OnPaste())
      RedrawProject();
   }
}

void AudacityProject::OnPasteOver() // not currently in use it appears
{
   if((msClipT1 - msClipT0) > 0.0)
   {
      mViewInfo.selectedRegion.setT1(
         mViewInfo.selectedRegion.t0() + (msClipT1 - msClipT0));
         // MJS: pointless, given what we do in OnPaste?
   }
   OnPaste();

   return;
}

void AudacityProject::OnTrim()
{
   if (mViewInfo.selectedRegion.isPoint())
      return;

   TrackListIterator iter(mTracks);
   Track *n = iter.First();

   while (n) {
      if (n->GetSelected()) {
         switch (n->GetKind())
         {
#if defined(USE_MIDI)
            case Track::Note:
               ((NoteTrack*)n)->Trim(mViewInfo.selectedRegion.t0(),
                                     mViewInfo.selectedRegion.t1());
            break;
#endif

            case Track::Wave:
               //Delete the section before the left selector
               ((WaveTrack*)n)->Trim(mViewInfo.selectedRegion.t0(),
                                     mViewInfo.selectedRegion.t1());
            break;

            default:
            break;
         }
      }
      n = iter.Next();
   }

   PushState(wxString::Format(_("Trim selected audio tracks from %.2f seconds to %.2f seconds"),
       mViewInfo.selectedRegion.t0(), mViewInfo.selectedRegion.t1()),
       _("Trim Audio"));

   RedrawProject();
}

void AudacityProject::OnDelete()
{
   Clear();
}

void AudacityProject::OnSplitDelete()
{
   TrackListIterator iter(mTracks);

   Track *n = iter.First();

   while (n) {
      if (n->GetSelected()) {
         if (n->GetKind() == Track::Wave)
         {
            ((WaveTrack*)n)->SplitDelete(mViewInfo.selectedRegion.t0(),
                                         mViewInfo.selectedRegion.t1());
         }
         else {
            n->Silence(mViewInfo.selectedRegion.t0(),
                       mViewInfo.selectedRegion.t1());
         }
      }
      n = iter.Next();
   }

   PushState(wxString::Format(_("Split-deleted %.2f seconds at t=%.2f"),
                              mViewInfo.selectedRegion.duration(),
                              mViewInfo.selectedRegion.t0()),
             _("Split Delete"));

   RedrawProject();
}

void AudacityProject::OnDisjoin()
{
   TrackListIterator iter(mTracks);

   Track *n = iter.First();

   while (n) {
      if (n->GetSelected()) {
         if (n->GetKind() == Track::Wave)
         {
            ((WaveTrack*)n)->Disjoin(mViewInfo.selectedRegion.t0(),
                                     mViewInfo.selectedRegion.t1());
         }
      }
      n = iter.Next();
   }

   PushState(wxString::Format(_("Detached %.2f seconds at t=%.2f"),
                              mViewInfo.selectedRegion.duration(),
                              mViewInfo.selectedRegion.t0()),
             _("Detach"));

   RedrawProject();
}

void AudacityProject::OnJoin()
{
   TrackListIterator iter(mTracks);

   Track *n = iter.First();

   while (n) {
      if (n->GetSelected()) {
         if (n->GetKind() == Track::Wave)
         {
            ((WaveTrack*)n)->Join(mViewInfo.selectedRegion.t0(),
                                  mViewInfo.selectedRegion.t1());
         }
      }
      n = iter.Next();
   }

   PushState(wxString::Format(_("Joined %.2f seconds at t=%.2f"),
                              mViewInfo.selectedRegion.duration(),
                              mViewInfo.selectedRegion.t0()),
             _("Join"));

   RedrawProject();
}

void AudacityProject::OnSilence()
{
   SelectedTrackListOfKindIterator iter(Track::Wave, mTracks);

   for (Track *n = iter.First(); n; n = iter.Next())
      n->Silence(mViewInfo.selectedRegion.t0(), mViewInfo.selectedRegion.t1());

   PushState(wxString::
             Format(_("Silenced selected tracks for %.2f seconds at %.2f"),
                    mViewInfo.selectedRegion.duration(),
                    mViewInfo.selectedRegion.t0()),
             _("Silence"));

   mTrackPanel->Refresh(false);
}

void AudacityProject::OnDuplicate()
{
   TrackListIterator iter(mTracks);

   Track *l = iter.Last();
   Track *n = iter.First();

   while (n) {
      if (n->GetSelected()) {
         auto dest = n->Copy(mViewInfo.selectedRegion.t0(),
                 mViewInfo.selectedRegion.t1());
         if (dest) {
            dest->Init(*n);
            dest->SetOffset(wxMax(mViewInfo.selectedRegion.t0(), n->GetOffset()));
            mTracks->Add(std::move(dest));
         }
      }

      if (n == l) {
         break;
      }

      n = iter.Next();
   }

   PushState(_("Duplicated"), _("Duplicate"));

   RedrawProject();
}

void AudacityProject::OnCutLabels()
{
  if( mViewInfo.selectedRegion.isPoint() )
     return;

  // Because of grouping the copy may need to operate on different tracks than
  // the clear, so we do these actions separately.
  EditClipboardByLabel( &WaveTrack::CopyNonconst );

  if( gPrefs->Read( wxT( "/GUI/EnableCutLines" ), ( long )0 ) )
     EditByLabel( &WaveTrack::ClearAndAddCutLine, true );
  else
     EditByLabel( &WaveTrack::Clear, true );

  msClipProject = this;

  mViewInfo.selectedRegion.collapseToT0();

  PushState(
   /* i18n-hint: (verb) past tense.  Audacity has just cut the labeled audio regions.*/
     _( "Cut labeled audio regions to clipboard" ),
  /* i18n-hint: (verb)*/
     _( "Cut Labeled Audio" ) );

  RedrawProject();
}

void AudacityProject::OnSplitCutLabels()
{
  if( mViewInfo.selectedRegion.isPoint() )
     return;

  EditClipboardByLabel( &WaveTrack::SplitCut );

  msClipProject = this;

  PushState(
   /* i18n-hint: (verb) Audacity has just split cut the labeled audio regions*/
     _( "Split Cut labeled audio regions to clipboard" ),
  /* i18n-hint: (verb) Do a special kind of cut on the labels*/
        _( "Split Cut Labeled Audio" ) );

  RedrawProject();
}

void AudacityProject::OnCopyLabels()
{
  if( mViewInfo.selectedRegion.isPoint() )
     return;

  EditClipboardByLabel( &WaveTrack::CopyNonconst );

  msClipProject = this;

  PushState( _( "Copied labeled audio regions to clipboard" ),
  /* i18n-hint: (verb)*/
     _( "Copy Labeled Audio" ) );

  mTrackPanel->Refresh( false );
}

void AudacityProject::OnDeleteLabels()
{
  if( mViewInfo.selectedRegion.isPoint() )
     return;

  EditByLabel( &WaveTrack::Clear, true );

  mViewInfo.selectedRegion.collapseToT0();

  PushState(
   /* i18n-hint: (verb) Audacity has just deleted the labeled audio regions*/
     _( "Deleted labeled audio regions" ),
  /* i18n-hint: (verb)*/
     _( "Delete Labeled Audio" ) );

  RedrawProject();
}

void AudacityProject::OnSplitDeleteLabels()
{
  if( mViewInfo.selectedRegion.isPoint() )
     return;

  EditByLabel( &WaveTrack::SplitDelete, false );

  PushState(
  /* i18n-hint: (verb) Audacity has just done a special kind of DELETE on the labeled audio regions */
     _( "Split Deleted labeled audio regions" ),
  /* i18n-hint: (verb) Do a special kind of DELETE on labeled audio regions*/
     _( "Split Delete Labeled Audio" ) );

  RedrawProject();
}

void AudacityProject::OnSilenceLabels()
{
  if( mViewInfo.selectedRegion.isPoint() )
     return;

  EditByLabel( &WaveTrack::Silence, false );

  PushState(
   /* i18n-hint: (verb)*/
     _( "Silenced labeled audio regions" ),
  /* i18n-hint: (verb)*/
     _( "Silence Labeled Audio" ) );

  mTrackPanel->Refresh( false );
}

void AudacityProject::OnSplitLabels()
{
  EditByLabel( &WaveTrack::Split, false );

  PushState(
   /* i18n-hint: (verb) past tense.  Audacity has just split the labeled audio (a point or a region)*/
     _( "Split labeled audio (points or regions)" ),
  /* i18n-hint: (verb)*/
     _( "Split Labeled Audio" ) );

  RedrawProject();
}

void AudacityProject::OnJoinLabels()
{
  if( mViewInfo.selectedRegion.isPoint() )
     return;

  EditByLabel( &WaveTrack::Join, false );

  PushState(
   /* i18n-hint: (verb) Audacity has just joined the labeled audio (points or regions)*/
     _( "Joined labeled audio (points or regions)" ),
  /* i18n-hint: (verb)*/
     _( "Join Labeled Audio" ) );

  RedrawProject();
}

void AudacityProject::OnDisjoinLabels()
{
  if( mViewInfo.selectedRegion.isPoint() )
     return;

  EditByLabel( &WaveTrack::Disjoin, false );

  PushState(
   /* i18n-hint: (verb) Audacity has just detached the labeled audio regions.
      This message appears in history and tells you about something
      Audacity has done.*/
   _( "Detached labeled audio regions" ),
   /* i18n-hint: (verb)*/
     _( "Detach Labeled Audio" ) );

  RedrawProject();
}

void AudacityProject::OnSplit()
{
   TrackListIterator iter(mTracks);

   double sel0 = mViewInfo.selectedRegion.t0();
   double sel1 = mViewInfo.selectedRegion.t1();

   for (Track* n=iter.First(); n; n = iter.Next())
   {
      if (n->GetKind() == Track::Wave)
      {
         WaveTrack* wt = (WaveTrack*)n;
         if (wt->GetSelected())
            wt->Split( sel0, sel1 );
      }
   }

   PushState(_("Split"), _("Split"));
   mTrackPanel->Refresh(false);
#if 0
//ANSWER-ME: Do we need to keep this commented out OnSplit() code?
// This whole section no longer used...
   /*
    * Previous (pre-multiclip) implementation of "Split" command
    * This does work only when a range is selected!
    *
   TrackListIterator iter(mTracks);

   Track *n = iter.First();
   Track *dest;

   TrackList newTracks;

   while (n) {
      if (n->GetSelected()) {
         double sel0 = mViewInfo.selectedRegion.t0();
         double sel1 = mViewInfo.selectedRegion.t1();

         dest = NULL;
         n->Copy(sel0, sel1, &dest);
         if (dest) {
            dest->Init(*n);
            dest->SetOffset(wxMax(sel0, n->GetOffset()));

            if (sel1 >= n->GetEndTime())
               n->Clear(sel0, sel1);
            else if (sel0 <= n->GetOffset()) {
               n->Clear(sel0, sel1);
               n->SetOffset(sel1);
            } else
               n->Silence(sel0, sel1);

            newTracks.Add(dest);
         }
      }
      n = iter.Next();
   }

   TrackListIterator nIter(&newTracks);
   n = nIter.First();
   while (n) {
      mTracks->Add(n);
      n = nIter.Next();
   }

   PushState(_("Split"), _("Split"));

   FixScrollbars();
   mTrackPanel->Refresh(false);
   */
#endif
}

void AudacityProject::OnSplitNew()
{
   TrackListIterator iter(mTracks);
   Track *l = iter.Last();

   for (Track *n = iter.First(); n; n = iter.Next()) {
      if (n->GetSelected()) {
         Track::Holder dest;
         double newt0 = 0, newt1 = 0;
         double offset = n->GetOffset();
         if (n->GetKind() == Track::Wave) {
            const auto wt = static_cast<WaveTrack*>(n);
            // Clips must be aligned to sample positions or the NEW clip will not fit in the gap where it came from
            offset = wt->LongSamplesToTime(wt->TimeToLongSamples(offset));
            newt0 = wt->LongSamplesToTime(wt->TimeToLongSamples(mViewInfo.selectedRegion.t0()));
            newt1 = wt->LongSamplesToTime(wt->TimeToLongSamples(mViewInfo.selectedRegion.t1()));
            dest = wt->SplitCut(newt0, newt1);
         }
#if 0
         // LL:  For now, just skip all non-wave tracks since the other do not
         //      yet support proper splitting.
         else {
            dest = n->Cut(mViewInfo.selectedRegion.t0(),
                   mViewInfo.selectedRegion.t1());
         }
#endif
         if (dest) {
            dest->SetChannel(n->GetChannel());
            dest->SetLinked(n->GetLinked());
            dest->SetName(n->GetName());
            dest->SetOffset(wxMax(newt0, offset));
            mTracks->Add(std::move(dest));
         }
      }

      if (n == l) {
         break;
      }
   }

   PushState(_("Split to new track"), _("Split New"));

   RedrawProject();
}

void AudacityProject::OnSelectAll()
{
   TrackListIterator iter(mTracks);

   Track *t = iter.First();
   while (t) {
      t->SetSelected(true);
      t = iter.Next();
   }
   mViewInfo.selectedRegion.setTimes(
      mTracks->GetMinOffset(), mTracks->GetEndTime());

   ModifyState(false);

   mTrackPanel->Refresh(false);
   if (mMixerBoard)
      mMixerBoard->Refresh(false);
}

void AudacityProject::OnSelectNone()
{
   this->SelectNone();
   mViewInfo.selectedRegion.collapseToT0();
   ModifyState(false);
}

#ifdef EXPERIMENTAL_SPECTRAL_EDITING
void AudacityProject::OnToggleSpectralSelection()
{
   mTrackPanel->ToggleSpectralSelection();
   mTrackPanel->Refresh(false);
   ModifyState(false);
}

void AudacityProject::DoNextPeakFrequency(bool up)
{
   // Find the first selected wave track that is in a spectrogram view.
   WaveTrack *pTrack = 0;
   SelectedTrackListOfKindIterator iter(Track::Wave, mTracks);
   for (Track *t = iter.First(); t; t = iter.Next()) {
      WaveTrack *const wt = static_cast<WaveTrack*>(t);
      const int display = wt->GetDisplay();
      if (display == WaveTrack::Spectrum) {
         pTrack = wt;
         break;
      }
   }

   if (pTrack) {
      mTrackPanel->SnapCenterOnce(pTrack, up);
      mTrackPanel->Refresh(false);
      ModifyState(false);
   }
}

void AudacityProject::OnNextHigherPeakFrequency()
{
   DoNextPeakFrequency(true);
}


void AudacityProject::OnNextLowerPeakFrequency()
{
   DoNextPeakFrequency(false);
}
#endif

void AudacityProject::OnSelectCursorEnd()
{
   double maxEndOffset = -1000000.0;

   TrackListIterator iter(mTracks);
   Track *t = iter.First();

   while (t) {
      if (t->GetSelected()) {
         if (t->GetEndTime() > maxEndOffset)
            maxEndOffset = t->GetEndTime();
      }

      t = iter.Next();
   }

   mViewInfo.selectedRegion.setT1(maxEndOffset);

   ModifyState(false);

   mTrackPanel->Refresh(false);
}

void AudacityProject::OnSelectStartCursor()
{
   double minOffset = 1000000.0;

   TrackListIterator iter(mTracks);
   Track *t = iter.First();

   while (t) {
      if (t->GetSelected()) {
         if (t->GetOffset() < minOffset)
            minOffset = t->GetOffset();
      }

      t = iter.Next();
   }

   mViewInfo.selectedRegion.setT0(minOffset);

   ModifyState(false);

   mTrackPanel->Refresh(false);
}

void AudacityProject::OnSelectSyncLockSel()
{
   bool selected = false;
   TrackListIterator iter(mTracks);
   for (Track *t = iter.First(); t; t = iter.Next())
   {
      if (t->IsSyncLockSelected()) {
         t->SetSelected(true);
         selected = true;
      }
   }

   if (selected)
      ModifyState(false);

   mTrackPanel->Refresh(false);
   if (mMixerBoard)
      mMixerBoard->Refresh(false);
}

void AudacityProject::OnSelectAllTracks()
{
   TrackListIterator iter(mTracks);
   for (Track *t = iter.First(); t; t = iter.Next()) {
      t->SetSelected(true);
   }

   ModifyState(false);

   mTrackPanel->Refresh(false);
   if (mMixerBoard)
      mMixerBoard->Refresh(false);
}

//
// View Menu
//

void AudacityProject::OnZoomIn()
{
   ZoomInByFactor( 2.0 );
}

double AudacityProject::GetScreenEndTime() const
{
   return mTrackPanel->GetScreenEndTime();
}

void AudacityProject::ZoomInByFactor( double ZoomFactor )
{
   // LLL: Handling positioning differently when audio is active
   if (gAudioIO->IsStreamActive(GetAudioIOToken()) != 0) {
      ZoomBy(ZoomFactor);
      mTrackPanel->ScrollIntoView(gAudioIO->GetStreamTime());
      mTrackPanel->Refresh(false);
      return;
   }

   // DMM: Here's my attempt to get logical zooming behavior
   // when there's a selection that's currently at least
   // partially on-screen

   const double endTime = GetScreenEndTime();
   const double duration = endTime - mViewInfo.h;

   bool selectionIsOnscreen =
      (mViewInfo.selectedRegion.t0() < endTime) &&
      (mViewInfo.selectedRegion.t1() >= mViewInfo.h);

   bool selectionFillsScreen =
      (mViewInfo.selectedRegion.t0() < mViewInfo.h) &&
      (mViewInfo.selectedRegion.t1() > endTime);

   if (selectionIsOnscreen && !selectionFillsScreen) {
      // Start with the center of the selection
      double selCenter = (mViewInfo.selectedRegion.t0() +
                          mViewInfo.selectedRegion.t1()) / 2;

      // If the selection center is off-screen, pick the
      // center of the part that is on-screen.
      if (selCenter < mViewInfo.h)
         selCenter = mViewInfo.h +
                     (mViewInfo.selectedRegion.t1() - mViewInfo.h) / 2;
      if (selCenter > endTime)
         selCenter = endTime -
            (endTime - mViewInfo.selectedRegion.t0()) / 2;

      // Zoom in
      ZoomBy(ZoomFactor);
      const double newDuration = GetScreenEndTime() - mViewInfo.h;

      // Recenter on selCenter
      TP_ScrollWindow(selCenter - newDuration / 2);
      return;
   }


   double origLeft = mViewInfo.h;
   double origWidth = duration;
   ZoomBy(ZoomFactor);

   const double newDuration = GetScreenEndTime() - mViewInfo.h;
   double newh = origLeft + (origWidth - newDuration) / 2;

   // MM: Commented this out because it was confusing users
   /*
   // make sure that the *right-hand* end of the selection is
   // no further *left* than 1/3 of the way across the screen
   if (mViewInfo.selectedRegion.t1() < newh + mViewInfo.screen / 3)
      newh = mViewInfo.selectedRegion.t1() - mViewInfo.screen / 3;

   // make sure that the *left-hand* end of the selection is
   // no further *right* than 2/3 of the way across the screen
   if (mViewInfo.selectedRegion.t0() > newh + mViewInfo.screen * 2 / 3)
      newh = mViewInfo.selectedRegion.t0() - mViewInfo.screen * 2 / 3;
   */

   TP_ScrollWindow(newh);
}

void AudacityProject::OnZoomOut()
{
   ZoomOutByFactor( 1 /2.0 );
}


void AudacityProject::ZoomOutByFactor( double ZoomFactor )
{
   //Zoom() may change these, so record original values:
   const double origLeft = mViewInfo.h;
   const double origWidth = GetScreenEndTime() - origLeft;

   ZoomBy(ZoomFactor);
   const double newWidth = GetScreenEndTime() - mViewInfo.h;

   const double newh = origLeft + (origWidth - newWidth) / 2;
   // newh = (newh > 0) ? newh : 0;
   TP_ScrollWindow(newh);

}

// this is unused:
#if 0
static double OldZooms[2]={ 44100.0/512.0, 4410.0/512.0 };
void AudacityProject::OnZoomToggle()
{
   double origLeft = mViewInfo.h;
   double origWidth = mViewInfo.screen;

   float f;
   // look at percentage difference.  We add a small fudge factor
   // to avoid testing for zero divisor.
   f = mViewInfo.zoom / (OldZooms[0] + 0.0001f);
   // If old zoom is more than 10 percent different, use it.
   if( (0.90f > f) || (f >1.10) ){
      OldZooms[1]=OldZooms[0];
      OldZooms[0]=mViewInfo.zoom;
   }
   Zoom( OldZooms[1] );
   double newh = origLeft + (origWidth - mViewInfo.screen) / 2;
   TP_ScrollWindow(newh);
}
#endif


void AudacityProject::OnZoomNormal()
{
   Zoom(ZoomInfo::GetDefaultZoom());
   mTrackPanel->Refresh(false);
}

void AudacityProject::OnZoomFit()
{
   const double end = mTracks->GetEndTime();
   const double start = mViewInfo.bScrollBeyondZero
      ? std::min(mTracks->GetStartTime(), 0.0)
      : 0;
   const double len = end - start;

   if (len <= 0.0)
      return;

   int w;
   mTrackPanel->GetTracksUsableArea(&w, NULL);
   w -= 10;

   Zoom(w / len);
   TP_ScrollWindow(start);
}

void AudacityProject::DoZoomFitV()
{
   int height, count;

   mTrackPanel->GetTracksUsableArea(NULL, &height);

   height -= 28;

   count = 0;
   TrackListIterator iter(mTracks);
   Track *t = iter.First();
   while (t) {
      if ((t->GetKind() == Track::Wave) &&
          !t->GetMinimized())
         count++;
      else
         height -= t->GetHeight();

      t = iter.Next();
   }

   if (count == 0)
      return;

   height = height / count;

   if (height < 40)
      height = 40;

   TrackListIterator iter2(mTracks);
   t = iter2.First();
   while (t) {
      if ((t->GetKind() == Track::Wave) &&
          !t->GetMinimized())
         t->SetHeight(height);
      t = iter2.Next();
   }
}

void AudacityProject::OnZoomFitV()
{
   this->DoZoomFitV();

   mVsbar->SetThumbPosition(0);
   RedrawProject();
   ModifyState(true);
}

void AudacityProject::OnZoomSel()
{
   const double lowerBound =
      std::max(mViewInfo.selectedRegion.t0(), ScrollingLowerBoundTime());
   const double denom =
      mViewInfo.selectedRegion.t1() - lowerBound;
   if (denom <= 0.0)
      return;

   // LL:  The "-1" is just a hack to get around an issue where zooming to
   //      selection doesn't actually get the entire selected region within the
   //      visible area.  This causes a problem with scrolling at end of playback
   //      where the selected region may be scrolled off the left of the screen.
   //      I know this isn't right, but until the real rounding or 1-off issue is
   //      found, this will have to work.
   // PRL:  Did I fix this?  I am not sure, so I leave the hack in place.
   //      Fixes might have resulted from commits
   //      1b8f44d0537d987c59653b11ed75a842b48896ea and
   //      e7c7bb84a966c3b3cc4b3a9717d5f247f25e7296
   int width;
   mTrackPanel->GetTracksUsableArea(&width, NULL);
   Zoom((width - 1) / denom);
   TP_ScrollWindow(mViewInfo.selectedRegion.t0());
}  

void AudacityProject::OnGoSelStart()
{
   if (mViewInfo.selectedRegion.isPoint())
      return;

   TP_ScrollWindow(mViewInfo.selectedRegion.t0() - ((GetScreenEndTime() - mViewInfo.h) / 2));
}

void AudacityProject::OnGoSelEnd()
{
   if (mViewInfo.selectedRegion.isPoint())
      return;

   TP_ScrollWindow(mViewInfo.selectedRegion.t1() - ((GetScreenEndTime() - mViewInfo.h) / 2));
}

void AudacityProject::OnShowClipping()
{
   bool checked = !gPrefs->Read(wxT("/GUI/ShowClipping"), 0L);
   gPrefs->Write(wxT("/GUI/ShowClipping"), checked);
   gPrefs->Flush();
   mCommandManager.Check(wxT("ShowClipping"), checked);
   mTrackPanel->UpdatePrefs();
   mTrackPanel->Refresh(false);
}

void AudacityProject::OnHistory()
{
   if (!mHistoryWindow)
      mHistoryWindow = new HistoryWindow(this, GetUndoManager());
   mHistoryWindow->Show();
   mHistoryWindow->Raise();
   mHistoryWindow->UpdateDisplay();
}

void AudacityProject::OnKaraoke()
{
   if (!mLyricsWindow)
      mLyricsWindow = safenew LyricsWindow(this);
   mLyricsWindow->Show();
   UpdateLyrics();
   mLyricsWindow->Raise();
}

void AudacityProject::OnMixerBoard()
{
   if (!mMixerBoardFrame)
   {
      mMixerBoardFrame = safenew MixerBoardFrame(this);
      mMixerBoard = mMixerBoardFrame->mMixerBoard;
   }
   mMixerBoardFrame->Show();
   mMixerBoardFrame->Raise();
   mMixerBoardFrame->SetFocus();
}

void AudacityProject::OnPlotSpectrum()
{
   if (!mFreqWindow) {
      wxPoint where;

      where.x = 150;
      where.y = 150;

      mFreqWindow = new FreqWindow(this, -1, _("Frequency Analysis"), where);
   }

   mFreqWindow->Show(true);
   mFreqWindow->Raise();
   mFreqWindow->SetFocus();
}

void AudacityProject::OnContrast()
{
   // All of this goes away when the Contrast Dialog is converted to a module
   if(!mContrastDialog)
   {
      wxPoint where;

      where.x = 150;
      where.y = 150;

      mContrastDialog = new ContrastDialog(this, -1, _("Contrast Analysis (WCAG 2 compliance)"), where);

      mContrastDialog->bFGset = false;
      mContrastDialog->bBGset = false;
   }

   // Zero dialog boxes.  Do we need to do this here?
   if( !mContrastDialog->bFGset )
   {
      mContrastDialog->mForegroundStartT->SetValue(0.0);
      mContrastDialog->mForegroundEndT->SetValue(0.0);
   }
   if( !mContrastDialog->bBGset )
   {
      mContrastDialog->mBackgroundStartT->SetValue(0.0);
      mContrastDialog->mBackgroundEndT->SetValue(0.0);
   }

   mContrastDialog->CentreOnParent();
   mContrastDialog->Show();
}


void AudacityProject::OnShowTransportToolBar()
{
   mToolManager->ShowHide(TransportBarID);
   ModifyToolbarMenus();
}

void AudacityProject::OnShowDeviceToolBar()
{
   mToolManager->ShowHide( DeviceBarID );
   ModifyToolbarMenus();
}

void AudacityProject::OnShowEditToolBar()
{
   mToolManager->ShowHide( EditBarID );
   ModifyToolbarMenus();
}

void AudacityProject::OnShowMeterToolBar()
{
   if( !mToolManager->IsVisible( MeterBarID ) )
   {
      mToolManager->Expose( PlayMeterBarID, false );
      mToolManager->Expose( RecordMeterBarID, false ); 
   }
   mToolManager->ShowHide( MeterBarID );
   ModifyToolbarMenus();
}

void AudacityProject::OnShowRecordMeterToolBar()
{
   if( !mToolManager->IsVisible( RecordMeterBarID ) )
   {
      mToolManager->Expose( MeterBarID, false );
   }
   mToolManager->ShowHide( RecordMeterBarID );
   ModifyToolbarMenus();
}

void AudacityProject::OnShowPlayMeterToolBar()
{
   if( !mToolManager->IsVisible( PlayMeterBarID ) )
   {
      mToolManager->Expose( MeterBarID, false );
   }
   mToolManager->ShowHide( PlayMeterBarID );
   ModifyToolbarMenus();
}

void AudacityProject::OnShowMixerToolBar()
{
   mToolManager->ShowHide( MixerBarID );
   ModifyToolbarMenus();
}

void AudacityProject::OnShowSelectionToolBar()
{
   mToolManager->ShowHide( SelectionBarID );
   ModifyToolbarMenus();
}

#ifdef EXPERIMENTAL_SPECTRAL_EDITING
void AudacityProject::OnShowSpectralSelectionToolBar()
{
   mToolManager->ShowHide( SpectralSelectionBarID );
   ModifyToolbarMenus();
}
#endif

void AudacityProject::OnShowToolsToolBar()
{
   mToolManager->ShowHide( ToolsBarID );
   ModifyToolbarMenus();
}

void AudacityProject::OnShowTranscriptionToolBar()
{
   mToolManager->ShowHide( TranscriptionBarID );
   ModifyToolbarMenus();
}

void AudacityProject::OnResetToolBars()
{
   mToolManager->Reset();
   ModifyToolbarMenus();
}

//
// Project Menu
//

void AudacityProject::OnImport()
{
   // An import trigger for the alias missing dialog might not be intuitive, but
   // this serves to track the file if the users zooms in and such.
   wxGetApp().SetMissingAliasedFileWarningShouldShow(true);

   wxArrayString selectedFiles = ShowOpenDialog(wxT(""));
   if (selectedFiles.GetCount() == 0) {
      gPrefs->Write(wxT("/LastOpenType"),wxT(""));
      gPrefs->Flush();
      return;
   }

   gPrefs->Write(wxT("/NewImportingSession"), true);

   //sort selected files by OD status.  Load non OD first so user can edit asap.
   //first sort selectedFiles.
   selectedFiles.Sort(CompareNoCaseFileName);
   ODManager::Pause();

   for (size_t ff = 0; ff < selectedFiles.GetCount(); ff++) {
      wxString fileName = selectedFiles[ff];

      wxString path = ::wxPathOnly(fileName);
      gPrefs->Write(wxT("/DefaultOpenPath"), path);

      Import(fileName);
   }

   gPrefs->Write(wxT("/LastOpenType"),wxT(""));

   gPrefs->Flush();

   HandleResize(); // Adjust scrollers for NEW track sizes.
   ODManager::Resume();
}

void AudacityProject::OnImportLabels()
{
   wxString path = gPrefs->Read(wxT("/DefaultOpenPath"),::wxGetCwd());

   wxString fileName =
       FileSelector(_("Select a text file containing labels..."),
                    path,     // Path
                    wxT(""),       // Name
                    wxT(".txt"),   // Extension
                    _("Text files (*.txt)|*.txt|All files|*"),
                    wxRESIZE_BORDER,        // Flags
                    this);    // Parent

   if (fileName != wxT("")) {
      path =::wxPathOnly(fileName);
      gPrefs->Write(wxT("/DefaultOpenPath"), path);
      gPrefs->Flush();

      wxTextFile f;

      f.Open(fileName);
      if (!f.IsOpened()) {
         wxMessageBox(_("Could not open file: ") + fileName);
         return;
      }

      auto newTrack = GetTrackFactory()->NewLabelTrack();
      wxString sTrackName;
      wxFileName::SplitPath(fileName, NULL, NULL, &sTrackName, NULL);
      newTrack->SetName(sTrackName);

      newTrack->Import(f);

      SelectNone();
      newTrack->SetSelected(true);
      mTracks->Add(std::move(newTrack));

      PushState(wxString::
                Format(_("Imported labels from '%s'"), fileName.c_str()),
                _("Import Labels"));

      RedrawProject();
   }
}

#ifdef USE_MIDI
void AudacityProject::OnImportMIDI()
{
   wxString path = gPrefs->Read(wxT("/DefaultOpenPath"),::wxGetCwd());

   wxString fileName = FileSelector(_("Select a MIDI file..."),
                                    path,     // Path
                                    wxT(""),       // Name
                                    wxT(""),       // Extension
                                    _("MIDI and Allegro files (*.mid;*.midi;*.gro)|*.mid;*.midi;*.gro|MIDI files (*.mid;*.midi)|*.mid;*.midi|Allegro files (*.gro)|*.gro|All files|*"),
                                    wxRESIZE_BORDER,        // Flags
                                    this);    // Parent

   if (fileName != wxT("")) {
      path =::wxPathOnly(fileName);
      gPrefs->Write(wxT("/DefaultOpenPath"), path);
      gPrefs->Flush();

      DoImportMIDI(fileName);
   }
}

void AudacityProject::DoImportMIDI(const wxString &fileName)
{
   auto newTrack = GetTrackFactory()->NewNoteTrack();

   if (::ImportMIDI(fileName, newTrack.get())) {

      SelectNone();
      auto pTrack = mTracks->Add(std::move(newTrack));
      pTrack->SetSelected(true);

      PushState(wxString::Format(_("Imported MIDI from '%s'"),
         fileName.c_str()), _("Import MIDI"));

      RedrawProject();
      mTrackPanel->EnsureVisible(pTrack);
   }
}
#endif // USE_MIDI

void AudacityProject::OnImportRaw()
{
   wxString path = gPrefs->Read(wxT("/DefaultOpenPath"),::wxGetCwd());

   wxString fileName =
       FileSelector(_("Select any uncompressed audio file..."),
                    path,     // Path
                    wxT(""),       // Name
                    wxT(""),       // Extension
                    _("All files|*"),
                    wxRESIZE_BORDER,        // Flags
                    this);    // Parent

   if (fileName == wxT(""))
      return;

   path =::wxPathOnly(fileName);
   gPrefs->Write(wxT("/DefaultOpenPath"), path);
   gPrefs->Flush();

   TrackHolders newTracks;

   ::ImportRaw(this, fileName, mTrackFactory, newTracks);

   if (newTracks.size() <= 0)
      return;

   AddImportedTracks(fileName, std::move(newTracks));
   HandleResize(); // Adjust scrollers for NEW track sizes.
}

void AudacityProject::OnEditMetadata()
{
   (void)DoEditMetadata(_("Edit Metadata Tags"), _("Metadata Tags"), true);
}

bool AudacityProject::DoEditMetadata
(const wxString &title, const wxString &shortUndoDescription, bool force)
{
   // Back up my tags
   auto newTags = mTags->Duplicate();

   if (newTags->ShowEditDialog(this, title, force)) {
      // Commit the change to project state only now.
      mTags = newTags;
      PushState(title, shortUndoDescription);

      return true;
   }

   return false;
}

void AudacityProject::HandleMixAndRender(bool toNewTrack)
{
   wxGetApp().SetMissingAliasedFileWarningShouldShow(true);

   WaveTrack::Holder uNewLeft, uNewRight;
   MixAndRender(mTracks, mTrackFactory, mRate, mDefaultFormat, 0.0, 0.0, uNewLeft, uNewRight);

   if (uNewLeft) {
      // Remove originals, get stats on what tracks were mixed

      TrackListIterator iter(mTracks);
      Track *t = iter.First();
      int selectedCount = 0;
      wxString firstName;

      while (t) {
         if (t->GetSelected() && (t->GetKind() == Track::Wave)) {
            if (selectedCount==0)
               firstName = t->GetName();

            // Add one to the count if it's an unlinked track, or if it's the first
            // in a stereo pair
            if (t->GetLinked() || !t->GetLink())
                selectedCount++;

                if (!toNewTrack) {
                   t = iter.RemoveCurrent();
                } else {
                   t = iter.Next();
                };
         }
         else
            t = iter.Next();
      }

      // Add NEW tracks

      auto pNewLeft = mTracks->Add(std::move(uNewLeft));
      decltype(pNewLeft) pNewRight{};
      if (uNewRight)
         pNewRight = mTracks->Add(std::move(uNewRight));

      // If we're just rendering (not mixing), keep the track name the same
      if (selectedCount==1) {
         pNewLeft->SetName(firstName);
         if (pNewRight)
            pNewRight->SetName(firstName);
      }

      // Smart history/undo message
      if (selectedCount==1) {
         wxString msg;
         msg.Printf(_("Rendered all audio in track '%s'"), firstName.c_str());
         /* i18n-hint: Convert the audio into a more usable form, so apply
          * panning and amplification and write to some external file.*/
         PushState(msg, _("Render"));
      }
      else {
         wxString msg;
         if (pNewRight)
            msg.Printf(_("Mixed and rendered %d tracks into one new stereo track"),
                       selectedCount);
         else
            msg.Printf(_("Mixed and rendered %d tracks into one new mono track"),
                       selectedCount);
         PushState(msg, _("Mix and Render"));
      }

      mTrackPanel->SetFocus();
      mTrackPanel->SetFocusedTrack(pNewLeft);
      mTrackPanel->EnsureVisible(pNewLeft);
      RedrawProject();
   }
}

void AudacityProject::OnMixAndRender()
{
   HandleMixAndRender(false);
}

void AudacityProject::OnMixAndRenderToNewTrack()
{
   HandleMixAndRender(true);
}

void AudacityProject::OnSelectionSave()
{
   mRegionSave =  mViewInfo.selectedRegion;
}

void AudacityProject::OnSelectionRestore()
{
   if ((mRegionSave.t0() == 0.0) &&
       (mRegionSave.t1() == 0.0))
      return;

   mViewInfo.selectedRegion = mRegionSave;

   ModifyState(false);

   mTrackPanel->Refresh(false);
}

void AudacityProject::OnCursorTrackStart()
{
   double minOffset = 1000000.0;

   TrackListIterator iter(mTracks);
   Track *t = iter.First();

   while (t) {
      if (t->GetSelected()) {
         if (t->GetOffset() < minOffset)
            minOffset = t->GetOffset();
      }

      t = iter.Next();
   }

   if (minOffset < 0.0) minOffset = 0.0;
   mViewInfo.selectedRegion.setTimes(minOffset, minOffset);
   ModifyState(false);
   mTrackPanel->ScrollIntoView(mViewInfo.selectedRegion.t0());
   mTrackPanel->Refresh(false);
}

void AudacityProject::OnCursorTrackEnd()
{
   double maxEndOffset = -1000000.0;
   double thisEndOffset = 0.0;

   TrackListIterator iter(mTracks);
   Track *t = iter.First();

   while (t) {
      if (t->GetSelected()) {
         thisEndOffset = t->GetEndTime();
         if (thisEndOffset > maxEndOffset)
            maxEndOffset = thisEndOffset;
      }

      t = iter.Next();
   }

   mViewInfo.selectedRegion.setTimes(maxEndOffset, maxEndOffset);
   ModifyState(false);
   mTrackPanel->ScrollIntoView(mViewInfo.selectedRegion.t1());
   mTrackPanel->Refresh(false);
}

void AudacityProject::OnCursorSelStart()
{
   mViewInfo.selectedRegion.collapseToT0();
   ModifyState(false);
   mTrackPanel->ScrollIntoView(mViewInfo.selectedRegion.t0());
   mTrackPanel->Refresh(false);
}

void AudacityProject::OnCursorSelEnd()
{
   mViewInfo.selectedRegion.collapseToT1();
   ModifyState(false);
   mTrackPanel->ScrollIntoView(mViewInfo.selectedRegion.t1());
   mTrackPanel->Refresh(false);
}

void AudacityProject::HandleAlign(int index, bool moveSel)
{
   TrackListIterator iter(mTracks);
   wxString action;
   wxString shortAction;
   double offset;
   double minOffset = 1000000000.0;
   double maxEndOffset = 0.0;
   double leftOffset = 0.0;
   bool bRightChannel = false;
   double avgOffset = 0.0;
   int numSelected = 0;
   Track *t = iter.First();
   double delta = 0.0;
   double newPos = -1.0;
   wxArrayDouble trackStartArray;
   wxArrayDouble trackEndArray;
   double firstTrackOffset=0.0f;

   while (t) {
      // We only want Wave and Note tracks here.
#if defined(USE_MIDI)
      if (t->GetSelected() && ((t->GetKind() == Track::Wave) ||
                               (t->GetKind() == Track::Note))) {
#else
      if (t->GetSelected() && (t->GetKind() == Track::Wave)) {
#endif
         offset = t->GetOffset();
         if (t->GetLinked()) {   // Left channel of stereo track.
            leftOffset = offset;
            bRightChannel = true; // next track is the right channel.
         } else {
            if (bRightChannel) {
               // Align channel with earlier start  time
               offset = (offset < leftOffset)? offset : leftOffset;
               leftOffset = 0.0;
               bRightChannel = false;
            }
            avgOffset += offset;
            if (numSelected == 0) {
               firstTrackOffset = offset; // For Align End to End.
            }
            numSelected++;
         }
         trackStartArray.Add(t->GetStartTime());
         trackEndArray.Add(t->GetEndTime());

         if (offset < minOffset)
            minOffset = offset;
         if (t->GetEndTime() > maxEndOffset)
            maxEndOffset = t->GetEndTime();
      }
      t = iter.Next();
   }

   avgOffset /= numSelected;  // numSelected is mono/stereo tracks not channels.

   switch(index) {
   case kAlignStartZero:
      delta = -minOffset;
      action = _("start to zero");
      shortAction = _("Start");
      break;
   case kAlignStartSelStart:
      delta = mViewInfo.selectedRegion.t0() - minOffset;
      action = _("start to cursor/selection start");
      shortAction = _("Start");
      break;
   case kAlignStartSelEnd:
      delta = mViewInfo.selectedRegion.t1() - minOffset;
      action = _("start to selection end");
      shortAction = _("Start");
      break;
   case kAlignEndSelStart:
      delta = mViewInfo.selectedRegion.t0() - maxEndOffset;
      action = _("end to cursor/selection start");
      shortAction = _("End");
      break;
   case kAlignEndSelEnd:
      delta = mViewInfo.selectedRegion.t1() - maxEndOffset;
      action = _("end to selection end");
      shortAction = _("End");
      break;
   // index set in alignLabelsNoSync
   case kAlignEndToEnd:
      newPos = firstTrackOffset;
      action = _("end to end");
      shortAction = _("End to End");
      break;
   case kAlignTogether:
      newPos = avgOffset;
      action = _("together");
      shortAction = _("Together");
   }

   if ((unsigned)index >= mAlignLabelsCount) { // This is an alignLabelsNoSync command.
      TrackListIterator iter(mTracks);
      Track *t = iter.First();
      double leftChannelStart = 0.0;
      double leftChannelEnd = 0.0;
      double rightChannelStart = 0.0;
      double rightChannelEnd = 0.0;
      int arrayIndex = 0;
      while (t) {
         // This shifts different tracks in different ways, so no sync-lock move.
         // Only align Wave and Note tracks end to end.
#if defined(USE_MIDI)
         if (t->GetSelected() && ((t->GetKind() == Track::Wave) ||
                                  (t->GetKind() == Track::Note))) {
#else
         if (t->GetSelected() && (t->GetKind() == Track::Wave)) {
#endif
            t->SetOffset(newPos);   // Move the track

            if (t->GetLinked()) {   // Left channel of stereo track.
               leftChannelStart = trackStartArray[arrayIndex];
               leftChannelEnd = trackEndArray[arrayIndex];
               rightChannelStart = trackStartArray[1+arrayIndex];
               rightChannelEnd = trackEndArray[1+arrayIndex];
               bRightChannel = true;   // next track is the right channel.
               // newPos is the offset for the earlier channel.
               // If right channel started first, offset the left channel.
               if (rightChannelStart < leftChannelStart) {
                  t->SetOffset(newPos + leftChannelStart - rightChannelStart);
               }
               arrayIndex++;
            } else {
               if (bRightChannel) {
                  // If left channel started first, offset the right channel.
                  if (leftChannelStart < rightChannelStart) {
                     t->SetOffset(newPos + rightChannelStart - leftChannelStart);
                  }
                  if (index == kAlignEndToEnd) {
                     // Now set position for start of next track.
                     newPos += wxMax(leftChannelEnd, rightChannelEnd) - wxMin(leftChannelStart, rightChannelStart);
                  }
                  bRightChannel = false;
               } else { // Mono track
                  if (index == kAlignEndToEnd) {
                     newPos += (trackEndArray[arrayIndex] - trackStartArray[arrayIndex]);
                  }
               }
               arrayIndex++;
            }
         }
         t = iter.Next();
      }
      if (index == kAlignEndToEnd) {
         OnZoomFit();
      }
   }

   if (delta != 0.0) {
      TrackListIterator iter(mTracks);
      Track *t = iter.First();

      while (t) {
         // For a fixed-distance shift move sync-lock selected tracks also.
         if (t->GetSelected() || t->IsSyncLockSelected()) {
            t->SetOffset(t->GetOffset() + delta);
         }
         t = iter.Next();
      }
   }

   if (moveSel) {
      mViewInfo.selectedRegion.move(delta);
      action = wxString::Format(_("Aligned/Moved %s"), action.c_str());
      shortAction = wxString::Format(_("Align %s/Move"),shortAction.c_str());
      PushState(action, shortAction);
   } else {
      action = wxString::Format(_("Aligned %s"), action.c_str());
      shortAction = wxString::Format(_("Align %s"),shortAction.c_str());
      PushState(action, shortAction);
   }

   RedrawProject();
}

void AudacityProject::OnAlignNoSync(int index)
{
   // Add length of alignLabels array so that we can handle this in AudacityProject::HandleAlign.
   HandleAlign(index + mAlignLabelsCount, false);
}

void AudacityProject::OnAlign(int index)
{
   HandleAlign(index, false);
}

void AudacityProject::OnAlignMoveSel(int index)
{
   HandleAlign(index, true);
}

#ifdef EXPERIMENTAL_SCOREALIGN
// rough relative amount of time to compute one
//    frame of audio or midi, or one cell of matrix, or one iteration
//    of smoothing, measured on a 1.9GHz Core 2 Duo in 32-bit mode
//    (see COLLECT_TIMING_DATA below)
#define AUDIO_WORK_UNIT 0.004F
#define MIDI_WORK_UNIT 0.0001F
#define MATRIX_WORK_UNIT 0.000002F
#define SMOOTHING_WORK_UNIT 0.000001F

// Write timing data to a file; useful for calibrating AUDIO_WORK_UNIT,
// MIDI_WORK_UNIT, MATRIX_WORK_UNIT, and SMOOTHING_WORK_UNIT coefficients
// Data is written to timing-data.txt; look in
//     audacity-src/win/Release/modules/
#define COLLECT_TIMING_DATA

// Audacity Score Align Progress class -- progress reports come here
class ASAProgress final : public SAProgress {
 private:
   float mTotalWork;
   float mFrames[2];
   long mTotalCells; // how many matrix cells?
   long mCellCount; // how many cells so far?
   long mPrevCellCount; // cell_count last reported with Update()
   ProgressDialog *mProgress;
   #ifdef COLLECT_TIMING_DATA
      FILE *mTimeFile;
      wxDateTime mStartTime;
      long iterations;
   #endif

 public:
   ASAProgress() {
      smoothing = false;
      mProgress = NULL;
      #ifdef COLLECT_TIMING_DATA
         mTimeFile = fopen("timing-data.txt", "w");
      #endif
   }
   ~ASAProgress() {
      delete mProgress;
      #ifdef COLLECT_TIMING_DATA
         fclose(mTimeFile);
      #endif
   }
   void set_phase(int i) override {
      float work[2]; // chromagram computation work estimates
      float work2, work3 = 0; // matrix and smoothing work estimates
      SAProgress::set_phase(i);
      #ifdef COLLECT_TIMING_DATA
         long ms = 0;
         wxDateTime now = wxDateTime::UNow();
         fprintf(mTimeFile, "Phase %d begins at %s\n",
                 i, now.FormatTime().c_str());
         if (i != 0)
            ms = now.Subtract(mStartTime).GetMilliseconds().ToLong();
         mStartTime = now;
      #endif
      if (i == 0) {
         mCellCount = 0;
         for (int j = 0; j < 2; j++) {
            mFrames[j] = durations[j] / frame_period;
         }
         mTotalWork = 0;
         for (int j = 0; j < 2; j++) {
             work[j] =
                (is_audio[j] ? AUDIO_WORK_UNIT : MIDI_WORK_UNIT) * mFrames[j];
             mTotalWork += work[j];
         }
         mTotalCells = mFrames[0] * mFrames[1];
         work2 = mTotalCells * MATRIX_WORK_UNIT;
         mTotalWork += work2;
         // arbitarily assume 60 iterations to fit smooth segments and
         // per frame per iteration is SMOOTHING_WORK_UNIT
         if (smoothing) {
            work3 =
               wxMax(mFrames[0], mFrames[1]) * SMOOTHING_WORK_UNIT * 40;
            mTotalWork += work3;
         }
         #ifdef COLLECT_TIMING_DATA
            fprintf(mTimeFile, " mTotalWork (an estimate) = %g\n", mTotalWork);
            fprintf(mTimeFile, " work0 = %g, frames %g, is_audio %d\n",
                    work[0], mFrames[0], is_audio[0]);
            fprintf(mTimeFile, " work1 = %g, frames %g, is_audio %d\n",
                    work[1], mFrames[1], is_audio[1]);
            fprintf(mTimeFile, "work2 = %g, work3 = %g\n", work2, work3);
         #endif
         mProgress = new ProgressDialog(_("Synchronize MIDI with Audio"),
                               _("Synchronizing MIDI and Audio Tracks"));
      } else if (i < 3) {
         fprintf(mTimeFile,
               "Phase %d took %d ms for %g frames, coefficient = %g s/frame\n",
               i - 1, ms, mFrames[i - 1], (ms * 0.001) / mFrames[i - 1]);
      } else if (i == 3) {
        fprintf(mTimeFile,
                "Phase 2 took %d ms for %d cells, coefficient = %g s/cell\n",
                ms, mCellCount, (ms * 0.001) / mCellCount);
      } else if (i == 4) {
        fprintf(mTimeFile, "Phase 3 took %d ms for %d iterations on %g frames, coefficient = %g s per frame per iteration\n",
                ms, iterations, wxMax(mFrames[0], mFrames[1]),
                (ms * 0.001) / (wxMax(mFrames[0], mFrames[1]) * iterations));
      }
   }
   bool set_feature_progress(float s) override {
      float work;
      if (phase == 0) {
         float f = s / frame_period;
         work = (is_audio[0] ? AUDIO_WORK_UNIT : MIDI_WORK_UNIT) * f;
      } else if (phase == 1) {
         float f = s / frame_period;
         work = (is_audio[0] ? AUDIO_WORK_UNIT : MIDI_WORK_UNIT) * mFrames[0] +
                (is_audio[1] ? AUDIO_WORK_UNIT : MIDI_WORK_UNIT) * f;
      }
      int updateResult = mProgress->Update(int(work), int(mTotalWork));
      return (updateResult == eProgressSuccess);
   }
   bool set_matrix_progress(int cells) override {
      mCellCount += cells;
      float work =
             (is_audio[0] ? AUDIO_WORK_UNIT : MIDI_WORK_UNIT) * mFrames[0] +
             (is_audio[1] ? AUDIO_WORK_UNIT : MIDI_WORK_UNIT) * mFrames[1];
      work += mCellCount * MATRIX_WORK_UNIT;
      int updateResult = mProgress->Update(int(work), int(mTotalWork));
      return (updateResult == eProgressSuccess);
   }
   bool set_smoothing_progress(int i) override {
      iterations = i;
      float work =
             (is_audio[0] ? AUDIO_WORK_UNIT : MIDI_WORK_UNIT) * mFrames[0] +
             (is_audio[1] ? AUDIO_WORK_UNIT : MIDI_WORK_UNIT) * mFrames[1] +
             MATRIX_WORK_UNIT * mFrames[0] * mFrames[1];
      work += i * wxMax(mFrames[0], mFrames[1]) * SMOOTHING_WORK_UNIT;
      int updateResult = mProgress->Update(int(work), int(mTotalWork));
      return (updateResult == eProgressSuccess);
   }
};


long mixer_process(void *mixer, float **buffer, long n)
{
   Mixer *mix = (Mixer *) mixer;
   long frame_count = mix->Process(n);
   *buffer = (float *) mix->GetBuffer();
   return frame_count;
}

void AudacityProject::OnScoreAlign()
{
   TrackListIterator iter(mTracks);
   Track *t = iter.First();
   int numWaveTracksSelected = 0;
   int numNoteTracksSelected = 0;
   int numOtherTracksSelected = 0;
   NoteTrack *nt;
   NoteTrack *alignedNoteTrack;
   double endTime = 0.0;

   // Iterate through once to make sure that there is exactly
   // one WaveTrack and one NoteTrack selected.
   while (t) {
      if (t->GetSelected()) {
         if (t->GetKind() == Track::Wave) {
            numWaveTracksSelected++;
            WaveTrack *wt = (WaveTrack *) t;
            endTime = endTime > wt->GetEndTime() ? endTime : wt->GetEndTime();
         } else if(t->GetKind() == Track::Note) {
            numNoteTracksSelected++;
            nt = (NoteTrack *) t;
         } else numOtherTracksSelected++;
      }
      t = iter.Next();
   }

   if(numWaveTracksSelected == 0 ||
      numNoteTracksSelected != 1 ||
      numOtherTracksSelected != 0){
      wxMessageBox(wxString::Format(wxT("Please select at least one audio track and one MIDI track.")));
      return;
   }

   // Creating the dialog also stores dialog into gScoreAlignDialog so
   // that it can be delted by CloseScoreAlignDialog() either here or
   // if the program is quit by the user while the dialog is up.
   ScoreAlignParams params;
   ScoreAlignDialog *dlog = new ScoreAlignDialog(NULL, params);
   CloseScoreAlignDialog();

   if (params.mStatus != wxID_OK) return;

   // We're going to do it.
   //pushing the state before the change is wrong (I think)
   //PushState(_("Sync MIDI with Audio"), _("Sync MIDI with Audio"));
   // Make a copy of the note track in case alignment is canceled or fails
   alignedNoteTrack = (NoteTrack *) nt->Duplicate();
   // Duplicate() on note tracks serializes seq to a buffer, but we need
   // the seq, so Duplicate again and discard the track with buffer. The
   // test is here in case Duplicate() is changed in the future.
   if (alignedNoteTrack->GetSequence() == NULL) {
      NoteTrack *temp = (NoteTrack *) alignedNoteTrack->Duplicate();
      delete alignedNoteTrack;
      alignedNoteTrack = temp;
      assert(alignedNoteTrack->GetSequence());
   }
   // Remove offset from NoteTrack because audio is
   // mixed starting at zero and incorporating clip offsets.
   if (alignedNoteTrack->GetOffset() < 0) {
      // remove the negative offset data before alignment
      nt->Clear(alignedNoteTrack->GetOffset(), 0);
   } else if (alignedNoteTrack->GetOffset() > 0) {
      alignedNoteTrack->Shift(alignedNoteTrack->GetOffset());
   }
   alignedNoteTrack->SetOffset(0);

   WaveTrack **waveTracks;
   mTracks->GetWaveTracks(true /* selectionOnly */,
                          &numWaveTracksSelected, &waveTracks);

   int result;
   {
      Mixer mix(numWaveTracksSelected,   // int numInputTracks
         waveTracks,              // WaveTrack **inputTracks
         mTracks->GetTimeTrack(), // TimeTrack *timeTrack
         0.0,                     // double startTime
         endTime,                 // double stopTime
         2,                       // int numOutChannels
         44100,                   // int outBufferSize
         true,                    // bool outInterleaved
         mRate,                   // double outRate
         floatSample,             // sampleFormat outFormat
         true,                    // bool highQuality = true
         NULL);                   // MixerSpec *mixerSpec = NULL
      delete [] waveTracks;

      ASAProgress progress;

      // There's a lot of adjusting made to incorporate the note track offset into
      // the note track while preserving the position of notes within beats and
      // measures. For debugging, you can see just the pre-scorealign note track
      // manipulation by setting SKIP_ACTUAL_SCORE_ALIGNMENT. You could then, for
      // example, save the modified note track in ".gro" form to read the details.
      //#define SKIP_ACTUAL_SCORE_ALIGNMENT 1
#ifndef SKIP_ACTUAL_SCORE_ALIGNMENT
      result = scorealign((void *) &mix, &mixer_process,
         2 /* channels */, 44100.0 /* srate */, endTime,
         alignedNoteTrack->GetSequence(), &progress, params);
#else
      result = SA_SUCCESS;
#endif
   }

   if (result == SA_SUCCESS) {
      mTracks->Replace(nt, alignedNoteTrack, true);
      RedrawProject();
      wxMessageBox(wxString::Format(
         _("Alignment completed: MIDI from %.2f to %.2f secs, Audio from %.2f to %.2f secs."),
         params.mMidiStart, params.mMidiEnd,
         params.mAudioStart, params.mAudioEnd));
      PushState(_("Sync MIDI with Audio"), _("Sync MIDI with Audio"));
   } else if (result == SA_TOOSHORT) {
      delete alignedNoteTrack;
      wxMessageBox(wxString::Format(
         _("Alignment error: input too short: MIDI from %.2f to %.2f secs, Audio from %.2f to %.2f secs."),
         params.mMidiStart, params.mMidiEnd,
         params.mAudioStart, params.mAudioEnd));
   } else if (result == SA_CANCEL) {
      // wrong way to recover...
      //GetActiveProject()->OnUndo(); // recover any changes to note track
      delete alignedNoteTrack;
      return; // no message when user cancels alignment
   } else {
      //GetActiveProject()->OnUndo(); // recover any changes to note track
      delete alignedNoteTrack;
      wxMessageBox(_("Internal error reported by alignment process."));
   }
}
#endif /* EXPERIMENTAL_SCOREALIGN */


void AudacityProject::OnNewWaveTrack()
{
   auto t = mTracks->Add(mTrackFactory->NewWaveTrack(mDefaultFormat, mRate));
   SelectNone();

   t->SetSelected(true);

   PushState(_("Created new audio track"), _("New Track"));

   RedrawProject();
   mTrackPanel->EnsureVisible(t);
}

void AudacityProject::OnNewStereoTrack()
{
   auto t = mTracks->Add(mTrackFactory->NewWaveTrack(mDefaultFormat, mRate));
   t->SetChannel(Track::LeftChannel);
   SelectNone();

   t->SetSelected(true);
   t->SetLinked (true);

   t = mTracks->Add(mTrackFactory->NewWaveTrack(mDefaultFormat, mRate));
   t->SetChannel(Track::RightChannel);

   t->SetSelected(true);

   PushState(_("Created new stereo audio track"), _("New Track"));

   RedrawProject();
   mTrackPanel->EnsureVisible(t);
}

void AudacityProject::OnNewLabelTrack()
{
   auto t = mTracks->Add(GetTrackFactory()->NewLabelTrack());

   SelectNone();

   t->SetSelected(true);

   PushState(_("Created new label track"), _("New Track"));

   RedrawProject();
   mTrackPanel->EnsureVisible(t);
}

void AudacityProject::OnNewTimeTrack()
{
   if (mTracks->GetTimeTrack()) {
      wxMessageBox(_("This version of Audacity only allows one time track for each project window."));
      return;
   }

   auto t = mTracks->AddToHead(mTrackFactory->NewTimeTrack());

   SelectNone();

   t->SetSelected(true);

   PushState(_("Created new time track"), _("New Track"));

   RedrawProject();
   mTrackPanel->EnsureVisible(t);
}

void AudacityProject::OnTimerRecord()
{
   // MY: Due to improvements in how Timer Recording saves and/or exports
   // it is now safer to disable Timer Recording when there is more than
   // one open project.
   if (GetOpenProjectCount() > 1) {
      wxMessageBox(_("Timer Recording cannot be used with more than one open project.\n\n\
                     Please close any additional projects and try again."),
                   _("Timer Recording"),
                   wxICON_INFORMATION | wxOK);
      return;
   }

   // MY: If the project has unsaved changes then we no longer allow access
   // to Timer Recording.  This decision has been taken as the safest approach
   // preventing issues surrounding "dirty" projects when Automatic Save/Export
   // is used in Timer Recording.
<<<<<<< HEAD
   if (GetUndoManager()->UnsavedChanges()) {
      wxMessageBox(_("Timer Recording cannot be used while you have unsaved changes.\n\n\
                     Please save or close this project and try again."),
=======
   if ((GetUndoManager()->UnsavedChanges()) && (ProjectHasTracks() || mEmptyCanBeDirty)) {
      wxMessageBox(_("Timer Recording cannot be used while you have unsaved changes.\n\nPlease save or close this project and try again."),
>>>>>>> c2457c20
                   _("Timer Recording"),
                   wxICON_INFORMATION | wxOK);
      return;
   }
   // We use this variable to display "Current Project" in the Timer Recording save project field
   bool bProjectSaved = IsProjectSaved();

   //we break the prompting and waiting dialogs into two sections
   //because they both give the user a chance to click cancel
   //and therefore remove the newly inserted track.

   TimerRecordDialog dialog(this, bProjectSaved); /* parent, project saved? */
   int modalResult = dialog.ShowModal();
   if (modalResult == wxID_CANCEL)
   {
      // Cancelled before recording - don't need to do anyting.
   }
   else
   {
      int iTimerRecordingOutcome = dialog.RunWaitDialog();
      switch (iTimerRecordingOutcome) {
      case POST_TIMER_RECORD_CANCEL_WAIT:
         // Canceled on the wait dialog
         if (GetUndoManager()->UndoAvailable()) {
            // MY: We need to roll back what changes we have made here
            OnUndo();
         }
      break;
      case POST_TIMER_RECORD_CANCEL:
         // RunWaitDialog() shows the "wait for start" as well as "recording" dialog
         // if it returned POST_TIMER_RECORD_CANCEL it means the user cancelled while the recording, so throw out the fresh track.
         // However, we can't undo it here because the PushState() is called in TrackPanel::OnTimer(),
         // which is blocked by this function.
         // so instead we mark a flag to undo it there.
         mTimerRecordCanceled = true;
      break;
      case POST_TIMER_RECORD_NOTHING:
         // No action required
      break;
      case POST_TIMER_RECORD_CLOSE:
         // Quit Audacity
         exit(0);
      break;
      case POST_TIMER_RECORD_RESTART:
         // Restart System
#ifdef __WINDOWS__
         system("shutdown /r /f /t 30");
#endif
      break;
      case POST_TIMER_RECORD_SHUTDOWN:
         // Shutdown System
#ifdef __WINDOWS__
         system("shutdown /s /f /t 30");
#endif
      break;
      }
   }
}

void AudacityProject::OnSoundActivated()
{
   SoundActivatedRecord dialog(this /* parent */ );
   dialog.ShowModal();
}

void AudacityProject::OnRescanDevices()
{
   DeviceManager::Instance()->Rescan();
}

int AudacityProject::DoAddLabel(const SelectedRegion &region, bool preserveFocus)
{
   LabelTrack *lt = NULL;

   // If the focused track is a label track, use that
   Track *const pFocusedTrack = mTrackPanel->GetFocusedTrack();
   Track *t = pFocusedTrack;
   if (t && t->GetKind() == Track::Label) {
      lt = (LabelTrack *) t;
   }

   // Otherwise look for a label track after the focused track
   if (!lt) {
      TrackListIterator iter(mTracks);
      if (t)
         iter.StartWith(t);
      else
         t = iter.First();

      while (t && !lt) {
         if (t->GetKind() == Track::Label)
            lt = (LabelTrack *) t;

         t = iter.Next();
      }
   }

   // If none found, start a NEW label track and use it
   if (!lt) {
      lt = static_cast<LabelTrack*>
         (mTracks->Add(GetTrackFactory()->NewLabelTrack()));
   }

// LLL: Commented as it seemed a little forceful to remove users
//      selection when adding the label.  This does not happen if
//      you select several tracks and the last one of those is a
//      label track...typing a label will not clear the selections.
//
//   SelectNone();
   lt->SetSelected(true);

   int focusTrackNumber = -1;
   if (pFocusedTrack && preserveFocus) {
      // Must remember the track to re-focus after finishing a label edit.
      // do NOT identify it by a pointer, which might dangle!  Identify
      // by position.
      TrackListIterator iter(GetTracks());
      Track *track = iter.First();
      do
         ++focusTrackNumber;
      while (track != pFocusedTrack &&
             NULL != (track = iter.Next()));
      if (!track)
         // How could we not find it?
         focusTrackNumber = -1;
   }

   int index = lt->AddLabel(region, wxString(), focusTrackNumber);

   PushState(_("Added label"), _("Label"));

   RedrawProject();
   mTrackPanel->EnsureVisible((Track *)lt);
   mTrackPanel->SetFocus();

   return index;
}

void AudacityProject::OnSyncLock()
{
   bool bSyncLockTracks;
   gPrefs->Read(wxT("/GUI/SyncLockTracks"), &bSyncLockTracks, false);
   gPrefs->Write(wxT("/GUI/SyncLockTracks"), !bSyncLockTracks);
   gPrefs->Flush();

   // Toolbar, project sync-lock handled within
   ModifyAllProjectToolbarMenus();

   mTrackPanel->Refresh(false);
}

void AudacityProject::OnAddLabel()
{
   DoAddLabel(mViewInfo.selectedRegion);
}

void AudacityProject::OnAddLabelPlaying()
{
   if (GetAudioIOToken()>0 &&
       gAudioIO->IsStreamActive(GetAudioIOToken())) {
      double indicator = gAudioIO->GetStreamTime();
      DoAddLabel(SelectedRegion(indicator, indicator), true);
   }
}

void AudacityProject::OnEditLabels()
{
   wxString format = GetSelectionFormat();

   LabelDialog dlg(this, *GetTrackFactory(), mTracks, mViewInfo, mRate, format);

   if (dlg.ShowModal() == wxID_OK) {
      PushState(_("Edited labels"), _("Label"));
      RedrawProject();
   }
}

void AudacityProject::OnApplyChain()
{
   BatchProcessDialog dlg(this);
   dlg.ShowModal();
   ModifyUndoMenuItems();
}

void AudacityProject::OnEditChains()
{
   EditChainsDialog dlg(this);
   dlg.ShowModal();
}

void AudacityProject::OnRemoveTracks()
{
   TrackListIterator iter(mTracks);
   Track *t = iter.First();
   Track *f = NULL;
   Track *l = NULL;

   while (t) {
      if (t->GetSelected()) {
         if (mMixerBoard && (t->GetKind() == Track::Wave))
            mMixerBoard->RemoveTrackCluster((WaveTrack*)t);
         if (!f)
            f = l;         // Capture the track preceeding the first removed track
         t = iter.RemoveCurrent();
      }
      else {
         l = t;
         t = iter.Next();
      }
   }

   // All tracks but the last were removed...try to use the last track
   if (!f)
      f = l;

   // Try to use the first track after the removal or, if none,
   // the track preceeding the removal
   if (f) {
      t = mTracks->GetNext(f, true);
      if (t)
         f = t;
   }

   // If we actually have something left, then make sure it's seen
   if (f)
      mTrackPanel->EnsureVisible(f);

   PushState(_("Removed audio track(s)"), _("Remove Track"));

   mTrackPanel->UpdateViewIfNoTracks();
   mTrackPanel->Refresh(false);

   if (mMixerBoard)
      mMixerBoard->Refresh(true);
}

//
// Help Menu
//

void AudacityProject::OnAbout()
{
   AboutDialog dlog(this);
   dlog.ShowModal();
}

void AudacityProject::OnHelpWelcome()
{
   SplashDialog::Show2( this );
}

void AudacityProject::OnQuickHelp()
{
   HelpSystem::ShowHelpDialog(
      this,
      wxT("Quick_Help"));
}

void AudacityProject::OnManual()
{
   HelpSystem::ShowHelpDialog(
      this,
      wxT("Main_Page"));
}

void AudacityProject::OnCheckForUpdates()
{
   ::OpenInDefaultBrowser( wxString( wxT("http://audacityteam.org/download/?from_ver=")) + AUDACITY_VERSION_STRING );
}

void AudacityProject::OnShowLog()
{
   AudacityLogger *logger = wxGetApp().GetLogger();
   if (logger) {
      logger->Show();
   }
}

void AudacityProject::OnBenchmark()
{
   ::RunBenchmark(this);
}

#if defined(EXPERIMENTAL_CRASH_REPORT)
void AudacityProject::OnCrashReport()
{
// Change to "1" to test a real crash
#if 0
   char *p = 0;
   *p = 1234;
#endif
   wxGetApp().GenerateCrashReport(wxDebugReport::Context_Current);
}
#endif

void AudacityProject::OnScreenshot()
{
   ::OpenScreenshotTools();
}

void AudacityProject::OnAudioDeviceInfo()
{
   wxString info = gAudioIO->GetDeviceInfo();

   wxDialog dlg(this, wxID_ANY, wxString(_("Audio Device Info")));
   dlg.SetName(dlg.GetTitle());
   ShuttleGui S(&dlg, eIsCreating);

   wxTextCtrl *text;
   S.StartVerticalLay();
   {
      S.SetStyle(wxTE_MULTILINE | wxTE_READONLY);
      text = S.Id(wxID_STATIC).AddTextWindow(info);
      S.AddStandardButtons(eOkButton | eCancelButton);
   }
   S.EndVerticalLay();

   dlg.FindWindowById(wxID_OK)->SetLabel(_("&Save"));
   dlg.SetSize(350, 450);

   if (dlg.ShowModal() == wxID_OK)
   {
      wxString fName = FileSelector(_("Save Device Info"),
                                    wxEmptyString,
                                    wxT("deviceinfo.txt"),
                                    wxT("txt"),
                                    wxT("*.txt"),
                                    wxFD_SAVE | wxFD_OVERWRITE_PROMPT | wxRESIZE_BORDER,
                                    this);
      if (!fName.IsEmpty())
      {
         if (!text->SaveFile(fName))
         {
            wxMessageBox(_("Unable to save device info"), _("Save Device Info"));
         }
      }
   }
}

void AudacityProject::OnSeparator()
{

}

void AudacityProject::OnCollapseAllTracks()
{
   TrackListIterator iter(mTracks);
   Track *t = iter.First();

   while (t)
   {
      t->SetMinimized(true);
      t = iter.Next();
   }

   ModifyState(true);
   RedrawProject();
}

void AudacityProject::OnExpandAllTracks()
{
   TrackListIterator iter(mTracks);
   Track *t = iter.First();

   while (t)
   {
      t->SetMinimized(false);
      t = iter.Next();
   }

   ModifyState(true);
   RedrawProject();
}


void AudacityProject::OnMuteAllTracks()
{
   TrackListIterator iter(mTracks);
   Track *t = iter.First();

   while (t)
   {
      if (t->GetKind() == Track::Wave)
         t->SetMute(true);

      t = iter.Next();
   }

   ModifyState(true);
   RedrawProject();
   if (mMixerBoard)
      mMixerBoard->UpdateMute();
}

void AudacityProject::OnUnMuteAllTracks()
{
   TrackListIterator iter(mTracks);
   Track *t = iter.First();

   while (t)
   {
      t->SetMute(false);
      t = iter.Next();
   }

   ModifyState(true);
   RedrawProject();
   if (mMixerBoard)
      mMixerBoard->UpdateMute();
}

void AudacityProject::OnLockPlayRegion()
{
   double start, end;
   GetPlayRegion(&start, &end);
   if (start >= mTracks->GetEndTime()) {
       wxMessageBox(_("Cannot lock region beyond\nend of project."),
                    _("Error"));
   }
   else {
      mLockPlayRegion = true;
      mRuler->Refresh(false);
   }
}

void AudacityProject::OnUnlockPlayRegion()
{
   mLockPlayRegion = false;
   mRuler->Refresh(false);
}

void AudacityProject::OnResample()
{
   TrackListIterator iter(mTracks);

   int newRate;

   while (true)
   {
      wxDialog dlg(this, wxID_ANY, wxString(_("Resample")));
      dlg.SetName(dlg.GetTitle());
      ShuttleGui S(&dlg, eIsCreating);
      wxString rate;
      wxArrayString rates;
      wxComboBox *cb;

      rate.Printf(wxT("%ld"), lrint(mRate));

      rates.Add(wxT("8000"));
      rates.Add(wxT("11025"));
      rates.Add(wxT("16000"));
      rates.Add(wxT("22050"));
      rates.Add(wxT("32000"));
      rates.Add(wxT("44100"));
      rates.Add(wxT("48000"));
      rates.Add(wxT("88200"));
      rates.Add(wxT("96000"));
      rates.Add(wxT("176400"));
      rates.Add(wxT("192000"));
      rates.Add(wxT("352800"));
      rates.Add(wxT("384000"));

      S.StartVerticalLay(true);
      {
         S.AddSpace(-1, 15);

         S.StartHorizontalLay(wxCENTER, false);
         {
            cb = S.AddCombo(_("New sample rate (Hz):"),
                            rate,
                            &rates);
         }
         S.EndHorizontalLay();

         S.AddSpace(-1, 15);

         S.AddStandardButtons();
      }
      S.EndVerticalLay();

      dlg.Layout();
      dlg.Fit();
      dlg.Center();

      if (dlg.ShowModal() != wxID_OK)
      {
         return;  // user cancelled dialog
      }

      long lrate;
      if (cb->GetValue().ToLong(&lrate) && lrate >= 1 && lrate <= 1000000)
      {
         newRate = (int)lrate;
         break;
      }

      wxMessageBox(_("The entered value is invalid"), _("Error"),
                   wxICON_ERROR, this);
   }

   int ndx = 0;
   for (Track *t = iter.First(); t; t = iter.Next())
   {
      wxString msg;

      msg.Printf(_("Resampling track %d"), ++ndx);

      ProgressDialog progress(_("Resample"), msg);

      if (t->GetSelected() && t->GetKind() == Track::Wave)
         if (!((WaveTrack*)t)->Resample(newRate, &progress))
            break;
   }

   PushState(_("Resampled audio track(s)"), _("Resample Track"));
   RedrawProject();

   // Need to reset
   FinishAutoScroll();
}

void AudacityProject::OnSnapToOff()
{
   SetSnapTo(SNAP_OFF);
}

void AudacityProject::OnSnapToNearest()
{
   SetSnapTo(SNAP_NEAREST);
}

void AudacityProject::OnSnapToPrior()
{
   SetSnapTo(SNAP_PRIOR);
}

void AudacityProject::OnFullScreen()
{
   if(wxTopLevelWindow::IsFullScreen())
      wxTopLevelWindow::ShowFullScreen(false);
   else
      wxTopLevelWindow::ShowFullScreen(true);
}

void AudacityProject::OnCursorLeft(bool shift, bool ctrl, bool keyup)
{
   // PRL:  What I found and preserved, strange though it be:
   // During playback:  jump depends on preferences and is independent of the zoom
   // and does not vary if the key is held
   // Else: jump depends on the zoom and gets bigger if the key is held
   int snapToTime = GetSnapTo();
   double quietSeekStepPositive = 1.0; // pixels
   double audioSeekStepPositive = shift ? mSeekLong : mSeekShort;
   SeekLeftOrRight
      (true, shift, ctrl, keyup, snapToTime, true, false,
       quietSeekStepPositive, true,
       audioSeekStepPositive, false);
}

void AudacityProject::OnCursorRight(bool shift, bool ctrl, bool keyup)
{
   // PRL:  What I found and preserved, strange though it be:
   // During playback:  jump depends on preferences and is independent of the zoom
   // and does not vary if the key is held
   // Else: jump depends on the zoom and gets bigger if the key is held
   int snapToTime = GetSnapTo();
   double quietSeekStepPositive = 1.0; // pixels
   double audioSeekStepPositive = shift ? mSeekLong : mSeekShort;
   SeekLeftOrRight
      (false, shift, ctrl, keyup, snapToTime, true, false,
       quietSeekStepPositive, true,
       audioSeekStepPositive, false);
}

// Handle small cursor and play head movements
void AudacityProject::SeekLeftOrRight
(bool leftward, bool shift, bool ctrl, bool keyup,
 int snapToTime, bool mayAccelerateQuiet, bool mayAccelerateAudio,
 double quietSeekStepPositive, bool quietStepIsPixels,
 double audioSeekStepPositive, bool audioStepIsPixels)
{
   if (keyup)
   {
      if (IsAudioActive())
      {
         return;
      }

      ModifyState(false);
      return;
   }

   // If the last adjustment was very recent, we are
   // holding the key down and should move faster.
   const wxLongLong curtime = ::wxGetLocalTimeMillis();
   enum { MIN_INTERVAL = 50 };
   const bool fast = (curtime - mLastSelectionAdjustment < MIN_INTERVAL);

   // How much faster should the cursor move if shift is down?
   enum { LARGER_MULTIPLIER = 4 };
   int multiplier = (fast && mayAccelerateQuiet) ? LARGER_MULTIPLIER : 1;
   if (leftward)
      multiplier = -multiplier;

   if (shift && ctrl)
   {
      mLastSelectionAdjustment = curtime;

      // Contract selection
      // Reduce and constrain (counter-intuitive)
      if (leftward) {
         const double t1 = mViewInfo.selectedRegion.t1();
         mViewInfo.selectedRegion.setT1(
            std::max(mViewInfo.selectedRegion.t0(),
               snapToTime
               ? GridMove(t1, multiplier)
               : quietStepIsPixels
                  ? mViewInfo.OffsetTimeByPixels(
                        t1, int(multiplier * quietSeekStepPositive))
                  : t1 +  multiplier * quietSeekStepPositive
         ));

         // Make sure it's visible.
         GetTrackPanel()->ScrollIntoView(mViewInfo.selectedRegion.t1());
      }
      else {
         const double t0 = mViewInfo.selectedRegion.t0();
         mViewInfo.selectedRegion.setT0(
            std::min(mViewInfo.selectedRegion.t1(),
               snapToTime
               ? GridMove(t0, multiplier)
               : quietStepIsPixels
                  ? mViewInfo.OffsetTimeByPixels(
                     t0, int(multiplier * quietSeekStepPositive))
                  : t0 + multiplier * quietSeekStepPositive
         ));

         // Make sure NEW position is in view.
         GetTrackPanel()->ScrollIntoView(mViewInfo.selectedRegion.t0());
      }
      GetTrackPanel()->Refresh(false);
   }
   else if (IsAudioActive()) {
#ifdef EXPERIMENTAL_IMPROVED_SEEKING
      if (gAudioIO->GetLastPlaybackTime() < mLastSelectionAdjustment) {
         // Allow time for the last seek to output a buffer before
         // discarding samples again
         // Do not advance mLastSelectionAdjustment
         return;
      }
#endif
      mLastSelectionAdjustment = curtime;

      // Ignore the multiplier for the quiet case
      multiplier = (fast && mayAccelerateAudio) ? LARGER_MULTIPLIER : 1;
      if (leftward)
         multiplier = -multiplier;

      // If playing, reposition
      double seconds;
      if (audioStepIsPixels) {
         const double streamTime = gAudioIO->GetStreamTime();
         const double newTime =
            mViewInfo.OffsetTimeByPixels(streamTime, int(audioSeekStepPositive));
         seconds = newTime - streamTime;
      }
      else
         seconds = multiplier * audioSeekStepPositive;
      gAudioIO->SeekStream(seconds);
      return;
   }
   else if (shift)
   {
      mLastSelectionAdjustment = curtime;

      // Extend selection
      // Expand and constrain
      if (leftward) {
         const double t0 = mViewInfo.selectedRegion.t0();
         mViewInfo.selectedRegion.setT0(
            std::max(0.0,
               snapToTime
               ? GridMove(t0, multiplier)
               : quietStepIsPixels
                  ? mViewInfo.OffsetTimeByPixels(
                        t0, int(multiplier * quietSeekStepPositive))
                  : t0 + multiplier * quietSeekStepPositive
         ));

         // Make sure it's visible.
         GetTrackPanel()->ScrollIntoView(mViewInfo.selectedRegion.t0());
      }
      else {
         const double end = mTracks->GetEndTime();
         const double t1 = mViewInfo.selectedRegion.t1();
         mViewInfo.selectedRegion.setT1(
            std::min(end,
               snapToTime
               ? GridMove(t1, multiplier)
               : quietStepIsPixels
                  ? mViewInfo.OffsetTimeByPixels(
                        t1, int(multiplier * quietSeekStepPositive))
                  : t1 + multiplier * quietSeekStepPositive
         ));

         // Make sure NEW position is in view.
         GetTrackPanel()->ScrollIntoView(mViewInfo.selectedRegion.t1());
      }
      GetTrackPanel()->Refresh(false);
   }
   else
   {
      mLastSelectionAdjustment = curtime;

      // Move the cursor
      // Already in cursor mode?
      if (mViewInfo.selectedRegion.isPoint())
      {
         // Move and constrain
         const double end = mTracks->GetEndTime();
         const double t0 = mViewInfo.selectedRegion.t0();
         mViewInfo.selectedRegion.setT0(
            std::max(0.0,
               std::min(end,
                  snapToTime
                  ? GridMove(t0, multiplier)
                  : quietStepIsPixels
                     ? mViewInfo.OffsetTimeByPixels(
                          t0, int(multiplier * quietSeekStepPositive))
                     : t0 + multiplier * quietSeekStepPositive)),
            false // do not swap selection boundaries
         );
         mViewInfo.selectedRegion.collapseToT0();

         // Move the visual cursor, avoiding an unnecessary complete redraw
         GetTrackPanel()->DrawOverlays(false);
      }
      else
      {
         // Transition to cursor mode.
         if (leftward)
            mViewInfo.selectedRegion.collapseToT0();
         else
            mViewInfo.selectedRegion.collapseToT1();
         GetTrackPanel()->Refresh(false);
      }

      // Make sure NEW position is in view
      GetTrackPanel()->ScrollIntoView(mViewInfo.selectedRegion.t1());
   }
}

// Handles moving a selection edge with the keyboard in snap-to-time mode;
// returns the moved value.
// Will move at least minPix pixels -- set minPix positive to move forward,
// negative to move backward.
double AudacityProject::GridMove(double t, int minPix)
{
   NumericConverter nc(NumericConverter::TIME, GetSelectionFormat(), t, GetRate());

   // Try incrementing/decrementing the value; if we've moved far enough we're
   // done
   double result;
   minPix >= 0 ? nc.Increment() : nc.Decrement();
   result = nc.GetValue();
   if (std::abs(mViewInfo.TimeToPosition(result) - mViewInfo.TimeToPosition(t))
       >= abs(minPix))
       return result;

   // Otherwise, move minPix pixels, then snap to the time.
   result = mViewInfo.OffsetTimeByPixels(t, minPix);
   nc.SetValue(result);
   result = nc.GetValue();
   return result;
}

void AudacityProject::OnBoundaryMove(bool left, bool boundaryContract)
{
  // Move the left/right selection boundary, to either expand or contract the selection
  // left=true: operate on left boundary; left=false: operate on right boundary
  // boundaryContract=true: contract region; boundaryContract=false: expand region.

   // If the last adjustment was very recent, we are
   // holding the key down and should move faster.
   wxLongLong curtime = ::wxGetLocalTimeMillis();
   int pixels = 1;
   if( curtime - mLastSelectionAdjustment < 50 )
   {
      pixels = 4;
   }
   mLastSelectionAdjustment = curtime;

   if (IsAudioActive())
   {
      double indicator = gAudioIO->GetStreamTime();
      if (left)
         mViewInfo.selectedRegion.setT0(indicator, false);
      else
         mViewInfo.selectedRegion.setT1(indicator);

      ModifyState(false);
      GetTrackPanel()->Refresh(false);
   }
   else
   {
      // BOUNDARY MOVEMENT
      // Contract selection from the right to the left
      if( boundaryContract )
      {
         if (left) {
            // Reduce and constrain left boundary (counter-intuitive)
            // Move the left boundary by at most the desired number of pixels,
            // but not past the right
            mViewInfo.selectedRegion.setT0(
               std::min(mViewInfo.selectedRegion.t1(),
                  mViewInfo.OffsetTimeByPixels(
                     mViewInfo.selectedRegion.t0(),
                     pixels)));

            // Make sure it's visible
            GetTrackPanel()->ScrollIntoView(mViewInfo.selectedRegion.t0());
         }
         else
         {
            // Reduce and constrain right boundary (counter-intuitive)
            // Move the right boundary by at most the desired number of pixels,
            // but not past the left
            mViewInfo.selectedRegion.setT1(
               std::max(mViewInfo.selectedRegion.t0(),
                  mViewInfo.OffsetTimeByPixels(
                     mViewInfo.selectedRegion.t1(),
                     -pixels)));

            // Make sure it's visible
            GetTrackPanel()->ScrollIntoView(mViewInfo.selectedRegion.t1());
         }
      }
      // BOUNDARY MOVEMENT
      // Extend selection toward the left
      else
      {
         if (left) {
            // Expand and constrain left boundary
            mViewInfo.selectedRegion.setT0(
               std::max(0.0,
                  mViewInfo.OffsetTimeByPixels(
                     mViewInfo.selectedRegion.t0(),
                     -pixels)));

            // Make sure it's visible
            GetTrackPanel()->ScrollIntoView(mViewInfo.selectedRegion.t0());
         }
         else
         {
            // Expand and constrain right boundary
            const double end = mTracks->GetEndTime();
            mViewInfo.selectedRegion.setT1(
               std::min(end,
                  mViewInfo.OffsetTimeByPixels(
                     mViewInfo.selectedRegion.t1(),
                     pixels)));

            // Make sure it's visible
            GetTrackPanel()->ScrollIntoView(mViewInfo.selectedRegion.t1());
         }
      }
      GetTrackPanel()->Refresh( false );
      ModifyState(false);
   }
}

// Move the cursor forward or backward, while paused or while playing.
// forward=true: Move cursor forward; forward=false: Move cursor backwards
// jump=false: Move cursor determined by zoom; jump=true: Use seek times
// longjump=false: Use mSeekShort; longjump=true: Use mSeekLong
void AudacityProject::OnCursorMove(bool forward, bool jump, bool longjump )
{
   // PRL:  nobody calls this yet with !jump

   double positiveSeekStep;
   bool byPixels;
   if (jump) {
      if (!longjump) {
         positiveSeekStep = mSeekShort;
      } else {
         positiveSeekStep = mSeekLong;
      }
      byPixels = false;
   } else {
      positiveSeekStep = 1.0;
      byPixels = true;
   }
   bool mayAccelerate = !jump;
   SeekLeftOrRight
      (!forward, false, false, false,
       0, mayAccelerate, mayAccelerate,
       positiveSeekStep, byPixels,
       positiveSeekStep, byPixels);

   ModifyState(false);
}<|MERGE_RESOLUTION|>--- conflicted
+++ resolved
@@ -6335,14 +6335,8 @@
    // to Timer Recording.  This decision has been taken as the safest approach
    // preventing issues surrounding "dirty" projects when Automatic Save/Export
    // is used in Timer Recording.
-<<<<<<< HEAD
-   if (GetUndoManager()->UnsavedChanges()) {
-      wxMessageBox(_("Timer Recording cannot be used while you have unsaved changes.\n\n\
-                     Please save or close this project and try again."),
-=======
    if ((GetUndoManager()->UnsavedChanges()) && (ProjectHasTracks() || mEmptyCanBeDirty)) {
       wxMessageBox(_("Timer Recording cannot be used while you have unsaved changes.\n\nPlease save or close this project and try again."),
->>>>>>> c2457c20
                    _("Timer Recording"),
                    wxICON_INFORMATION | wxOK);
       return;
