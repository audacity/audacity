--- conflicted
+++ resolved
@@ -234,10 +234,7 @@
       mRecordSetupButton = safenew AButton(this);
       mRecordSetupButton->SetLabel({});
       mRecordSetupButton->SetName(_("Record Meter"));
-<<<<<<< HEAD
       mRecordSetupButton->SetToolTip(XO("Record Meter"));
-=======
->>>>>>> ca981b62
       mRecordSetupButton->SetImages(
          theTheme.Image(bmpRecoloredUpSmall),
          theTheme.Image(bmpRecoloredUpHiliteSmall),
@@ -288,10 +285,7 @@
       mPlaySetupButton = safenew AButton(this);
       mPlaySetupButton->SetLabel({});
       mPlaySetupButton->SetName(_("Playback Meter"));
-<<<<<<< HEAD
       mPlaySetupButton->SetToolTip(XO("Playback Meter"));
-=======
->>>>>>> ca981b62
       mPlaySetupButton->SetImages(
          theTheme.Image(bmpRecoloredUpSmall),
          theTheme.Image(bmpRecoloredUpHiliteSmall),
