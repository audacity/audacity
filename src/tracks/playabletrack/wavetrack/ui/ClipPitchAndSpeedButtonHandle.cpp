--- conflicted
+++ resolved
@@ -18,16 +18,13 @@
 #include "ProjectHistory.h"
 #include "RefreshCode.h"
 #include "Theme.h"
+#include "TimeStretching.h"
 #include "TimeAndPitchInterface.h"
 #include "TrackPanelMouseEvent.h"
 #include "WaveClip.h"
-<<<<<<< HEAD
 #include "WaveClipUIUtilities.h"
-=======
-#include "WaveClipUtilities.h"
 #include "WaveTrackUtilities.h"
 #include "wxWidgetsWindowPlacement.h"
->>>>>>> 6647124c
 #include <wx/dc.h>
 
 namespace
@@ -130,7 +127,7 @@
          ProjectHistory::Get(*pProject).PushState(
             XO("Reset Clip Pitch"), XO("Reset Clip Pitch"));
       }
-      else if (!WaveTrackUtilities::SetClipStretchRatio(*mTrack, *mClip, 1))
+      else if (!TimeStretching::SetClipStretchRatio(*mTrack, *mClip, 1))
       {
          BasicUI::ShowErrorDialog(
             wxWidgetsWindowPlacement { pParent }, XO("Not enough space"),
@@ -140,7 +137,7 @@
       }
       else
       {
-         WaveClipUtilities::SelectClip(*pProject, *mClip);
+         WaveClipUIUtilities::SelectClip(*pProject, *mClip);
          ProjectHistory::Get(*pProject).PushState(
             XO("Reset Clip Speed"), XO("Reset Clip Speed"));
       }
@@ -153,7 +150,7 @@
       BasicUI::CallAfter([project = pProject->weak_from_this(), track = mTrack,
                           clip = mClip, focus] {
          if (auto pProject = project.lock())
-            WaveClipUtilities::ShowClipPitchAndSpeedDialog(
+            WaveClipUIUtilities::ShowClipPitchAndSpeedDialog(
                *pProject, *track, *clip, focus);
       });
    }
