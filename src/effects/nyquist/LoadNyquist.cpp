/**********************************************************************

  Audacity: A Digital Audio Editor

  LoadNyquist.cpp

  Dominic Mazzoni

**********************************************************************/

#include "../../AudacityApp.h"

#include <wx/log.h>

#include "Nyquist.h"

#include "LoadNyquist.h"
#include "../../FileNames.h"

// ============================================================================
// List of effects that ship with Audacity.  These will be autoregistered.
// ============================================================================
const static wxChar *kShippedEffects[] =
{
   wxT("adjustable-fade.ny"),
   wxT("beat.ny"),
   wxT("clipfix.ny"),
   wxT("crossfadeclips.ny"),
   wxT("crossfadetracks.ny"),
   wxT("delay.ny"),
   wxT("equalabel.ny"),
   wxT("highpass.ny"),
   wxT("limiter.ny"),
   wxT("lowpass.ny"),
   wxT("notch.ny"),
   wxT("pluck.ny"),
   wxT("rhythmtrack.ny"),
   wxT("rissetdrum.ny"),
   wxT("sample-data-export.ny"),
   wxT("sample-data-import.ny"),
   wxT("SilenceMarker.ny"),
   wxT("SoundFinder.ny"),
   wxT("SpectralEditMulti.ny"),
   wxT("SpectralEditParametricEQ.ny"),
   wxT("SpectralEditShelves.ny"),
   wxT("StudioFadeOut.ny"),
   wxT("tremolo.ny"),
   wxT("vocalrediso.ny"),
   wxT("vocalremover.ny"),
   wxT("vocoder.ny"),
};

// ============================================================================
// Module registration entry point
//
// This is the symbol that Audacity looks for when the module is built as a
// dynamic library.
//
// When the module is builtin to Audacity, we use the same function, but it is
// declared static so as not to clash with other builtin modules.
// ============================================================================
DECLARE_MODULE_ENTRY(AudacityModule)
{
   // Create and register the importer
   // Trust the module manager not to leak this
   return safenew NyquistEffectsModule(moduleManager, path);
}

// ============================================================================
// Register this as a builtin module
// ============================================================================
DECLARE_BUILTIN_MODULE(NyquistsEffectBuiltin);

///////////////////////////////////////////////////////////////////////////////
//
// NyquistEffectsModule
//
///////////////////////////////////////////////////////////////////////////////

NyquistEffectsModule::NyquistEffectsModule(ModuleManagerInterface *moduleManager,
                                           const wxString *path)
{
   mModMan = moduleManager;
   if (path)
   {
      mPath = *path;
   }
}

NyquistEffectsModule::~NyquistEffectsModule()
{
   mPath.Clear();
}

// ============================================================================
// IdentInterface implementation
// ============================================================================

wxString NyquistEffectsModule::GetPath()
{
   return mPath;
}

wxString NyquistEffectsModule::GetSymbol()
{
   return XO("Nyquist Effects");
}

wxString NyquistEffectsModule::GetName()
{
   return GetSymbol();
}

wxString NyquistEffectsModule::GetVendor()
{
   return XO("The Audacity Team");
}

wxString NyquistEffectsModule::GetVersion()
{
   // This "may" be different if this were to be maintained as a separate DLL
   return NYQUISTEFFECTS_VERSION;
}

wxString NyquistEffectsModule::GetDescription()
{
   return _("Provides Nyquist Effects support to Audacity");
}

// ============================================================================
// ModuleInterface implementation
// ============================================================================

bool NyquistEffectsModule::Initialize()
{
   wxArrayString audacityPathList = wxGetApp().audacityPathList;

   for (size_t i = 0, cnt = audacityPathList.GetCount(); i < cnt; i++)
   {
      wxFileName name(audacityPathList[i], wxT(""));
      name.AppendDir(wxT("nyquist"));
      name.SetFullName(wxT("nyquist.lsp"));
      if (name.FileExists())
      {
         // set_xlisp_path doesn't handle fn_Str() in Unicode build. May or may not actually work.
         nyx_set_xlisp_path(name.GetPath().ToUTF8());
         return true;
      }
   }

   wxLogWarning(wxT("Critical Nyquist files could not be found. Nyquist effects will not work."));

   return false;
}

void NyquistEffectsModule::Terminate()
{
   nyx_set_xlisp_path(NULL);

   return;
}

wxArrayString NyquistEffectsModule::FileExtensions()
{
   static const wxString ext[] = { _T("ny") };
   static const wxArrayString result{ sizeof(ext)/sizeof(*ext), ext };
   return result;
}

wxString NyquistEffectsModule::InstallPath()
{
   return FileNames::PlugInDir();
}

bool NyquistEffectsModule::AutoRegisterPlugins(PluginManagerInterface & pm)
{
   // Autoregister effects that we "think" are ones that have been shipped with
   // Audacity.  A little simplistic, but it should suffice for now.
   wxArrayString pathList = NyquistEffect::GetNyquistSearchPath();
   wxArrayString files;
   wxString ignoredErrMsg;

   if (!pm.IsPluginRegistered(NYQUIST_PROMPT_ID))
   {
      // No checking of error ?
      DiscoverPluginsAtPath(NYQUIST_PROMPT_ID, ignoredErrMsg,
         PluginManagerInterface::DefaultRegistrationCallback);
   }
   if (!pm.IsPluginRegistered(NYQUIST_TOOLS_PROMPT_ID))
   {
      // No checking of error ?
      DiscoverPluginsAtPath(NYQUIST_TOOLS_PROMPT_ID, ignoredErrMsg,
         PluginManagerInterface::DefaultRegistrationCallback);
   }

   for (size_t i = 0; i < WXSIZEOF(kShippedEffects); i++)
   {
      files.Clear();
      pm.FindFilesInPathList(kShippedEffects[i], pathList, files);
      for (size_t j = 0, cnt = files.GetCount(); j < cnt; j++)
      {
         if (!pm.IsPluginRegistered(files[j]))
         {
            // No checking of error ?
            DiscoverPluginsAtPath(files[j], ignoredErrMsg,
               PluginManagerInterface::DefaultRegistrationCallback);
         }
      }
   }

   // We still want to be called during the normal registration process
   return false;
}

wxArrayString NyquistEffectsModule::FindPluginPaths(PluginManagerInterface & pm)
{
   wxArrayString pathList = NyquistEffect::GetNyquistSearchPath();
   wxArrayString files;

   // Add the Nyquist prompt effect
   files.Add(NYQUIST_PROMPT_ID);
   files.Add(NYQUIST_TOOLS_PROMPT_ID);
   
   // Load .ny plug-ins
   pm.FindFilesInPathList(wxT("*.ny"), pathList, files);
   // LLL:  Works for all platform with NEW plugin support (dups are removed)
   pm.FindFilesInPathList(wxT("*.NY"), pathList, files); // Ed's fix for bug 179

   return files;
}

unsigned NyquistEffectsModule::DiscoverPluginsAtPath(
   const wxString & path, wxString &errMsg,
   const RegistrationCallback &callback)
{
   errMsg.clear();
   NyquistEffect effect(path);
   if (effect.IsOk())
   {
      if (callback)
         callback(this, &effect);
      return 1;
   }

   errMsg = effect.InitializationError();
   return 0;
}

bool NyquistEffectsModule::IsPluginValid(const wxString & path, bool bFast)
{
   // Ignores bFast parameter, since checking file exists is fast enough for
   // the small number of Nyquist plug-ins that we have.
<<<<<<< HEAD
   static_cast<void>(bFast);
   if (path == NYQUIST_PROMPT_ID)
   {
=======
   bFast;
   if((path == NYQUIST_PROMPT_ID) ||  (path == NYQUIST_TOOLS_PROMPT_ID))
>>>>>>> 08a8cc4b
      return true;

   return wxFileName::FileExists(path);
}

IdentInterface *NyquistEffectsModule::CreateInstance(const wxString & path)
{
   // Acquires a resource for the application.
   auto effect = std::make_unique<NyquistEffect>(path);
   if (effect->IsOk())
   {
      // Safety of this depends on complementary calls to DeleteInstance on the module manager side.
      return effect.release();
   }

   return NULL;
}

void NyquistEffectsModule::DeleteInstance(IdentInterface *instance)
{
   std::unique_ptr < NyquistEffect > {
      dynamic_cast<NyquistEffect *>(instance)
   };
}

// ============================================================================
// NyquistEffectsModule implementation
// ============================================================================<|MERGE_RESOLUTION|>--- conflicted
+++ resolved
@@ -250,14 +250,8 @@
 {
    // Ignores bFast parameter, since checking file exists is fast enough for
    // the small number of Nyquist plug-ins that we have.
-<<<<<<< HEAD
    static_cast<void>(bFast);
-   if (path == NYQUIST_PROMPT_ID)
-   {
-=======
-   bFast;
    if((path == NYQUIST_PROMPT_ID) ||  (path == NYQUIST_TOOLS_PROMPT_ID))
->>>>>>> 08a8cc4b
       return true;
 
    return wxFileName::FileExists(path);
