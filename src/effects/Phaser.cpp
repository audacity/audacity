/**********************************************************************

  Audacity: A Digital Audio Editor

  Phaser.cpp

  Effect programming:
  Nasca Octavian Paul (Paul Nasca)

  UI programming:
  Dominic Mazzoni (with the help of wxDesigner)
  Vaughan Johnson (Preview)

*******************************************************************//**

\class EffectPhaser
\brief An Effect that changes frequencies in a time varying manner.

*//*******************************************************************/



#include "Phaser.h"
#include "LoadEffects.h"

#include <math.h>

#include <wx/intl.h>
#include <wx/slider.h>

#include "../ShuttleGui.h"
#include "../widgets/valnum.h"

const EffectParameterMethods& EffectPhaser::Parameters() const
{
   static CapturedParameters<EffectPhaser,
      Stages, DryWet, Freq, Phase, Depth, Feedback, OutGain
   > parameters{

      [](EffectPhaser &, EffectSettings &, EffectPhaserSettings &e, bool updating)
      {
         if (updating)
            e.mStages &= ~1; // must be even, but don't complain about it
         return true;
      },
   };
   return parameters;
}

//
#define phaserlfoshape 4.0

// How many samples are processed before recomputing the lfo value again
#define lfoskipsamples 20

//
// EffectPhaser
//

const ComponentInterfaceSymbol EffectPhaser::Symbol
{ XO("Phaser") };

namespace{ BuiltinEffectsModule::Registration< EffectPhaser > reg; }


struct EffectPhaser::Validator
   : EffectUIValidator
{
   Validator(EffectUIClientInterface& effect,
      EffectSettingsAccess& access, const EffectPhaserSettings& settings)
      : EffectUIValidator{ effect, access }
      , mSettings{ settings }
   {}
   virtual ~Validator() = default;

   Effect& GetEffect() const { return static_cast<Effect&>(mEffect); }

   bool ValidateUI() override;
   bool UpdateUI() override;

   void PopulateOrExchange(ShuttleGui& S);

   EffectPhaserSettings mSettings;

   wxTextCtrl* mStagesT;
   wxTextCtrl* mDryWetT;
   wxTextCtrl* mFreqT;
   wxTextCtrl* mPhaseT;
   wxTextCtrl* mDepthT;
   wxTextCtrl* mFeedbackT;
   wxTextCtrl* mOutGainT;

   wxSlider* mStagesS;
   wxSlider* mDryWetS;
   wxSlider* mFreqS;
   wxSlider* mPhaseS;
   wxSlider* mDepthS;
   wxSlider* mFeedbackS;
   wxSlider* mOutGainS;

   void OnStagesSlider(wxCommandEvent& evt);
   void OnDryWetSlider(wxCommandEvent& evt);
   void OnFeedbackSlider(wxCommandEvent& evt);
   void OnDepthSlider(wxCommandEvent& evt);
   void OnPhaseSlider(wxCommandEvent& evt);
   void OnFreqSlider(wxCommandEvent& evt);
   void OnGainSlider(wxCommandEvent& evt);

   void OnStagesText(wxCommandEvent& evt);
   void OnDryWetText(wxCommandEvent& evt);
   void OnFeedbackText(wxCommandEvent& evt);
   void OnDepthText(wxCommandEvent& evt);
   void OnPhaseText(wxCommandEvent& evt);
   void OnFreqText(wxCommandEvent& evt);
   void OnGainText(wxCommandEvent& evt);
      
   
   void EnableApplyFromValidate()
   {
      Effect& actualEffect = static_cast<Effect&>(mEffect);
      actualEffect.EnableApply(actualEffect.GetUIParent()->Validate());
   }

   bool EnableApplyFromTransferDataFromWindow()
   {
      Effect& actualEffect = static_cast<Effect&>(mEffect);
      return actualEffect.EnableApply(actualEffect.GetUIParent()->TransferDataFromWindow());
   }
   
};


struct EffectPhaser::Instance
   : public PerTrackEffect::Instance
   , public EffectInstanceWithBlockSize
{
   explicit Instance(const PerTrackEffect& effect)
      : PerTrackEffect::Instance{ effect }
   {}

   bool ProcessInitialize(EffectSettings& settings,
      double          sampleRate,
      ChannelNames     chanMap) override;

   size_t ProcessBlock(EffectSettings& settings,
      const float* const* inBlock, float* const* outBlock, size_t blockLen)  override;

   bool RealtimeInitialize(EffectSettings& settings, double) override;

   bool RealtimeAddProcessor(EffectSettings& settings,
      unsigned numChannels, float sampleRate) override;

   bool RealtimeFinalize(EffectSettings& settings) noexcept override;

   size_t RealtimeProcess(size_t group, EffectSettings& settings,
      const float* const* inbuf, float* const* outbuf, size_t numSamples)
      override;

   unsigned GetAudioInCount() const override;
   unsigned GetAudioOutCount() const override;

   void InstanceInit(EffectSettings& settings, EffectPhaserState& data, float sampleRate);

   size_t InstanceProcess(EffectSettings& settings,
      EffectPhaserState& data,
      const float* const* inBlock,
      float* const* outBlock,
      size_t                 blockLen);

   void Coefficients(double hz, double slope, double gain, double samplerate, int type,
      double& a0, double& a1, double& a2, double& b0, double& b1, double& b2);

   float DoFilter(EffectPhaserState& data, float in);

   EffectPhaserState mState;
   std::vector<EffectPhaser::Instance> mSlaves;
};


std::shared_ptr<EffectInstance>
EffectPhaser::MakeInstance() const
{
   return std::make_shared<Instance>(*this);
}



EffectPhaser::EffectPhaser()
{
   SetLinearEffectFlag(true);
}

EffectPhaser::~EffectPhaser()
{
}

// ComponentInterface implementation

ComponentInterfaceSymbol EffectPhaser::GetSymbol() const
{
   return Symbol;
}

TranslatableString EffectPhaser::GetDescription() const
{
   return XO("Combines phase-shifted signals with the original signal");
}

ManualPageID EffectPhaser::ManualPage() const
{
   return L"Phaser";
}

// EffectDefinitionInterface implementation

EffectType EffectPhaser::GetType() const
{
   return EffectTypeProcess;
}

auto EffectPhaser::RealtimeSupport() const -> RealtimeSince
{
   // TODO reenable after achieving statelessness
   return RealtimeSince::Never;
//   return RealtimeSince::Always;
}

unsigned EffectPhaser::Instance::GetAudioInCount() const
{
   return 1;
}

unsigned EffectPhaser::Instance::GetAudioOutCount() const
{
   return 1;
}

bool EffectPhaser::Instance::ProcessInitialize(
   EffectSettings& settings, double sampleRate, ChannelNames chanMap)
{
   InstanceInit(settings, mState, sampleRate);
   if (chanMap[0] == ChannelNameFrontRight)
      mState.phase += M_PI;
   return true;
}

size_t EffectPhaser::Instance::ProcessBlock(EffectSettings &settings,
   const float *const *inBlock, float *const *outBlock, size_t blockLen)
{
   return InstanceProcess(settings, mState, inBlock, outBlock, blockLen);
}

bool EffectPhaser::Instance::RealtimeInitialize(EffectSettings&, double)
{
   SetBlockSize(512);
   mSlaves.clear();
   return true;
}

<<<<<<< HEAD
bool EffectPhaser::Instance::RealtimeAddProcessor(
   EffectSettings& settings, unsigned, float sampleRate)
=======
bool EffectPhaser::RealtimeAddProcessor(
   EffectSettings &, EffectOutputs *, unsigned, float sampleRate)
>>>>>>> a8a4bf61
{
   EffectPhaser::Instance slave(mProcessor);

   InstanceInit(settings, slave.mState, sampleRate);

   mSlaves.push_back(slave);

   return true;
}

bool EffectPhaser::Instance::RealtimeFinalize(EffectSettings &) noexcept
{
   mSlaves.clear();

   return true;
}

size_t EffectPhaser::Instance::RealtimeProcess(size_t group, EffectSettings &settings,
   const float *const *inbuf, float *const *outbuf, size_t numSamples)
{
   if (group >= mSlaves.size())
      return 0;
   return InstanceProcess(settings, mSlaves[group].mState, inbuf, outbuf, numSamples);
}

// Effect implementation
std::unique_ptr<EffectUIValidator> EffectPhaser::PopulateOrExchange(
<<<<<<< HEAD
   ShuttleGui& S, EffectInstance&, EffectSettingsAccess& access)
{
   auto& settings = access.Get();
   auto& myEffSettings = GetSettings(settings);

   auto result = std::make_unique<Validator>(*this, access, myEffSettings);
   result->PopulateOrExchange(S);
   return result;
}

void EffectPhaser::Validator::PopulateOrExchange(ShuttleGui& S)
=======
   ShuttleGui & S, EffectInstance &, EffectSettingsAccess &,
   const EffectOutputs *)
>>>>>>> a8a4bf61
{
   auto& ms = mSettings;

   S.SetBorder(5);
   S.AddSpace(0, 5);

   S.StartMultiColumn(3, wxEXPAND);
   {
      S.SetStretchyCol(2);

      mStagesT = S
         .Validator<IntegerValidator<int>>(
            &ms.mStages, NumValidatorStyle::DEFAULT, Stages.min, Stages.max)
         .AddTextBox(XXO("&Stages:"), L"", 15);
      BindTo(*mStagesT, wxEVT_TEXT, &Validator::OnStagesText);

      mStagesS = S
         .Name(XO("Stages"))
         .Style(wxSL_HORIZONTAL)
         .MinSize( { 100, -1 } )
         .AddSlider( {}, Stages.def * Stages.scale, Stages.max * Stages.scale, Stages.min * Stages.scale);
      mStagesS->SetLineSize(2);
      BindTo(*mStagesS, wxEVT_SLIDER, &Validator::OnStagesSlider);

      mDryWetT = S
         .Validator<IntegerValidator<int>>(
            &ms.mDryWet, NumValidatorStyle::DEFAULT, DryWet.min, DryWet.max)
         .AddTextBox(XXO("&Dry/Wet:"), L"", 15);
      BindTo(*mDryWetT, wxEVT_TEXT, &Validator::OnDryWetText);

      mDryWetS = S
         .Name(XO("Dry Wet"))
         .Style(wxSL_HORIZONTAL)
         .MinSize( { 100, -1 } )
         .AddSlider( {}, DryWet.def * DryWet.scale, DryWet.max * DryWet.scale, DryWet.min * DryWet.scale);
      BindTo(*mDryWetS, wxEVT_SLIDER, &Validator::OnDryWetSlider);

      mFreqT = S
         .Validator<FloatingPointValidator<double>>(
            5, &ms.mFreq, NumValidatorStyle::ONE_TRAILING_ZERO, Freq.min, Freq.max)
         .AddTextBox(XXO("LFO Freq&uency (Hz):"), L"", 15);
      BindTo(*mFreqT, wxEVT_TEXT, &Validator::OnFreqText);

      mFreqS = S
         .Name(XO("LFO frequency in hertz"))
         .Style(wxSL_HORIZONTAL)
         .MinSize( { 100, -1 } )
         .AddSlider( {}, Freq.def * Freq.scale, Freq.max * Freq.scale, 0.0);
      BindTo(*mFreqS, wxEVT_SLIDER, &Validator::OnFreqSlider);

      mPhaseT = S
         .Validator<FloatingPointValidator<double>>(
            1, &ms.mPhase, NumValidatorStyle::DEFAULT, Phase.min, Phase.max)
         .AddTextBox(XXO("LFO Sta&rt Phase (deg.):"), L"", 15);
      BindTo(*mPhaseT, wxEVT_TEXT, &Validator::OnPhaseText);

      mPhaseS = S
         .Name(XO("LFO start phase in degrees"))
         .Style(wxSL_HORIZONTAL)
         .MinSize( { 100, -1 } )
         .AddSlider( {}, Phase.def * Phase.scale, Phase.max * Phase.scale, Phase.min * Phase.scale);
      mPhaseS->SetLineSize(10);
      BindTo(*mPhaseS, wxEVT_SLIDER, &Validator::OnPhaseSlider);

      mDepthT = S
         .Validator<IntegerValidator<int>>(
            &ms.mDepth, NumValidatorStyle::DEFAULT, Depth.min, Depth.max)
         .AddTextBox(XXO("Dept&h:"), L"", 15);
      BindTo(*mDepthT, wxEVT_TEXT, &Validator::OnDepthText);

      mDepthS = S
         .Name(XO("Depth in percent"))
         .Style(wxSL_HORIZONTAL)
         .MinSize( { 100, -1 } )
         .AddSlider( {}, Depth.def * Depth.scale, Depth.max * Depth.scale, Depth.min * Depth.scale);
      BindTo(*mDepthS, wxEVT_SLIDER, &Validator::OnDepthSlider);

      mFeedbackT = S
         .Validator<IntegerValidator<int>>(
            &ms.mFeedback, NumValidatorStyle::DEFAULT, Feedback.min, Feedback.max)
         .AddTextBox(XXO("Feedbac&k (%):"), L"", 15);
      BindTo(*mFeedbackT, wxEVT_TEXT, &Validator::OnFeedbackText);

      mFeedbackS = S
         .Name(XO("Feedback in percent"))
         .Style(wxSL_HORIZONTAL)
         .MinSize( { 100, -1 } )
         .AddSlider( {}, Feedback.def * Feedback.scale, Feedback.max * Feedback.scale, Feedback.min * Feedback.scale);
      mFeedbackS->SetLineSize(10);
      BindTo(*mFeedbackS, wxEVT_SLIDER, &Validator::OnFeedbackSlider);

      mOutGainT = S
         .Validator<FloatingPointValidator<double>>(
            1, &ms.mOutGain, NumValidatorStyle::DEFAULT, OutGain.min, OutGain.max)
         .AddTextBox(XXO("&Output gain (dB):"), L"", 12);
      BindTo(*mOutGainT, wxEVT_TEXT, &Validator::OnGainText);

      mOutGainS = S
         .Name(XO("Output gain (dB)"))
         .Style(wxSL_HORIZONTAL)
         .MinSize( { 100, -1 } )
         .AddSlider( {}, OutGain.def * OutGain.scale, OutGain.max * OutGain.scale, OutGain.min * OutGain.scale);
      BindTo(*mOutGainS, wxEVT_SLIDER, &Validator::OnGainSlider);
   }
   S.EndMultiColumn();

}

bool EffectPhaser::Validator::UpdateUI()
{
   // get the settings from the MessageBuffer and write them to our local copy
   const auto& settings = mAccess.Get();

   mSettings = GetSettings(settings);

   Effect& actualEffect = static_cast<Effect&>(mEffect);

   if (!actualEffect.GetUIParent()->TransferDataToWindow())
   {
      return false;
   }

   mStagesS->  SetValue((int) (mSettings.mStages * Stages.scale));
   mDryWetS->  SetValue((int) (mSettings.mDryWet * DryWet.scale));
   mFreqS->    SetValue((int) (mSettings.mFreq * Freq.scale));
   mPhaseS->   SetValue((int) (mSettings.mPhase * Phase.scale));
   mDepthS->   SetValue((int) (mSettings.mDepth * Depth.scale));
   mFeedbackS->SetValue((int) (mSettings.mFeedback * Feedback.scale));
   mOutGainS-> SetValue((int) (mSettings.mOutGain * OutGain.scale));

   return true;
}


bool EffectPhaser::Validator::ValidateUI()
{
   // This bit was copied from the original override of TransferDataFromWindow
   Effect& actualEffect = static_cast<Effect&>(mEffect);
   if (!actualEffect.GetUIParent()->Validate() || !actualEffect.GetUIParent()->TransferDataFromWindow())
   {
      return false;
   }

   auto& ms = mSettings;

   if (ms.mStages & 1)    // must be even
   {
      ms.mStages &= ~1;
      mStagesT->GetValidator()->TransferToWindow();
   }

   mAccess.ModifySettings
   (
      [this](EffectSettings& settings)
      {
         // pass back the modified settings to the MessageBuffer

         GetSettings(settings) = mSettings;
      }
   );

   return true;
}


// EffectPhaser implementation

void EffectPhaser::Instance::InstanceInit(EffectSettings& settings, EffectPhaserState & data, float sampleRate)
{
   auto& ms = GetSettings(settings);

   data.samplerate = sampleRate;

   for (int j = 0; j < ms.mStages; j++)
   {
      data.old[j] = 0;
   }

   data.skipcount = 0;
   data.gain = 0;
   data.fbout = 0;
   data.laststages = 0;
   data.outgain = 0;

   return;
}

size_t EffectPhaser::Instance::InstanceProcess(EffectSettings &settings,
   EffectPhaserState & data,
   const float *const *inBlock, float *const *outBlock, size_t blockLen)
{
   auto& ms = GetSettings(settings);

   const float *ibuf = inBlock[0];
   float *obuf = outBlock[0];

   for (int j = data.laststages; j < ms.mStages; j++)
   {
      data.old[j] = 0;
   }
   data.laststages = ms.mStages;

   data.lfoskip = ms.mFreq * 2 * M_PI / data.samplerate;
   data.phase = ms.mPhase * M_PI / 180;
   data.outgain = DB_TO_LINEAR(ms.mOutGain);

   for (decltype(blockLen) i = 0; i < blockLen; i++)
   {
      double in = ibuf[i];

      double m = in + data.fbout * ms.mFeedback / 101;  // Feedback must be less than 100% to avoid infinite gain.

      if (((data.skipcount++) % lfoskipsamples) == 0)
      {
         //compute sine between 0 and 1
         data.gain =
            (1.0 +
             cos(data.skipcount.as_double() * data.lfoskip
                 + data.phase)) / 2.0;

         // change lfo shape
         data.gain = expm1(data.gain * phaserlfoshape) / expm1(phaserlfoshape);

         // attenuate the lfo
         data.gain = 1.0 - data.gain / 255.0 * ms.mDepth;
      }

      // phasing routine
      for (int j = 0; j < ms.mStages; j++)
      {
         double tmp = data.old[j];
         data.old[j] = data.gain * tmp + m;
         m = tmp - data.gain * data.old[j];
      }
      data.fbout = m;

      obuf[i] = (float) (data.outgain * (m * ms.mDryWet + in * (255 - ms.mDryWet)) / 255);
   }

   return blockLen;
}

void EffectPhaser::Validator::OnStagesSlider(wxCommandEvent & evt)
{
   auto& ms = mSettings;

   ms.mStages = (evt.GetInt() / Stages.scale) & ~1;  // must be even;
   mStagesT->GetValidator()->TransferToWindow();
   EnableApplyFromValidate();

   ValidateUI();
}

void EffectPhaser::Validator::OnDryWetSlider(wxCommandEvent & evt)
{
   auto& ms = mSettings;

   ms.mDryWet = evt.GetInt() / DryWet.scale;
   mDryWetT->GetValidator()->TransferToWindow();
   EnableApplyFromValidate();

   ValidateUI();
}

void EffectPhaser::Validator::OnFreqSlider(wxCommandEvent & evt)
{
   auto& ms = mSettings;

   ms.mFreq = (double) evt.GetInt() / Freq.scale;
   if (ms.mFreq < Freq.min) ms.mFreq = Freq.min;
   mFreqT->GetValidator()->TransferToWindow();
   EnableApplyFromValidate();

   ValidateUI();
}

void EffectPhaser::Validator::OnPhaseSlider(wxCommandEvent & evt)
{
   auto& ms = mSettings;

   int val = ((evt.GetInt() + 5) / 10) * 10; // round to nearest multiple of 10
   val = val > Phase.max * Phase.scale ? Phase.max * Phase.scale : val;
   mPhaseS->SetValue(val);
   ms.mPhase =  (double) val / Phase.scale;
   mPhaseT->GetValidator()->TransferToWindow();
   EnableApplyFromValidate();

   ValidateUI();
}

void EffectPhaser::Validator::OnDepthSlider(wxCommandEvent & evt)
{
   auto& ms = mSettings;

   ms.mDepth = evt.GetInt() / Depth.scale;
   mDepthT->GetValidator()->TransferToWindow();
   EnableApplyFromValidate();

   ValidateUI();
}

void EffectPhaser::Validator::OnFeedbackSlider(wxCommandEvent & evt)
{
   auto& ms = mSettings;

   int val = evt.GetInt();
   val = ((val + (val > 0 ? 5 : -5)) / 10) * 10; // round to nearest multiple of 10
   val = val > Feedback.max * Feedback.scale ? Feedback.max * Feedback.scale : val;
   mFeedbackS->SetValue(val);
   ms.mFeedback = val / Feedback.scale;
   mFeedbackT->GetValidator()->TransferToWindow();
   EnableApplyFromValidate();

   ValidateUI();
}

void EffectPhaser::Validator::OnGainSlider(wxCommandEvent & evt)
{
   auto& ms = mSettings;

   ms.mOutGain = evt.GetInt() / OutGain.scale;
   mOutGainT->GetValidator()->TransferToWindow();
   EnableApplyFromValidate();

   ValidateUI();
}

void EffectPhaser::Validator::OnStagesText(wxCommandEvent & WXUNUSED(evt))
{
   auto& ms = mSettings;

   if (!EnableApplyFromTransferDataFromWindow())
   {
      return;
   }

   mStagesS->SetValue((int) (ms.mStages * Stages.scale));

   ValidateUI();
}

void EffectPhaser::Validator::OnDryWetText(wxCommandEvent & WXUNUSED(evt))
{
   auto& ms = mSettings;

   if (!EnableApplyFromTransferDataFromWindow())
   {
      return;
   }

   mDryWetS->SetValue((int) (ms.mDryWet * DryWet.scale));

   ValidateUI();
}

void EffectPhaser::Validator::OnFreqText(wxCommandEvent & WXUNUSED(evt))
{
   auto& ms = mSettings;

   if (!EnableApplyFromTransferDataFromWindow())
   {
      return;
   }

   mFreqS->SetValue((int) (ms.mFreq * Freq.scale));

   ValidateUI();
}

void EffectPhaser::Validator::OnPhaseText(wxCommandEvent & WXUNUSED(evt))
{
   auto& ms = mSettings;

   if (!EnableApplyFromTransferDataFromWindow())
   {
      return;
   }

   mPhaseS->SetValue((int) (ms.mPhase * Phase.scale));

   ValidateUI();
}

void EffectPhaser::Validator::OnDepthText(wxCommandEvent & WXUNUSED(evt))
{
   auto& ms = mSettings;

   if (!EnableApplyFromTransferDataFromWindow())
   {
      return;
   }

   mDepthS->SetValue((int) (ms.mDepth * Depth.scale));

   ValidateUI();
}

void EffectPhaser::Validator::OnFeedbackText(wxCommandEvent & WXUNUSED(evt))
{
   auto& ms = mSettings;

   if (!EnableApplyFromTransferDataFromWindow())
   {
      return;
   }

   mFeedbackS->SetValue((int) (ms.mFeedback * Feedback.scale));

   ValidateUI();
}

void EffectPhaser::Validator::OnGainText(wxCommandEvent & WXUNUSED(evt))
{
   auto& ms = mSettings;

   if (!EnableApplyFromTransferDataFromWindow())
   {
      return;
   }

   mOutGainS->SetValue((int) (ms.mOutGain * OutGain.scale));

   ValidateUI();
}<|MERGE_RESOLUTION|>--- conflicted
+++ resolved
@@ -257,13 +257,8 @@
    return true;
 }
 
-<<<<<<< HEAD
 bool EffectPhaser::Instance::RealtimeAddProcessor(
-   EffectSettings& settings, unsigned, float sampleRate)
-=======
-bool EffectPhaser::RealtimeAddProcessor(
-   EffectSettings &, EffectOutputs *, unsigned, float sampleRate)
->>>>>>> a8a4bf61
+   EffectSettings& settings, EffectOutputs *, unsigned, float sampleRate)
 {
    EffectPhaser::Instance slave(mProcessor);
 
@@ -291,8 +286,8 @@
 
 // Effect implementation
 std::unique_ptr<EffectUIValidator> EffectPhaser::PopulateOrExchange(
-<<<<<<< HEAD
-   ShuttleGui& S, EffectInstance&, EffectSettingsAccess& access)
+   ShuttleGui& S, EffectInstance&, EffectSettingsAccess& access,
+   const EffectOutputs *)
 {
    auto& settings = access.Get();
    auto& myEffSettings = GetSettings(settings);
@@ -303,10 +298,6 @@
 }
 
 void EffectPhaser::Validator::PopulateOrExchange(ShuttleGui& S)
-=======
-   ShuttleGui & S, EffectInstance &, EffectSettingsAccess &,
-   const EffectOutputs *)
->>>>>>> a8a4bf61
 {
    auto& ms = mSettings;
 
