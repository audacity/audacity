/**********************************************************************

  Audacity: A Digital Audio Editor

  BatchProcessDialog.cpp

  Dominic Mazzoni
  James Crook

*******************************************************************//*!

\class BatchProcessDialog
\brief Shows progress in executing commands in BatchCommands.

*//*******************************************************************/

#include "Audacity.h"

#include <wx/defs.h>
#include <wx/checkbox.h>
#include <wx/choice.h>
#include <wx/filedlg.h>
#include <wx/intl.h>
#include <wx/sizer.h>
#include <wx/statbox.h>
#include <wx/stattext.h>
#include <wx/textctrl.h>
#include <wx/listctrl.h>
#include <wx/radiobut.h>
#include <wx/button.h>
#include <wx/imaglist.h>
#include <wx/msgdlg.h>
#include <wx/settings.h>

#include "Prefs.h"
#include "Project.h"
#include "BatchProcessDialog.h"
#include "Internat.h"
#include "commands/CommandManager.h"
#include "effects/Effect.h"
#include "../images/Arrow.xpm"
#include "../images/Empty9x16.xpm"
#include "BatchCommands.h"
#include "UndoManager.h"

#include "Theme.h"
#include "AllThemeResources.h"

#include "FileDialog.h"
#include "import/Import.h"

#define ChainsListID       7001
#define CommandsListID     7002
#define ApplyToProjectID   7003
#define ApplyToFilesID     7004

BEGIN_EVENT_TABLE(BatchProcessDialog, wxDialog)
   EVT_BUTTON(ApplyToProjectID, BatchProcessDialog::OnApplyToProject)
   EVT_BUTTON(ApplyToFilesID, BatchProcessDialog::OnApplyToFiles)
   EVT_BUTTON(wxID_CANCEL, BatchProcessDialog::OnCancel)
END_EVENT_TABLE()

BatchProcessDialog::BatchProcessDialog(wxWindow * parent):
   wxDialog(parent, wxID_ANY, _("Apply Chain"),
            wxDefaultPosition, wxDefaultSize,
            wxDEFAULT_DIALOG_STYLE | wxRESIZE_BORDER)
{
   //AudacityProject * p = GetActiveProject();

   SetLabel(_("Apply Chain"));         // Provide visual label
   SetName(_("Apply Chain"));          // Provide audible label
   Populate();

   mAbort = false;
}

BatchProcessDialog::~BatchProcessDialog()
{
}

void BatchProcessDialog::Populate()
{
   //------------------------- Main section --------------------
   ShuttleGui S(this, eIsCreating);
   PopulateOrExchange(S);
   // ----------------------- End of main section --------------
}

/// Defines the dialog and does data exchange with it.
void BatchProcessDialog::PopulateOrExchange(ShuttleGui &S)
{
   S.StartVerticalLay(true);
   {
      /*i18n-hint: A chain is a sequence of commands that can be applied
       * to one or more audio files.*/
      S.StartStatic(_("&Select Chain"), true);
      {
         S.SetStyle(wxSUNKEN_BORDER | wxLC_REPORT | wxLC_HRULES | wxLC_VRULES |
                     wxLC_SINGLE_SEL);
         mChains = S.Id(ChainsListID).AddListControlReportMode();
         mChains->InsertColumn(0, _("Chain"), wxLIST_FORMAT_LEFT);
      }
      S.EndStatic();

      S.StartHorizontalLay(wxALIGN_RIGHT, false);
      {
         S.SetBorder(10);
         S.Id(ApplyToProjectID).AddButton(_("Apply to Current &Project"));
         S.Id(ApplyToFilesID).AddButton(_("Apply to &Files..."));
         S.Id(wxID_CANCEL).AddButton(_("&Cancel"));
      }
      S.EndHorizontalLay();
   }
   S.EndVerticalLay();

   wxArrayString names = mBatchCommands.GetNames();
   for (int i = 0; i < (int)names.GetCount(); i++) {
      mChains->InsertItem(i, names[i]);
   }

   // Get and validate the currently active chain
   wxString name = gPrefs->Read(wxT("/Batch/ActiveChain"), wxT(""));

   int item = mChains->FindItem(-1, name);
   if (item == -1) {
      item = 0;
      name = mChains->GetItemText(0);
   }

   // Select the name in the list...this will fire an event.
   mChains->SetItemState(item, wxLIST_STATE_SELECTED, wxLIST_STATE_SELECTED);

   Layout();
   Fit();
   SetSizeHints(GetSize());
   Center();

   // Set the column size for the chains list.
   wxSize sz = mChains->GetClientSize();
   mChains->SetColumnWidth(0, sz.x);
}

void BatchProcessDialog::OnApplyToProject(wxCommandEvent & WXUNUSED(event))
{
   long item = mChains->GetNextItem(-1,
                                    wxLIST_NEXT_ALL,
                                    wxLIST_STATE_SELECTED);
   if (item == -1) {
      wxMessageBox(_("No chain selected"));
      return;
   }
   wxString name = mChains->GetItemText(item);

   wxDialog d(this, wxID_ANY, GetTitle());
   d.SetName(d.GetTitle());
   ShuttleGui S(&d, eIsCreating);

   S.StartHorizontalLay(wxCENTER, false);
   {
      S.StartStatic(wxT(""), false);   // deliberately not translated (!)
      {
         S.SetBorder(20);
         S.AddFixedText(wxString::Format(_("Applying '%s' to current project"),
                                         name.c_str()));
      }
      S.EndStatic();
   }
   S.EndHorizontalLay();

   d.Layout();
   d.Fit();
   d.CenterOnScreen();
   d.Move(-1, 0);
   d.Show();
   Hide();

   wxWindowDisabler wd;

   gPrefs->Write(wxT("/Batch/ActiveChain"), name);
   gPrefs->Flush();

   mBatchCommands.ReadChain(name);
   if (!mBatchCommands.ApplyChain()) {
      return;
   }
}

void BatchProcessDialog::OnApplyToFiles(wxCommandEvent & WXUNUSED(event))
{
   long item = mChains->GetNextItem(-1,
                                    wxLIST_NEXT_ALL,
                                    wxLIST_STATE_SELECTED);
   if (item == -1) {
      wxMessageBox(_("No chain selected"));
      return;
   }

   wxString name = mChains->GetItemText(item);
   gPrefs->Write(wxT("/Batch/ActiveChain"), name);
   gPrefs->Flush();

   AudacityProject *project = GetActiveProject();
   if (!project->GetIsEmpty()) {
      wxMessageBox(_("Please save and close the current project first."));
      return;
   }

   wxString path = gPrefs->Read(wxT("/DefaultOpenPath"), ::wxGetCwd());
   wxString prompt =  _("Select file(s) for batch processing...");

   FormatList l;
   wxString filter;
   wxString all;

   l.DeleteContents(true);
   Importer::Get().GetSupportedImportFormats(&l);
   for (FormatList::compatibility_iterator n = l.GetFirst(); n; n = n->GetNext()) {
      Format *f = n->GetData();

      wxString newfilter = f->formatName + wxT("|");
      for (size_t i = 0; i < f->formatExtensions.size(); i++) {
         if (!newfilter.Contains(wxT("*.") + f->formatExtensions[i] + wxT(";")))
            newfilter += wxT("*.") + f->formatExtensions[i] + wxT(";");
         if (!all.Contains(wxT("*.") + f->formatExtensions[i] + wxT(";")))
            all += wxT("*.") + f->formatExtensions[i] + wxT(";");
      }
      newfilter.RemoveLast(1);
      filter += newfilter;
      filter += wxT("|");
   }
   all.RemoveLast(1);
   filter.RemoveLast(1);

   wxString mask = _("All files|*|All supported files|") +
                   all + wxT("|") +
                   filter;

   wxString type = gPrefs->Read(wxT("/DefaultOpenType"),mask.BeforeFirst(wxT('|')));
   // Convert the type to the filter index
   int index = mask.First(type + wxT("|"));
   if (index == wxNOT_FOUND) {
      index = 0;
   }
   else {
      index = mask.Left(index).Freq(wxT('|')) / 2;
      if (index < 0) {
         index = 0;
      }
   }

   FileDialog dlog(this,
                   prompt,
                   path,
                   wxT(""),
                   mask,
                   wxFD_OPEN | wxFD_MULTIPLE | wxRESIZE_BORDER);

   dlog.SetFilterIndex(index);
   if (dlog.ShowModal() != wxID_OK) {
      return;
   }

   wxArrayString files;
   dlog.GetPaths(files);

   files.Sort();

   wxDialog d(this, wxID_ANY, GetTitle());
   d.SetName(d.GetTitle());
   ShuttleGui S(&d, eIsCreating);

   S.StartVerticalLay(false);
   {
      S.StartStatic(_("Applying..."), 1);
      {
         wxImageList *imageList = new wxImageList(9, 16);
         imageList->Add(wxIcon(empty9x16_xpm));
         imageList->Add(wxIcon(arrow_xpm));

         S.SetStyle(wxSUNKEN_BORDER | wxLC_REPORT | wxLC_HRULES | wxLC_VRULES |
                    wxLC_SINGLE_SEL);
         mList = S.Id(CommandsListID).AddListControlReportMode();
         mList->AssignImageList(imageList, wxIMAGE_LIST_SMALL);
         mList->InsertColumn(0, _("File"), wxLIST_FORMAT_LEFT);
      }
      S.EndStatic();

      S.StartHorizontalLay(wxCENTER, false);
      {
         S.Id(wxID_CANCEL).AddButton(_("&Cancel"));
      }
      S.EndHorizontalLay();
   }
   S.EndVerticalLay();

   int i;
   for (i = 0; i < (int)files.GetCount(); i++ ) {
      mList->InsertItem(i, files[i], i == 0);
   }

   // Set the column size for the files list.
   mList->SetColumnWidth(0, wxLIST_AUTOSIZE);

   int width = mList->GetColumnWidth(0);
   wxSize sz = mList->GetClientSize();
   if (width > sz.GetWidth() && width < 500) {
      sz.SetWidth(width);
      mList->SetInitialSize(sz);
   }

   d.Layout();
   d.Fit();
   d.SetSizeHints(d.GetSize());
   d.CenterOnScreen();
   d.Move(-1, 0);
   d.Show();
   Hide();

   mBatchCommands.ReadChain(name);
   for (i = 0; i < (int)files.GetCount(); i++) {
      wxWindowDisabler wd(&d);
      if (i > 0) {
         //Clear the arrow in previous item.
         mList->SetItemImage(i - 1, 0, 0);
      }
      mList->SetItemImage(i, 1, 1);
      mList->EnsureVisible(i);

      project->Import(files[i]);
      project->OnSelectAll();
      if (!mBatchCommands.ApplyChain()) {
         break;
      }

      if (!d.IsShown() || mAbort) {
         break;
      }
      UndoManager *um = project->GetUndoManager();
      um->ClearStates();
<<<<<<< HEAD
	  project->OnSelectAll();
	  project->OnRemoveTracks();
=======
      project->OnSelectAll();
      project->OnRemoveTracks();
>>>>>>> f634e44e
   }
   project->OnRemoveTracks();
}

void BatchProcessDialog::OnCancel(wxCommandEvent & WXUNUSED(event))
{
   EndModal(false);
}

/////////////////////////////////////////////////////////////////////
#include <wx/textdlg.h>
#include "BatchCommandDialog.h"

enum {
// ChainsListID             7005
   AddButtonID = 10000,
   RemoveButtonID,
// CommandsListID,       7002
   ImportButtonID,
   ExportButtonID,
   DefaultsButtonID,
   InsertButtonID,
   DeleteButtonID,
   UpButtonID,
   DownButtonID,
   RenameButtonID
};

BEGIN_EVENT_TABLE(EditChainsDialog, wxDialog)
   EVT_LIST_ITEM_SELECTED(ChainsListID, EditChainsDialog::OnChainSelected)
   EVT_LIST_ITEM_SELECTED(CommandsListID, EditChainsDialog::OnListSelected)
   EVT_LIST_BEGIN_LABEL_EDIT(ChainsListID, EditChainsDialog::OnChainsBeginEdit)
   EVT_LIST_END_LABEL_EDIT(ChainsListID, EditChainsDialog::OnChainsEndEdit)
   EVT_BUTTON(AddButtonID, EditChainsDialog::OnAdd)
   EVT_BUTTON(RemoveButtonID, EditChainsDialog::OnRemove)
   EVT_BUTTON(RenameButtonID, EditChainsDialog::OnRename)
   EVT_SIZE(EditChainsDialog::OnSize)

   EVT_LIST_ITEM_ACTIVATED(CommandsListID, EditChainsDialog::OnCommandActivated)
   EVT_BUTTON(InsertButtonID, EditChainsDialog::OnInsert)
   EVT_BUTTON(DeleteButtonID, EditChainsDialog::OnDelete)
   EVT_BUTTON(UpButtonID, EditChainsDialog::OnUp)
   EVT_BUTTON(DownButtonID, EditChainsDialog::OnDown)
   EVT_BUTTON(DefaultsButtonID, EditChainsDialog::OnDefaults)

   EVT_BUTTON(wxID_OK, EditChainsDialog::OnOK)
   EVT_BUTTON(wxID_CANCEL, EditChainsDialog::OnCancel)

   EVT_KEY_DOWN(EditChainsDialog::OnKeyDown)
END_EVENT_TABLE()

enum {
   BlankColumn,
   ItemNumberColumn,
   ActionColumn,
   ParamsColumn,
};

/// Constructor
EditChainsDialog::EditChainsDialog(wxWindow * parent):
   wxDialog(parent, wxID_ANY, _("Edit Chains"),
            wxDefaultPosition, wxDefaultSize,
            wxDEFAULT_DIALOG_STYLE | wxRESIZE_BORDER)
{
   SetLabel(_("Edit Chains"));         // Provide visual label
   SetName(_("Edit Chains"));          // Provide audible label

   mChanged = false;
   mSelectedCommand = 0;

   Populate();
}

EditChainsDialog::~EditChainsDialog()
{
}

/// Creates the dialog and its contents.
void EditChainsDialog::Populate()
{
   //------------------------- Main section --------------------
   ShuttleGui S(this, eIsCreating);
   PopulateOrExchange(S);
   // ----------------------- End of main section --------------

   // Get and validate the currently active chain
   mActiveChain = gPrefs->Read(wxT("/Batch/ActiveChain"), wxT(""));

   // Go populate the chains list.
   PopulateChains();

   // We have a bare list.  We need to add columns and content.
   PopulateList();

   // Layout and set minimum size of window
   Layout();
   Fit();
   SetSizeHints(GetSize());

   // Size and place window
   SetSize(wxSystemSettings::GetMetric(wxSYS_SCREEN_X) * 3 / 4,
           wxSystemSettings::GetMetric(wxSYS_SCREEN_Y) * 4 / 5);
   Center();

   // Set the column size for the chains list.
   wxSize sz = mChains->GetClientSize();
   mChains->SetColumnWidth(0, sz.x);

   // Size columns properly
   FitColumns();
}

/// Defines the dialog and does data exchange with it.
void EditChainsDialog::PopulateOrExchange(ShuttleGui & S)
{
   S.StartHorizontalLay(wxEXPAND, 1);
   {
      S.StartStatic(_("&Chains"));
      {
         // JKC: Experimenting with an alternative way to get multiline
         // translated strings to work correctly without very long lines.
         // My appologies Alexandre if this way didn't work either.
         //
         // With this method:
         //   1) it compiles fine under windows unicode and normal mode.
         //   2) xgettext source code has handling for the trailing '\'
         //
         // It remains to see if linux and mac can cope and if xgettext
         // actually does do fine with strings presented like this.
         // If it doesn't work out, revert to all-on-one-line.
         S.SetStyle(wxSUNKEN_BORDER | wxLC_REPORT | wxLC_HRULES | wxLC_SINGLE_SEL |
                    wxLC_EDIT_LABELS);
         mChains = S.Id(ChainsListID).AddListControlReportMode();
         mChains->InsertColumn(0, wxT("Chain"), wxLIST_FORMAT_LEFT);
         S.StartHorizontalLay(wxCENTER, false);
         {
            S.Id(AddButtonID).AddButton(_("&Add"));
            mRemove = S.Id(RemoveButtonID).AddButton(_("&Remove"));
            mRename = S.Id(RenameButtonID).AddButton(_("Re&name"));
         }
         S.EndHorizontalLay();
      }
      S.EndStatic();

      S.StartStatic(_("C&hain (Double-Click or press SPACE to edit)"), true);
      {
         S.SetStyle(wxSUNKEN_BORDER | wxLC_REPORT | wxLC_HRULES | wxLC_VRULES |
                    wxLC_SINGLE_SEL);
         mList = S.Id(CommandsListID).AddListControlReportMode();

         //An empty first column is a workaround - under Win98 the first column
         //can't be right aligned.
         mList->InsertColumn(BlankColumn, wxT(""), wxLIST_FORMAT_LEFT);
         /* i18n-hint: This is the number of the command in the list */
         mList->InsertColumn(ItemNumberColumn, _("Num"), wxLIST_FORMAT_RIGHT);
         mList->InsertColumn(ActionColumn, _("Command  "), wxLIST_FORMAT_RIGHT);
         mList->InsertColumn(ParamsColumn, _("Parameters"), wxLIST_FORMAT_LEFT);

         S.StartHorizontalLay(wxCENTER, false);
         {
            S.Id(InsertButtonID).AddButton(_("&Insert"), wxALIGN_LEFT);
            S.Id(DeleteButtonID).AddButton(_("De&lete"), wxALIGN_LEFT);
            S.Id(UpButtonID).AddButton(_("Move &Up"), wxALIGN_LEFT);
            S.Id(DownButtonID).AddButton(_("Move &Down"), wxALIGN_LEFT);
            mDefaults = S.Id(DefaultsButtonID).AddButton(_("De&faults"));
         }
         S.EndHorizontalLay();
      }
      S.EndStatic();
   }
   S.EndHorizontalLay();

   S.AddStandardButtons();

   return;
}

/// This clears and updates the contents of mChains
void EditChainsDialog::PopulateChains()
{
   wxArrayString names = mBatchCommands.GetNames();
   int i;

   mChains->DeleteAllItems();
   for (i = 0; i < (int)names.GetCount(); i++) {
      mChains->InsertItem(i, names[i]);
   }

   int item = mChains->FindItem(-1, mActiveChain);
   if (item == -1) {
      item = 0;
      mActiveChain = mChains->GetItemText(0);
   }

   // Select the name in the list...this will fire an event.
   mChains->SetItemState(item, wxLIST_STATE_SELECTED, wxLIST_STATE_SELECTED);
}

/// This clears and updates the contents of mList
void EditChainsDialog::PopulateList()
{
   mList->DeleteAllItems();

   for (int i = 0; i < mBatchCommands.GetCount(); i++) {
      AddItem(mBatchCommands.GetCommand(i),
              mBatchCommands.GetParams(i));
   }
   /*i18n-hint: This is the last item in a list.*/
   AddItem(_("- END -"), wxT(""));

   // Select the name in the list...this will fire an event.
   if (mSelectedCommand >= (int)mList->GetItemCount()) {
      mSelectedCommand = 0;
   }
   mList->SetItemState(mSelectedCommand, wxLIST_STATE_SELECTED, wxLIST_STATE_SELECTED);
}

/// Add one item into mList
void EditChainsDialog::AddItem(const wxString &Action, const wxString &Params)
{
   int i = mList->GetItemCount();

   mList->InsertItem(i, wxT(""));
   mList->SetItem(i, ItemNumberColumn, wxString::Format(wxT(" %02i"), i + 1));
   mList->SetItem(i, ActionColumn, Action );
   mList->SetItem(i, ParamsColumn, Params );
}

bool EditChainsDialog::ChangeOK()
{
   if (mChanged) {
      wxString title;
      wxString msg;
      int id;

      title.Printf(_("%s changed"), mActiveChain.c_str());
      msg = _("Do you want to save the changes?");

      id = wxMessageBox(msg, title, wxYES_NO | wxCANCEL);
      if (id == wxCANCEL) {
         return false;
      }

      if (id == wxYES) {
         if (!mBatchCommands.WriteChain(mActiveChain)) {
            return false;
         }
      }

      mChanged = false;
   }

   return true;
}
/// An item in the chains list has been selected.
void EditChainsDialog::OnChainSelected(wxListEvent & event)
{
   if (!ChangeOK()) {
      event.Veto();
      return;
   }

   int item = event.GetIndex();

   mActiveChain = mChains->GetItemText(item);
   mBatchCommands.ReadChain(mActiveChain);

   if (mBatchCommands.IsFixed(mActiveChain)) {
      mRemove->Disable();
      mRename->Disable();
      mDefaults->Enable();
   }
   else {
      mRemove->Enable();
      mRename->Enable();
      mDefaults->Disable();
   }

   PopulateList();
}

/// An item in the chains list has been selected.
void EditChainsDialog::OnListSelected(wxListEvent & WXUNUSED(event))
{
   FitColumns();
}

/// The window has been resized.
void EditChainsDialog::OnSize(wxSizeEvent & WXUNUSED(event))
{
   // Refrsh the layout and re-fit the columns.
   Layout();
   FitColumns();
}

void EditChainsDialog::FitColumns()
{
   mList->SetColumnWidth(0, 0);  // First column width is zero, to hide it.

#if defined(__WXMAC__)
   // wxMac uses a hard coded width of 150 when wxLIST_AUTOSIZE_USEHEADER
   // is specified, so we calculate the width ourselves. This method may
   // work equally well on other platforms.
   for (size_t c = 1; c < mList->GetColumnCount(); c++) {
      wxListItem info;
      int width;

      mList->SetColumnWidth(c, wxLIST_AUTOSIZE);
      info.Clear();
      info.SetId(c);
      info.SetMask(wxLIST_MASK_TEXT | wxLIST_MASK_WIDTH);
      mList->GetColumn(c, info);

      mList->GetTextExtent(info.GetText(), &width, NULL);
      width += 2 * 4;    // 2 * kItemPadding - see listctrl_mac.cpp
      width += 16;       // kIconWidth - see listctrl_mac.cpp

      mList->SetColumnWidth(c, wxMax(width, mList->GetColumnWidth(c)));
   }

   // Looks strange, but it forces the horizontal scrollbar to get
   // drawn.  If not done, strange column sizing can occur if the
   // user attempts to resize the columns.
   mList->SetClientSize(mList->GetClientSize());
#else
   mList->SetColumnWidth(1, wxLIST_AUTOSIZE_USEHEADER);
   mList->SetColumnWidth(2, wxLIST_AUTOSIZE_USEHEADER);
   mList->SetColumnWidth(3, wxLIST_AUTOSIZE);
#endif

   int bestfit = mList->GetColumnWidth(3);
   int clientsize = mList->GetClientSize().GetWidth();
   int col1 = mList->GetColumnWidth(1);
   int col2 = mList->GetColumnWidth(2);
   bestfit = (bestfit > clientsize-col1-col2)? bestfit : clientsize-col1-col2;
   mList->SetColumnWidth(3, bestfit);

}

///
void EditChainsDialog::OnChainsBeginEdit(wxListEvent &event)
{
   int itemNo = event.GetIndex();

   wxString chain = mChains->GetItemText(itemNo);

   if (mBatchCommands.IsFixed(mActiveChain)) {
      wxBell();
      event.Veto();
   }
}

///
void EditChainsDialog::OnChainsEndEdit(wxListEvent &event)
{
   if (event.IsEditCancelled()) {
      return;
   }

   wxString newname = event.GetLabel();

   mBatchCommands.RenameChain(mActiveChain, newname);

   mActiveChain = newname;

   PopulateChains();
}

///
void EditChainsDialog::OnAdd(wxCommandEvent & WXUNUSED(event))
{
   while (true) {
      wxTextEntryDialog d(this,
                          _("Enter name of new chain"),
                          _("Name of new chain"));
      d.SetName(d.GetTitle());
      wxString name;

      if (d.ShowModal() == wxID_CANCEL) {
         return;
      }

      name = d.GetValue().Strip(wxString::both);

      if (name.Length() == 0) {
         wxMessageBox(_("Name must not be blank"),
                      GetTitle(),
                      wxOK | wxICON_ERROR,
                      this);
         continue;
      }

      if (name.Contains(wxFILE_SEP_PATH) ||
          name.Contains(wxFILE_SEP_PATH_UNIX)) {
         /*i18n-hint: The %c will be replaced with 'forbidden characters', like '/' and '\'.*/
         wxMessageBox(wxString::Format(_("Names may not contain '%c' and '%c'"),
                      wxFILE_SEP_PATH, wxFILE_SEP_PATH_UNIX),
                      GetTitle(),
                      wxOK | wxICON_ERROR,
                      this);
         continue;
      }

      mBatchCommands.AddChain(name);

      mActiveChain = name;

      PopulateChains();

      break;
   }
}

///
void EditChainsDialog::OnRemove(wxCommandEvent & WXUNUSED(event))
{
   long item = mChains->GetNextItem(-1,
                                    wxLIST_NEXT_ALL,
                                    wxLIST_STATE_SELECTED);
   if (item == -1) {
      return;
   }

   wxString name = mChains->GetItemText(item);
   wxMessageDialog m(this,
   /*i18n-hint: %s will be replaced by the name of a file.*/
                     wxString::Format(_("Are you sure you want to delete %s?"), name.c_str()),
                     GetTitle(),
                     wxYES_NO | wxICON_QUESTION);
   if (m.ShowModal() == wxID_NO) {
      return;
   }

   mBatchCommands.DeleteChain(name);

   if (item >= (mChains->GetItemCount() - 1) && item >= 0) {
      item--;
   }

   mActiveChain = mChains->GetItemText(item);

   PopulateChains();
}

///
void EditChainsDialog::OnRename(wxCommandEvent & WXUNUSED(event))
{
   long item = mChains->GetNextItem(-1,
                                    wxLIST_NEXT_ALL,
                                    wxLIST_STATE_SELECTED);
   if (item == -1) {
      return;
   }

   mChains->EditLabel(item);
}

/// An item in the list has been selected.
/// Bring up a dialog to allow its parameters to be edited.
void EditChainsDialog::OnCommandActivated(wxListEvent &event)
{
   int item = event.GetIndex();

   BatchCommandDialog d(this, wxID_ANY);
   d.SetCommandAndParams(mBatchCommands.GetCommand(item),
                         mBatchCommands.GetParams(item));

   if (!d.ShowModal()) {
      return;
   }

   mBatchCommands.DeleteFromChain(item);
   mBatchCommands.AddToChain(d.mSelectedCommand,
                             d.mSelectedParameters,
                             item);

   mChanged = true;

   mSelectedCommand = item;

   PopulateList();
}

///
void EditChainsDialog::OnInsert(wxCommandEvent & WXUNUSED(event))
{
   long item = mList->GetNextItem(-1,
                                  wxLIST_NEXT_ALL,
                                  wxLIST_STATE_SELECTED);
   if (item == -1) {
      return;
   }

   BatchCommandDialog d(this, wxID_ANY);

   if (!d.ShowModal()) {
      return;
   }

   if(d.mSelectedCommand != wxT(""))
   {
      mBatchCommands.AddToChain(d.mSelectedCommand,
                                d.mSelectedParameters,
                                item);
      mChanged = true;

      mSelectedCommand = item + 1;

      PopulateList();
   }
}

///
void EditChainsDialog::OnDelete(wxCommandEvent & WXUNUSED(event))
{
   long item = mList->GetNextItem(-1,
                                  wxLIST_NEXT_ALL,
                                  wxLIST_STATE_SELECTED);
   if (item == -1 || item + 1 == mList->GetItemCount()) {
      return;
   }

   mBatchCommands.DeleteFromChain(item);

   mChanged = true;

   if (item >= (mList->GetItemCount() - 2) && item >= 0) {
      item--;
   }

   mSelectedCommand = item;

   PopulateList();
}

///
void EditChainsDialog::OnUp(wxCommandEvent & WXUNUSED(event))
{
   long item = mList->GetNextItem(-1,
                                  wxLIST_NEXT_ALL,
                                  wxLIST_STATE_SELECTED);
   if (item == -1 || item == 0 || item + 1 == mList->GetItemCount()) {
      return;
   }

   mBatchCommands.AddToChain(mBatchCommands.GetCommand(item),
                             mBatchCommands.GetParams(item),
                             item - 1);
   mBatchCommands.DeleteFromChain(item + 1);

   mChanged = true;

   mSelectedCommand = item - 1;

   PopulateList();
}

///
void EditChainsDialog::OnDown(wxCommandEvent & WXUNUSED(event))
{
   long item = mList->GetNextItem(-1,
                                  wxLIST_NEXT_ALL,
                                  wxLIST_STATE_SELECTED);
   if (item == -1 || item + 2 >= mList->GetItemCount()) {
      return;
   }

   mBatchCommands.AddToChain(mBatchCommands.GetCommand(item),
                             mBatchCommands.GetParams(item),
                             item + 2);
   mBatchCommands.DeleteFromChain(item);

   mChanged = true;

   mSelectedCommand = item + 1;

   PopulateList();
}

/// Select the empty Command chain.
void EditChainsDialog::OnDefaults(wxCommandEvent & WXUNUSED(event))
{
   mBatchCommands.RestoreChain(mActiveChain);

   mChanged = true;

   PopulateList();
}

/// Send changed values back to Prefs, and update Audacity.
void EditChainsDialog::OnOK(wxCommandEvent & WXUNUSED(event))
{
   gPrefs->Write(wxT("/Batch/ActiveChain"), mActiveChain);
   gPrefs->Flush();

   if (mChanged) {
      if (!mBatchCommands.WriteChain(mActiveChain)) {
         return;
      }
   }

   EndModal(true);
}

///
void EditChainsDialog::OnCancel(wxCommandEvent & WXUNUSED(event))
{
   if (!ChangeOK()) {
      return;
   }

   EndModal(false);
}

///
void EditChainsDialog::OnKeyDown(wxKeyEvent &event)
{
   if (event.GetKeyCode() == WXK_DELETE) {
      wxLogDebug(wxT("wxKeyEvent"));
   }

   event.Skip();
}<|MERGE_RESOLUTION|>--- conflicted
+++ resolved
@@ -337,13 +337,8 @@
       }
       UndoManager *um = project->GetUndoManager();
       um->ClearStates();
-<<<<<<< HEAD
-	  project->OnSelectAll();
-	  project->OnRemoveTracks();
-=======
       project->OnSelectAll();
       project->OnRemoveTracks();
->>>>>>> f634e44e
    }
    project->OnRemoveTracks();
 }
