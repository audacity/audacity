--- conflicted
+++ resolved
@@ -341,13 +341,8 @@
             Options{}.CheckTest( wxT("/GUI/ShowExtraMenus"), false ) ),
          Command( wxT("ShowClipping"), XXO("&Show Clipping in Waveform"),
             OnShowClipping, AlwaysEnabledFlag,
-<<<<<<< HEAD
-            Options{}.CheckTest( wxT("/GUI/ShowClipping"), false ) ),
+            Options{}.CheckTest( ShowClippingPref() ) ),
          Command( wxT("ShowRMS"), XXO("Sho&w RMS in Waveform"),
-=======
-            Options{}.CheckTest( ShowClippingPref() ) ),
-         Command( wxT("ShowRMS"), XXO("Show &RMS in Waveform"),
->>>>>>> 11bde1d6
             OnShowRMS, AlwaysEnabledFlag,
             Options{}.CheckTest( ShowRMSPref() ) )
       )
