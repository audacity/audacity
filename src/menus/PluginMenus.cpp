--- conflicted
+++ resolved
@@ -30,11 +30,8 @@
 #include "UndoManager.h"
 #include "Viewport.h"
 #include "prefs/EffectsPrefs.h"
-<<<<<<< HEAD
 #include "DoEffect.h"
-=======
 #include "prefs/GUIPrefs.h"
->>>>>>> 11bde1d6
 
 // private helper classes and functions
 namespace {
