--- conflicted
+++ resolved
@@ -5215,8 +5215,6 @@
 
    wxString sNewFileName = fnFile.GetFullPath();
 
-<<<<<<< HEAD
-=======
    // MY: To allow SaveAs from Timer Recording we need to check what
    // the value of mFileName is befoer we change it.
    wxString sOldFilename = "";
@@ -5224,7 +5222,6 @@
       sOldFilename = mFileName;
    }
 
->>>>>>> c2457c20
    // MY: If the project file already exists then bail out
    // and send populate the message string (pointer) so
    // we can tell the user what went wrong.
@@ -5242,17 +5239,11 @@
    } else
    {
       // Reset file name on error
-<<<<<<< HEAD
-      mFileName = "";
-=======
       mFileName = sOldFilename;
->>>>>>> c2457c20
       SetProjectTitle();
    }
 
    return bSuccess;
-<<<<<<< HEAD
-=======
 }
 
 // MY: Does the project have any tracks?
@@ -5262,5 +5253,4 @@
    TrackListIterator iter2(mTracks);
    bool bHasTracks = (iter2.First() != NULL);
    return bHasTracks;
->>>>>>> c2457c20
 }