--- conflicted
+++ resolved
@@ -5246,7 +5246,6 @@
    return bSuccess;
 }
 
-<<<<<<< HEAD
 // MY: Does the project have any tracks?
 bool AudacityProject::ProjectHasTracks() {
    // These two lines test for an 'empty' project.
@@ -5254,7 +5253,8 @@
    TrackListIterator iter2(mTracks);
    bool bHasTracks = (iter2.First() != NULL);
    return bHasTracks;
-=======
+}
+
 // MY: This routine will give an estimate of how many
 // minutes of recording time we have available.
 // This is called from TimerRecordDialog::OnOK() to allow
@@ -5286,5 +5286,4 @@
    // Convert to minutes before returning
    int iRecMins = (int)(dRecTime / 60.0);
    return iRecMins;
->>>>>>> 9bb2d1df
 }