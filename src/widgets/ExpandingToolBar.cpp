--- conflicted
+++ resolved
@@ -83,11 +83,7 @@
 #include "../AllThemeResources.h"
 
 const int kToggleButtonHeight = 8;
-<<<<<<< HEAD
-const int kTimerInterval = 50; // every 50 ms -> ~20 updates per second
-=======
 const int kMyTimerInterval = 50; // every 50 ms -> ~20 updates per second
->>>>>>> 63b9b605
 const wxRect kDummyRect = wxRect(-9999, -9999, 0, 0);
 
 enum {
