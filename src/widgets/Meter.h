/**********************************************************************

  Audacity: A Digital Audio Editor

  Meter.h

  Dominic Mazzoni

  VU Meter, for displaying recording/playback level

  This is a bunch of common code that can display many different
  forms of VU meters and other displays.

**********************************************************************/

#ifndef __AUDACITY_METER__
#define __AUDACITY_METER__

#include <wx/setup.h> // for wxUSE_* macros
#include <wx/brush.h> // member variable
#include <wx/defs.h>
#include <wx/timer.h> // member variable

<<<<<<< HEAD
#if wxUSE_ACCESSIBILITY
#include "WindowAccessible.h"
#endif
=======
#include "../SampleFormat.h"
#include "Ruler.h" // member variable

class AudacityProject;
>>>>>>> 440fc17c

#include "../SampleFormat.h"
#include "Ruler.h"
#include "ASlider.h"


// Event used to notify all meters of preference changes
wxDECLARE_EXPORTED_EVENT(AUDACITY_DLL_API,
                         EVT_METER_PREFERENCES_CHANGED, wxCommandEvent);

// Increase this when we add support for multichannel meters
// (most of the code is already there)
const int kMaxMeterBars = 2;

struct MeterBar {
   bool   vert;
   wxRect b;         // Bevel around bar
   wxRect r;         // True bar drawing area
   float  peak;
   float  rms;
   float  peakHold;
   double peakHoldTime;
   wxRect rClip;
   bool   clipping;
   bool   isclipping; //ANSWER-ME: What's the diff between these bools?! "clipping" vs "isclipping" is not clear.
   int    tailPeakCount;
   float  peakPeakHold;
};

class MeterUpdateMsg
{
   public:
   int numFrames;
   float peak[kMaxMeterBars];
   float rms[kMaxMeterBars];
   bool clipping[kMaxMeterBars];
   int headPeakCount[kMaxMeterBars];
   int tailPeakCount[kMaxMeterBars];

   /* neither constructor nor destructor do anything */
   MeterUpdateMsg() { }
   ~MeterUpdateMsg() { }
   /* for debugging purposes, printing the values out is really handy */
   /** \brief Print out all the values in the meter update message */
   wxString toString();
   /** \brief Only print meter updates if clipping may be happening */
   wxString toStringIfClipped();
};

// Thread-safe queue of update messages
class MeterUpdateQueue
{
 public:
   explicit MeterUpdateQueue(size_t maxLen);
   ~MeterUpdateQueue();

   bool Put(MeterUpdateMsg &msg);
   bool Get(MeterUpdateMsg &msg);

   void Clear();

 private:
   int              mStart;
   int              mEnd;
   size_t           mBufferSize;
   ArrayOf<MeterUpdateMsg> mBuffer{mBufferSize};
};

class MeterAx;

/********************************************************************//**
\brief MeterPanel is a panel that paints the meter used for monitoring
or playback.
************************************************************************/
class MeterPanel final : public ASlider
{
   //DECLARE_DYNAMIC_CLASS(MeterPanel)

 public:
   // These should be kept in the same order as they appear
   // in the menu
   enum Style {
      AutomaticStereo,
      HorizontalStereo,
      VerticalStereo,
      MixerTrackCluster, // Doesn't show menu, icon, or L/R labels, but otherwise like VerticalStereo.
      HorizontalStereoCompact, // Thinner.
      VerticalStereoCompact, // Narrower.
   };


   MeterPanel(AudacityProject *,
         wxWindow* parent, wxWindowID id,
         bool isInput,
         const wxPoint& pos = wxDefaultPosition,
         const wxSize& size = wxDefaultSize,
         Style style = HorizontalStereo,
         float fDecayRate = 60.0f);
   ~MeterPanel();

   bool AcceptsFocus() const override { return s_AcceptsFocus; }
   bool AcceptsFocusFromKeyboard() const override { return true; }

   void SetFocusFromKbd() override;

   void UpdatePrefs();
   void Clear();

   Style GetStyle() const { return mStyle; }
   Style GetDesiredStyle() const { return mDesiredStyle; }
   void SetStyle(Style newStyle);

   /** \brief
    *
    * This method is thread-safe!  Feel free to call from a
    * different thread (like from an audio I/O callback).
    */
   void Reset(double sampleRate, bool resetClipping);

   /** \brief Update the meters with a block of audio data
    *
    * Process the supplied block of audio data, extracting the peak and RMS
    * levels to send to the meter. Also record runs of clipped samples to detect
    * clipping that lies on block boundaries.
    * This method is thread-safe!  Feel free to call from a different thread
    * (like from an audio I/O callback).
    *
    * First overload:
    * \param numChannels The number of channels of audio being played back or
    * recorded.
    * \param numFrames The number of frames (samples) in this data block. It is
    * assumed that there are the same number of frames in each channel.
    * \param sampleData The audio data itself, as interleaved samples. So
    * indexing through the array we get the first sample of channel, first
    * sample of channel 2 etc up to the first sample of channel (numChannels),
    * then the second sample of channel 1, second sample of channel 2, and so
    * to the second sample of channel (numChannels). The last sample in the
    * array will be the (numFrames) sample for channel (numChannels).
    *
    * The second overload is for ease of use in MixerBoard.
    */
   void UpdateDisplay(unsigned numChannels,
                      int numFrames, float *sampleData);

   // Vaughan, 2010-11-29: This not currently used. See comments in MixerTrackCluster::UpdateMeter().
   //void UpdateDisplay(int numChannels, int numFrames,
   //                     // Need to make these double-indexed max and min arrays if we handle more than 2 channels.
   //                     float* maxLeft, float* rmsLeft,
   //                     float* maxRight, float* rmsRight,
   //                     const size_t kSampleCount);

   /** \brief Find out if the level meter is disabled or not.
    *
    * This method is thread-safe!  Feel free to call from a
    * different thread (like from an audio I/O callback).
    */
   bool IsMeterDisabled() const;

   float GetMaxPeak() const;

   bool IsClipping() const;

   void StartMonitoring();
   void StopMonitoring();

   // These exist solely for the purpose of resetting the toolbars
   struct State{ bool mSaved, mMonitoring, mActive; };
   State SaveState();
   void RestoreState(const State &state);
   void UpdateControl();
   void SetMixer(wxCommandEvent & event);


   int GetDBRange() const { return mDB ? mDBRange : -1; }

 private:
   static bool s_AcceptsFocus;
   struct Resetter { void operator () (bool *p) const { if(p) *p = false; } };
   using TempAllowFocus = std::unique_ptr<bool, Resetter>;

 public:
   static TempAllowFocus TemporarilyAllowFocus();

 private:
   //
   // Event handlers
   //
   void OnErase(wxEraseEvent &evt);
   void OnPaint(wxPaintEvent &evt);
   void OnSize(wxSizeEvent &evt);
   bool InIcon(wxMouseEvent *pEvent = nullptr) const;
   void OnMouse(wxMouseEvent &evt);
   void OnKeyDown(wxKeyEvent &evt);
   void OnKeyUp(wxKeyEvent &evt);
   void OnContext(wxContextMenuEvent &evt);
   void OnSetFocus(wxFocusEvent &evt);
   void OnKillFocus(wxFocusEvent &evt);

   void OnAudioIOStatus(wxCommandEvent &evt);

   void OnMeterUpdate(wxTimerEvent &evt);

   void HandleLayout(wxDC &dc);
   void SetActiveStyle(Style style);
   void SetBarAndClip(int iBar, bool vert);
   void DrawMeterBar(wxDC &dc, MeterBar *meterBar);
   void ResetBar(MeterBar *bar, bool resetClipping);
   void RepaintBarsNow();
   wxFont GetFont() const;

   //
   // Pop-up menu
   //
   void ShowMenu(const wxPoint & pos);
   void OnMonitor(wxCommandEvent &evt);
   void OnPreferences(wxCommandEvent &evt);
   void OnMeterPrefsUpdated(wxCommandEvent &evt);

   wxString Key(const wxString & key) const;

   AudacityProject *mProject;
   MeterUpdateQueue mQueue;
   wxTimer          mTimer;

   int       mWidth;
   int       mHeight;

   int       mRulerWidth;
   int       mRulerHeight;

   bool      mIsInput;

   Style     mStyle;
   Style     mDesiredStyle;
   bool      mGradient;
   bool      mDB;
   int       mDBRange;
   bool      mDecay;
   float     mDecayRate; // dB/sec
   bool      mClip;
   int       mNumPeakSamplesToClip;
   double    mPeakHoldDuration;
   double    mT;
   double    mRate;
   long      mMeterRefreshRate;
   long      mMeterDisabled; //is used as a bool, needs long for easy gPrefs...

   bool      mMonitoring;

   bool      mActive;

   unsigned  mNumBars;
   MeterBar  mBar[kMaxMeterBars];

   bool      mLayoutValid;

   std::unique_ptr<wxBitmap> mBitmap;
   wxRect    mIconRect;
   wxPoint   mLeftTextPos;
   wxPoint   mRightTextPos;
   wxSize    mLeftSize;
   wxSize    mRightSize;
   std::unique_ptr<wxBitmap> mIcon;
   wxPen     mPen;
   wxPen     mDisabledPen;
   wxPen     mPeakPeakPen;
   wxBrush   mBrush;
   wxBrush   mRMSBrush;
   wxBrush   mClipBrush;
   wxBrush   mBkgndBrush;
   wxBrush   mDisabledBkgndBrush;
   Ruler     mRuler;
   wxString  mLeftText;
   wxString  mRightText;

   bool mIsFocused;
   wxRect mFocusRect;
#if defined(__WXMSW__)
   bool mHadKeyDown;
#endif

   bool mAccSilent;

   friend class MeterAx;

   bool mHighlighted {};

   DECLARE_EVENT_TABLE()
};

#endif // __AUDACITY_METER__<|MERGE_RESOLUTION|>--- conflicted
+++ resolved
@@ -21,21 +21,11 @@
 #include <wx/defs.h>
 #include <wx/timer.h> // member variable
 
-<<<<<<< HEAD
-#if wxUSE_ACCESSIBILITY
-#include "WindowAccessible.h"
-#endif
-=======
 #include "../SampleFormat.h"
 #include "Ruler.h" // member variable
+#include "ASlider.h"
 
 class AudacityProject;
->>>>>>> 440fc17c
-
-#include "../SampleFormat.h"
-#include "Ruler.h"
-#include "ASlider.h"
-
 
 // Event used to notify all meters of preference changes
 wxDECLARE_EXPORTED_EVENT(AUDACITY_DLL_API,
