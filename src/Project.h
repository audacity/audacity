--- conflicted
+++ resolved
@@ -281,11 +281,8 @@
    int GetOpenProjectCount();
    bool IsProjectSaved();
 
-<<<<<<< HEAD
-=======
    bool ProjectHasTracks();
 
->>>>>>> c2457c20
 #include "Menus.h"
 
    CommandManager *GetCommandManager() { return &mCommandManager; }
